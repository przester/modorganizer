--- conflicted
+++ resolved
@@ -1,47 +1,35 @@
-#ifndef IUSERINTERFACE_H
-#define IUSERINTERFACE_H
-
-
-#include "modinfo.h"
-#include <iplugintool.h>
-#include <ipluginmodpage.h>
-
-
-class IUserInterface
-{
-public:
-
-  virtual void storeSettings(QSettings &settings) = 0;
-<<<<<<< HEAD
-
-  virtual bool waitForProcessOrJob(HANDLE processHandle, LPDWORD exitCode = NULL) = 0;
-=======
->>>>>>> b2d04d70
-
-  virtual void registerPluginTool(MOBase::IPluginTool *tool) = 0;
-  virtual void registerModPage(MOBase::IPluginModPage *modPage) = 0;
-
-  virtual void installTranslator(const QString &name) = 0;
-
-  virtual void disconnectPlugins() = 0;
-
-<<<<<<< HEAD
-=======
-  virtual bool closeWindow() = 0;
-
-  virtual void setWindowEnabled(bool enabled) = 0;
-
->>>>>>> b2d04d70
-  virtual void displayModInformation(ModInfo::Ptr modInfo, unsigned int index, int tab) = 0;
-
-  virtual void updateBSAList(const QStringList &defaultArchives, const QStringList &activeArchives) = 0;
-
-  virtual bool saveArchiveList() = 0;
-
-  virtual void lock() = 0;
-  virtual void unlock() = 0;
-  virtual bool unlockClicked() = 0;
-
-};
-
-#endif // IUSERINTERFACE_H
+#ifndef IUSERINTERFACE_H
+#define IUSERINTERFACE_H
+
+
+#include "modinfo.h"
+#include <iplugintool.h>
+#include <ipluginmodpage.h>
+
+
+class IUserInterface
+{
+public:
+
+  virtual void storeSettings(QSettings &settings) = 0;
+
+  virtual void registerPluginTool(MOBase::IPluginTool *tool) = 0;
+  virtual void registerModPage(MOBase::IPluginModPage *modPage) = 0;
+
+  virtual void installTranslator(const QString &name) = 0;
+
+  virtual void disconnectPlugins() = 0;
+
+  virtual void displayModInformation(ModInfo::Ptr modInfo, unsigned int index, int tab) = 0;
+
+  virtual void updateBSAList(const QStringList &defaultArchives, const QStringList &activeArchives) = 0;
+
+  virtual bool saveArchiveList() = 0;
+
+  virtual void lock() = 0;
+  virtual void unlock() = 0;
+  virtual bool unlockClicked() = 0;
+
+};
+
+#endif // IUSERINTERFACE_H