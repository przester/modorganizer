--- conflicted
+++ resolved
@@ -27,10 +27,7 @@
     <message>
         <location filename="aboutdialog.ui" line="160"/>
         <source>Lead Developers/ Maintainers</source>
-<<<<<<< HEAD
-=======
         <oldsource>Current Maintainers</oldsource>
->>>>>>> f2c145b2
         <translation type="unfinished"></translation>
     </message>
     <message>
@@ -303,12 +300,12 @@
 <context>
     <name>DirectoryRefresher</name>
     <message>
-        <location filename="directoryrefresher.cpp" line="112"/>
+        <location filename="directoryrefresher.cpp" line="94"/>
         <source>failed to parse bsa %1: %2</source>
         <translation type="unfinished"></translation>
     </message>
     <message>
-        <location filename="directoryrefresher.cpp" line="178"/>
+        <location filename="directoryrefresher.cpp" line="160"/>
         <source>failed to read mod (%1): %2</source>
         <translation type="unfinished"></translation>
     </message>
@@ -1453,25 +1450,20 @@
     </message>
     <message>
         <location filename="mainwindow.ui" line="273"/>
-        <location filename="mainwindow.ui" line="891"/>
+        <location filename="mainwindow.ui" line="888"/>
         <source>Restore Backup...</source>
         <translation type="unfinished"></translation>
     </message>
     <message>
         <location filename="mainwindow.ui" line="287"/>
-<<<<<<< HEAD
-        <location filename="mainwindow.ui" line="911"/>
-        <location filename="mainwindow.cpp" line="4375"/>
-=======
         <location filename="mainwindow.ui" line="908"/>
         <location filename="mainwindow.cpp" line="4346"/>
->>>>>>> f2c145b2
         <source>Create Backup</source>
         <translation type="unfinished"></translation>
     </message>
     <message>
         <location filename="mainwindow.ui" line="301"/>
-        <location filename="mainwindow.ui" line="925"/>
+        <location filename="mainwindow.ui" line="922"/>
         <source>Active:</source>
         <translation type="unfinished"></translation>
     </message>
@@ -1493,8 +1485,8 @@
     <message>
         <location filename="mainwindow.ui" line="523"/>
         <location filename="mainwindow.ui" line="644"/>
-        <location filename="mainwindow.ui" line="1063"/>
-        <location filename="mainwindow.ui" line="1392"/>
+        <location filename="mainwindow.ui" line="1060"/>
+        <location filename="mainwindow.ui" line="1369"/>
         <source>Filter</source>
         <translation type="unfinished"></translation>
     </message>
@@ -1572,22 +1564,22 @@
         <translation type="unfinished"></translation>
     </message>
     <message>
-        <location filename="mainwindow.ui" line="867"/>
+        <location filename="mainwindow.ui" line="864"/>
         <source>Sort</source>
         <translation type="unfinished"></translation>
     </message>
     <message>
-        <location filename="mainwindow.ui" line="938"/>
+        <location filename="mainwindow.ui" line="935"/>
         <source>This provides statistics about the plugin list.  The total number of active plugins is normally displayed.  Other statistics may be accessed with the tooltip of this counter.</source>
         <translation type="unfinished"></translation>
     </message>
     <message>
+        <location filename="mainwindow.ui" line="999"/>
+        <source>List of available esp/esm files</source>
+        <translation type="unfinished"></translation>
+    </message>
+    <message>
         <location filename="mainwindow.ui" line="1002"/>
-        <source>List of available esp/esm files</source>
-        <translation type="unfinished"></translation>
-    </message>
-    <message>
-        <location filename="mainwindow.ui" line="1005"/>
         <source>&lt;!DOCTYPE HTML PUBLIC &quot;-//W3C//DTD HTML 4.0//EN&quot; &quot;http://www.w3.org/TR/REC-html40/strict.dtd&quot;&gt;
 &lt;html&gt;&lt;head&gt;&lt;meta name=&quot;qrichtext&quot; content=&quot;1&quot; /&gt;&lt;style type=&quot;text/css&quot;&gt;
 p, li { white-space: pre-wrap; }
@@ -1596,27 +1588,27 @@
         <translation type="unfinished"></translation>
     </message>
     <message>
-        <location filename="mainwindow.ui" line="1076"/>
+        <location filename="mainwindow.ui" line="1073"/>
         <source>Archives</source>
         <translation type="unfinished"></translation>
     </message>
     <message>
+        <location filename="mainwindow.ui" line="1093"/>
+        <source>&lt;html&gt;&lt;head/&gt;&lt;body&gt;&lt;p&gt;BSAs / BA2s are bundles of game assets (textures, scripts, etc.). By default, the engine loads these bundles in a separate step from loose files. &lt;p&gt;Their load order is specified by the priority of the corresponding plugin (right pane, plugins tab).&lt;/p&gt;&lt;p&gt;If there is a matching plugin, the game will load them no matter what.&lt;/p&gt;&lt;/body&gt;&lt;/html&gt;</source>
+        <translation type="unfinished"></translation>
+    </message>
+    <message>
         <location filename="mainwindow.ui" line="1096"/>
-        <source>&lt;html&gt;&lt;head/&gt;&lt;body&gt;&lt;p&gt;BSAs / BA2s are bundles of game assets (textures, scripts, etc.). By default, the engine loads these bundles in a separate step from loose files. &lt;p&gt;Their load order is specified by the priority of the corresponding plugin (right pane, plugins tab).&lt;/p&gt;&lt;p&gt;If there is a matching plugin, the game will load them no matter what.&lt;/p&gt;&lt;/body&gt;&lt;/html&gt;</source>
-        <translation type="unfinished"></translation>
-    </message>
-    <message>
-        <location filename="mainwindow.ui" line="1099"/>
         <source>&lt;html&gt;&lt;head/&gt;&lt;body&gt;&lt;p&gt;Currently detected archives. (&lt;a href=&quot;#&quot;&gt;&lt;span style=&quot; text-decoration: underline; color:#0000ff;&quot;&gt;What is an archive?&lt;/span&gt;&lt;/a&gt;)&lt;/p&gt;&lt;/body&gt;&lt;/html&gt;</source>
         <translation type="unfinished"></translation>
     </message>
     <message>
+        <location filename="mainwindow.ui" line="1111"/>
+        <source>List of available BS Archives. Archives not checked here are not managed by MO and ignore installation order.</source>
+        <translation type="unfinished"></translation>
+    </message>
+    <message>
         <location filename="mainwindow.ui" line="1114"/>
-        <source>List of available BS Archives. Archives not checked here are not managed by MO and ignore installation order.</source>
-        <translation type="unfinished"></translation>
-    </message>
-    <message>
-        <location filename="mainwindow.ui" line="1117"/>
         <source>BSA files are archives (comparable to .zip files) that contain data assets (meshes, textures, ...) to be used by the game. As such they &quot;compete&quot; with loose files in your data directory over which is loaded.
                     By default, BSAs that share their base name with an enabled ESP (i.e. plugin.esp and plugin.bsa) are automatically loaded and will have precedence over all loose files, the installation order you set up to the left is then ignored!
 
@@ -1624,79 +1616,61 @@
         <translation type="unfinished"></translation>
     </message>
     <message>
-        <location filename="mainwindow.ui" line="1151"/>
+        <location filename="mainwindow.ui" line="1148"/>
         <source>Data</source>
         <translation type="unfinished"></translation>
     </message>
     <message>
+        <location filename="mainwindow.ui" line="1166"/>
+        <source>refresh data-directory overview</source>
+        <translation type="unfinished"></translation>
+    </message>
+    <message>
         <location filename="mainwindow.ui" line="1169"/>
-        <source>refresh data-directory overview</source>
-        <translation type="unfinished"></translation>
-    </message>
-    <message>
-        <location filename="mainwindow.ui" line="1172"/>
         <source>Refresh the overview. This may take a moment.</source>
         <translation type="unfinished"></translation>
     </message>
     <message>
-<<<<<<< HEAD
-        <location filename="mainwindow.ui" line="1175"/>
-        <location filename="mainwindow.ui" line="1318"/>
-        <location filename="mainwindow.cpp" line="4250"/>
-        <location filename="mainwindow.cpp" line="5178"/>
-=======
         <location filename="mainwindow.ui" line="1172"/>
         <location filename="mainwindow.ui" line="1295"/>
         <location filename="mainwindow.cpp" line="4221"/>
         <location filename="mainwindow.cpp" line="5128"/>
->>>>>>> f2c145b2
         <source>Refresh</source>
         <translation type="unfinished"></translation>
     </message>
     <message>
-        <location filename="mainwindow.ui" line="1191"/>
+        <location filename="mainwindow.ui" line="1188"/>
         <source>This is an overview of your data directory as visible to the game (and tools). </source>
         <translation type="unfinished"></translation>
     </message>
     <message>
-        <location filename="mainwindow.ui" line="1204"/>
+        <location filename="mainwindow.ui" line="1201"/>
         <source>File</source>
         <translation type="unfinished"></translation>
     </message>
     <message>
-        <location filename="mainwindow.ui" line="1209"/>
+        <location filename="mainwindow.ui" line="1206"/>
         <source>Mod</source>
         <translation type="unfinished"></translation>
     </message>
     <message>
-        <location filename="mainwindow.ui" line="1221"/>
-        <location filename="mainwindow.ui" line="1224"/>
-        <source>Filters the above list so that only conflicts are displayed.</source>
-        <translation type="unfinished"></translation>
-    </message>
-    <message>
-        <location filename="mainwindow.ui" line="1227"/>
+        <location filename="mainwindow.ui" line="1216"/>
+        <location filename="mainwindow.ui" line="1219"/>
+        <source>Filter the above list so that only conflicts are displayed.</source>
+        <translation type="unfinished"></translation>
+    </message>
+    <message>
+        <location filename="mainwindow.ui" line="1222"/>
         <source>Show only conflicts</source>
         <translation type="unfinished"></translation>
     </message>
     <message>
-        <location filename="mainwindow.ui" line="1234"/>
-        <location filename="mainwindow.ui" line="1240"/>
-        <source>Filters the above list so that files from archives are not shown</source>
-        <translation type="unfinished"></translation>
-    </message>
-    <message>
-        <location filename="mainwindow.ui" line="1243"/>
-        <source>Show files from Archives</source>
-        <translation type="unfinished"></translation>
-    </message>
-    <message>
-        <location filename="mainwindow.ui" line="1253"/>
+        <location filename="mainwindow.ui" line="1230"/>
         <source>Saves</source>
         <translation type="unfinished"></translation>
     </message>
     <message>
-        <location filename="mainwindow.ui" line="1277"/>
+        <location filename="mainwindow.ui" line="1254"/>
         <source>&lt;!DOCTYPE HTML PUBLIC &quot;-//W3C//DTD HTML 4.0//EN&quot; &quot;http://www.w3.org/TR/REC-html40/strict.dtd&quot;&gt;
 &lt;html&gt;&lt;head&gt;&lt;meta name=&quot;qrichtext&quot; content=&quot;1&quot; /&gt;&lt;style type=&quot;text/css&quot;&gt;
 p, li { white-space: pre-wrap; }
@@ -1707,165 +1681,160 @@
         <translation type="unfinished"></translation>
     </message>
     <message>
-        <location filename="mainwindow.ui" line="1297"/>
+        <location filename="mainwindow.ui" line="1274"/>
         <source>Downloads</source>
         <translation type="unfinished"></translation>
     </message>
     <message>
-        <location filename="mainwindow.ui" line="1315"/>
+        <location filename="mainwindow.ui" line="1292"/>
         <source>Refresh downloads view</source>
         <translation type="unfinished"></translation>
     </message>
     <message>
-        <location filename="mainwindow.ui" line="1346"/>
+        <location filename="mainwindow.ui" line="1323"/>
         <source>This is a list of mods you downloaded from Nexus. Double click one to install it. You can also drag an archive into here.</source>
         <translation type="unfinished"></translation>
     </message>
     <message>
-        <location filename="mainwindow.ui" line="1372"/>
+        <location filename="mainwindow.ui" line="1349"/>
         <source>Show Hidden</source>
         <translation type="unfinished"></translation>
     </message>
     <message>
-        <location filename="mainwindow.ui" line="1437"/>
+        <location filename="mainwindow.ui" line="1414"/>
         <source>Tool Bar</source>
         <translation type="unfinished"></translation>
     </message>
     <message>
-        <location filename="mainwindow.ui" line="1480"/>
+        <location filename="mainwindow.ui" line="1457"/>
         <source>Install Mod</source>
         <translation type="unfinished"></translation>
     </message>
     <message>
-        <location filename="mainwindow.ui" line="1483"/>
+        <location filename="mainwindow.ui" line="1460"/>
         <source>Install &amp;Mod</source>
         <translation type="unfinished"></translation>
     </message>
     <message>
-        <location filename="mainwindow.ui" line="1486"/>
+        <location filename="mainwindow.ui" line="1463"/>
         <source>Install a new mod from an archive</source>
         <translation type="unfinished"></translation>
     </message>
     <message>
-        <location filename="mainwindow.ui" line="1489"/>
+        <location filename="mainwindow.ui" line="1466"/>
         <source>Ctrl+M</source>
         <translation type="unfinished"></translation>
     </message>
     <message>
-        <location filename="mainwindow.ui" line="1498"/>
+        <location filename="mainwindow.ui" line="1475"/>
         <source>Profiles</source>
         <translation type="unfinished"></translation>
     </message>
     <message>
-        <location filename="mainwindow.ui" line="1501"/>
+        <location filename="mainwindow.ui" line="1478"/>
         <source>&amp;Profiles</source>
         <translation type="unfinished"></translation>
     </message>
     <message>
-        <location filename="mainwindow.ui" line="1504"/>
+        <location filename="mainwindow.ui" line="1481"/>
         <source>Configure Profiles</source>
         <translation type="unfinished"></translation>
     </message>
     <message>
-        <location filename="mainwindow.ui" line="1507"/>
+        <location filename="mainwindow.ui" line="1484"/>
         <source>Ctrl+P</source>
         <translation type="unfinished"></translation>
     </message>
     <message>
-        <location filename="mainwindow.ui" line="1516"/>
+        <location filename="mainwindow.ui" line="1493"/>
         <source>Executables</source>
         <translation type="unfinished"></translation>
     </message>
     <message>
-        <location filename="mainwindow.ui" line="1519"/>
+        <location filename="mainwindow.ui" line="1496"/>
         <source>&amp;Executables</source>
         <translation type="unfinished"></translation>
     </message>
     <message>
-        <location filename="mainwindow.ui" line="1522"/>
+        <location filename="mainwindow.ui" line="1499"/>
         <source>Configure the executables that can be started through Mod Organizer</source>
         <translation type="unfinished"></translation>
     </message>
     <message>
-        <location filename="mainwindow.ui" line="1525"/>
+        <location filename="mainwindow.ui" line="1502"/>
         <source>Ctrl+E</source>
         <translation type="unfinished"></translation>
     </message>
     <message>
-        <location filename="mainwindow.ui" line="1534"/>
-        <location filename="mainwindow.ui" line="1540"/>
+        <location filename="mainwindow.ui" line="1511"/>
+        <location filename="mainwindow.ui" line="1517"/>
         <source>Tools</source>
         <translation type="unfinished"></translation>
     </message>
     <message>
-        <location filename="mainwindow.ui" line="1537"/>
+        <location filename="mainwindow.ui" line="1514"/>
         <source>&amp;Tools</source>
         <translation type="unfinished"></translation>
     </message>
     <message>
-        <location filename="mainwindow.ui" line="1543"/>
+        <location filename="mainwindow.ui" line="1520"/>
         <source>Ctrl+I</source>
         <translation type="unfinished"></translation>
     </message>
     <message>
-        <location filename="mainwindow.ui" line="1552"/>
+        <location filename="mainwindow.ui" line="1529"/>
         <source>Settings</source>
         <translation type="unfinished"></translation>
     </message>
     <message>
-        <location filename="mainwindow.ui" line="1555"/>
+        <location filename="mainwindow.ui" line="1532"/>
         <source>&amp;Settings</source>
         <translation type="unfinished"></translation>
     </message>
     <message>
-        <location filename="mainwindow.ui" line="1558"/>
+        <location filename="mainwindow.ui" line="1535"/>
         <source>Configure settings and workarounds</source>
         <translation type="unfinished"></translation>
     </message>
     <message>
-        <location filename="mainwindow.ui" line="1561"/>
+        <location filename="mainwindow.ui" line="1538"/>
         <source>Ctrl+S</source>
         <translation type="unfinished"></translation>
     </message>
     <message>
-        <location filename="mainwindow.ui" line="1570"/>
+        <location filename="mainwindow.ui" line="1547"/>
         <source>Nexus</source>
         <translation type="unfinished"></translation>
     </message>
     <message>
-        <location filename="mainwindow.ui" line="1573"/>
+        <location filename="mainwindow.ui" line="1550"/>
         <source>Search nexus network for more mods</source>
         <translation type="unfinished"></translation>
     </message>
     <message>
-        <location filename="mainwindow.ui" line="1576"/>
+        <location filename="mainwindow.ui" line="1553"/>
         <source>Ctrl+N</source>
         <translation type="unfinished"></translation>
     </message>
     <message>
-<<<<<<< HEAD
-        <location filename="mainwindow.ui" line="1588"/>
-        <location filename="mainwindow.cpp" line="5109"/>
-=======
         <location filename="mainwindow.ui" line="1565"/>
         <location filename="mainwindow.cpp" line="5059"/>
->>>>>>> f2c145b2
         <source>Update</source>
         <translation type="unfinished"></translation>
     </message>
     <message>
-        <location filename="mainwindow.ui" line="1591"/>
+        <location filename="mainwindow.ui" line="1568"/>
         <source>Mod Organizer is up-to-date</source>
         <translation type="unfinished"></translation>
     </message>
     <message>
-        <location filename="mainwindow.ui" line="1603"/>
-        <location filename="mainwindow.cpp" line="674"/>
+        <location filename="mainwindow.ui" line="1580"/>
+        <location filename="mainwindow.cpp" line="661"/>
         <source>No Problems</source>
         <translation type="unfinished"></translation>
     </message>
     <message>
-        <location filename="mainwindow.ui" line="1606"/>
+        <location filename="mainwindow.ui" line="1583"/>
         <source>This button will be highlighted if MO discovered potential problems in your setup and provide tips on how to fix them.
 
 !Work in progress!
@@ -1873,44 +1842,39 @@
         <translation type="unfinished"></translation>
     </message>
     <message>
-        <location filename="mainwindow.ui" line="1618"/>
-        <location filename="mainwindow.ui" line="1621"/>
+        <location filename="mainwindow.ui" line="1595"/>
+        <location filename="mainwindow.ui" line="1598"/>
         <source>Help</source>
         <translation type="unfinished"></translation>
     </message>
     <message>
-        <location filename="mainwindow.ui" line="1624"/>
+        <location filename="mainwindow.ui" line="1601"/>
         <source>Ctrl+H</source>
         <translation type="unfinished"></translation>
     </message>
     <message>
-        <location filename="mainwindow.ui" line="1633"/>
+        <location filename="mainwindow.ui" line="1610"/>
         <source>Endorse MO</source>
         <translation type="unfinished"></translation>
     </message>
     <message>
-<<<<<<< HEAD
-        <location filename="mainwindow.ui" line="1636"/>
-        <location filename="mainwindow.cpp" line="5201"/>
-=======
         <location filename="mainwindow.ui" line="1613"/>
         <location filename="mainwindow.cpp" line="5151"/>
->>>>>>> f2c145b2
         <source>Endorse Mod Organizer</source>
         <translation type="unfinished"></translation>
     </message>
     <message>
-        <location filename="mainwindow.ui" line="1641"/>
+        <location filename="mainwindow.ui" line="1618"/>
         <source>Copy Log to Clipboard</source>
         <translation type="unfinished"></translation>
     </message>
     <message>
-        <location filename="mainwindow.ui" line="1650"/>
+        <location filename="mainwindow.ui" line="1627"/>
         <source>Change Game</source>
         <translation type="unfinished"></translation>
     </message>
     <message>
-        <location filename="mainwindow.ui" line="1653"/>
+        <location filename="mainwindow.ui" line="1630"/>
         <source>Open the Instance selection dialog to manage a different Game</source>
         <translation type="unfinished"></translation>
     </message>
@@ -1935,571 +1899,503 @@
         <translation type="unfinished"></translation>
     </message>
     <message>
-        <location filename="mainwindow.cpp" line="494"/>
+        <location filename="mainwindow.cpp" line="481"/>
         <source>Crash on exit</source>
         <translation type="unfinished"></translation>
     </message>
     <message>
-        <location filename="mainwindow.cpp" line="495"/>
+        <location filename="mainwindow.cpp" line="482"/>
         <source>MO crashed while exiting.  Some settings may not be saved.
 
 Error: %1</source>
         <translation type="unfinished"></translation>
     </message>
     <message>
+        <location filename="mainwindow.cpp" line="649"/>
+        <source>Problems</source>
+        <translation type="unfinished"></translation>
+    </message>
+    <message>
+        <location filename="mainwindow.cpp" line="650"/>
+        <source>There are potential problems with your setup</source>
+        <translation type="unfinished"></translation>
+    </message>
+    <message>
         <location filename="mainwindow.cpp" line="662"/>
-        <source>Problems</source>
-        <translation type="unfinished"></translation>
-    </message>
-    <message>
-        <location filename="mainwindow.cpp" line="663"/>
-        <source>There are potential problems with your setup</source>
-        <translation type="unfinished"></translation>
-    </message>
-    <message>
-        <location filename="mainwindow.cpp" line="675"/>
         <source>Everything seems to be in order</source>
         <translation type="unfinished"></translation>
     </message>
     <message>
-<<<<<<< HEAD
-        <location filename="mainwindow.cpp" line="737"/>
-        <location filename="mainwindow.cpp" line="4385"/>
-        <location filename="mainwindow.cpp" line="4389"/>
-=======
         <location filename="mainwindow.cpp" line="724"/>
         <location filename="mainwindow.cpp" line="4356"/>
         <location filename="mainwindow.cpp" line="4360"/>
->>>>>>> f2c145b2
         <source>Endorse</source>
         <translation type="unfinished"></translation>
     </message>
     <message>
-        <location filename="mainwindow.cpp" line="741"/>
+        <location filename="mainwindow.cpp" line="728"/>
         <source>Won&apos;t Endorse</source>
         <translation type="unfinished"></translation>
     </message>
     <message>
-        <location filename="mainwindow.cpp" line="756"/>
+        <location filename="mainwindow.cpp" line="743"/>
         <source>Help on UI</source>
         <translation type="unfinished"></translation>
     </message>
     <message>
-        <location filename="mainwindow.cpp" line="760"/>
+        <location filename="mainwindow.cpp" line="747"/>
         <source>Documentation Wiki</source>
         <translation type="unfinished"></translation>
     </message>
     <message>
-        <location filename="mainwindow.cpp" line="764"/>
+        <location filename="mainwindow.cpp" line="751"/>
         <source>Report Issue</source>
         <translation type="unfinished"></translation>
     </message>
     <message>
-        <location filename="mainwindow.cpp" line="768"/>
+        <location filename="mainwindow.cpp" line="755"/>
         <source>Tutorials</source>
         <translation type="unfinished"></translation>
     </message>
     <message>
-        <location filename="mainwindow.cpp" line="807"/>
+        <location filename="mainwindow.cpp" line="794"/>
         <source>About</source>
         <translation type="unfinished"></translation>
     </message>
     <message>
-        <location filename="mainwindow.cpp" line="808"/>
+        <location filename="mainwindow.cpp" line="795"/>
         <source>About Qt</source>
         <translation type="unfinished"></translation>
     </message>
     <message>
-        <location filename="mainwindow.cpp" line="867"/>
+        <location filename="mainwindow.cpp" line="854"/>
         <source>Name</source>
         <translation type="unfinished"></translation>
     </message>
     <message>
-        <location filename="mainwindow.cpp" line="868"/>
+        <location filename="mainwindow.cpp" line="855"/>
         <source>Please enter a name for the new profile</source>
         <translation type="unfinished"></translation>
     </message>
     <message>
-        <location filename="mainwindow.cpp" line="876"/>
+        <location filename="mainwindow.cpp" line="863"/>
         <source>failed to create profile: %1</source>
         <translation type="unfinished"></translation>
     </message>
     <message>
-        <location filename="mainwindow.cpp" line="920"/>
+        <location filename="mainwindow.cpp" line="907"/>
         <source>Show tutorial?</source>
         <translation type="unfinished"></translation>
     </message>
     <message>
-        <location filename="mainwindow.cpp" line="921"/>
+        <location filename="mainwindow.cpp" line="908"/>
         <source>You are starting Mod Organizer for the first time. Do you want to show a tutorial of its basic features? If you choose no you can always start the tutorial from the &quot;Help&quot;-menu.</source>
         <translation type="unfinished"></translation>
     </message>
     <message>
-        <location filename="mainwindow.cpp" line="957"/>
+        <location filename="mainwindow.cpp" line="944"/>
         <source>Downloads in progress</source>
         <translation type="unfinished"></translation>
     </message>
     <message>
-        <location filename="mainwindow.cpp" line="958"/>
+        <location filename="mainwindow.cpp" line="945"/>
         <source>There are still downloads in progress, do you really want to quit?</source>
         <translation type="unfinished"></translation>
     </message>
     <message>
-        <location filename="mainwindow.cpp" line="1075"/>
+        <location filename="mainwindow.cpp" line="1062"/>
         <source>Plugin &quot;%1&quot; failed: %2</source>
         <translation type="unfinished"></translation>
     </message>
     <message>
-        <location filename="mainwindow.cpp" line="1077"/>
+        <location filename="mainwindow.cpp" line="1064"/>
         <source>Plugin &quot;%1&quot; failed</source>
         <translation type="unfinished"></translation>
     </message>
     <message>
-        <location filename="mainwindow.cpp" line="1155"/>
+        <location filename="mainwindow.cpp" line="1142"/>
         <source>Browse Mod Page</source>
         <translation type="unfinished"></translation>
     </message>
     <message>
-        <location filename="mainwindow.cpp" line="1357"/>
+        <location filename="mainwindow.cpp" line="1340"/>
         <source>Also in: &lt;br&gt;</source>
         <translation type="unfinished"></translation>
     </message>
     <message>
-        <location filename="mainwindow.cpp" line="1368"/>
+        <location filename="mainwindow.cpp" line="1351"/>
         <source>No conflict</source>
         <translation type="unfinished"></translation>
     </message>
     <message>
-        <location filename="mainwindow.cpp" line="1453"/>
+        <location filename="mainwindow.cpp" line="1436"/>
         <source>&lt;Edit...&gt;</source>
         <translation type="unfinished"></translation>
     </message>
     <message>
-        <location filename="mainwindow.cpp" line="1731"/>
+        <location filename="mainwindow.cpp" line="1714"/>
         <source>This bsa is enabled in the ini file so it may be required!</source>
         <translation type="unfinished"></translation>
     </message>
     <message>
-        <location filename="mainwindow.cpp" line="1793"/>
+        <location filename="mainwindow.cpp" line="1776"/>
         <source>Activating Network Proxy</source>
         <translation type="unfinished"></translation>
     </message>
     <message>
-        <location filename="mainwindow.cpp" line="1854"/>
+        <location filename="mainwindow.cpp" line="1837"/>
         <source>Notice: Your current MO version (%1) is lower than the previous version (%2).&lt;br&gt;The GUI may not downgrade gracefully, so you may experience oddities.&lt;br&gt;However, there should be no serious issues.</source>
         <translation type="unfinished"></translation>
     </message>
     <message>
-        <location filename="mainwindow.cpp" line="1958"/>
+        <location filename="mainwindow.cpp" line="1941"/>
         <source>Choose Mod</source>
         <translation type="unfinished"></translation>
     </message>
     <message>
-        <location filename="mainwindow.cpp" line="1959"/>
+        <location filename="mainwindow.cpp" line="1942"/>
         <source>Mod Archive</source>
         <translation type="unfinished"></translation>
     </message>
     <message>
-        <location filename="mainwindow.cpp" line="2134"/>
+        <location filename="mainwindow.cpp" line="2117"/>
         <source>Start Tutorial?</source>
         <translation type="unfinished"></translation>
     </message>
     <message>
-        <location filename="mainwindow.cpp" line="2135"/>
+        <location filename="mainwindow.cpp" line="2118"/>
         <source>You&apos;re about to start a tutorial. For technical reasons it&apos;s not possible to end the tutorial early. Continue?</source>
         <translation type="unfinished"></translation>
     </message>
     <message>
-        <location filename="mainwindow.cpp" line="2308"/>
+        <location filename="mainwindow.cpp" line="2277"/>
         <source>failed to spawn notepad.exe: %1</source>
         <translation type="unfinished"></translation>
     </message>
     <message>
-        <location filename="mainwindow.cpp" line="2348"/>
+        <location filename="mainwindow.cpp" line="2317"/>
         <source>failed to change origin name: %1</source>
         <translation type="unfinished"></translation>
     </message>
     <message>
-        <location filename="mainwindow.cpp" line="2372"/>
+        <location filename="mainwindow.cpp" line="2341"/>
         <source>failed to move &quot;%1&quot; from mod &quot;%2&quot; to &quot;%3&quot;: %4</source>
         <translation type="unfinished"></translation>
     </message>
     <message>
-        <location filename="mainwindow.cpp" line="2396"/>
+        <location filename="mainwindow.cpp" line="2365"/>
         <source>&lt;Contains %1&gt;</source>
         <translation type="unfinished"></translation>
     </message>
     <message>
-        <location filename="mainwindow.cpp" line="2431"/>
+        <location filename="mainwindow.cpp" line="2400"/>
         <source>&lt;Checked&gt;</source>
         <translation type="unfinished"></translation>
     </message>
     <message>
-        <location filename="mainwindow.cpp" line="2432"/>
+        <location filename="mainwindow.cpp" line="2401"/>
         <source>&lt;Unchecked&gt;</source>
         <translation type="unfinished"></translation>
     </message>
     <message>
-        <location filename="mainwindow.cpp" line="2433"/>
+        <location filename="mainwindow.cpp" line="2402"/>
         <source>&lt;Update&gt;</source>
         <translation type="unfinished"></translation>
     </message>
     <message>
-        <location filename="mainwindow.cpp" line="2434"/>
+        <location filename="mainwindow.cpp" line="2403"/>
         <source>&lt;Mod Backup&gt;</source>
         <translation type="unfinished"></translation>
     </message>
     <message>
-        <location filename="mainwindow.cpp" line="2435"/>
+        <location filename="mainwindow.cpp" line="2404"/>
         <source>&lt;Managed by MO&gt;</source>
         <translation type="unfinished"></translation>
     </message>
     <message>
-        <location filename="mainwindow.cpp" line="2436"/>
+        <location filename="mainwindow.cpp" line="2405"/>
         <source>&lt;Managed outside MO&gt;</source>
         <translation type="unfinished"></translation>
     </message>
     <message>
-        <location filename="mainwindow.cpp" line="2437"/>
+        <location filename="mainwindow.cpp" line="2406"/>
         <source>&lt;No category&gt;</source>
         <translation type="unfinished"></translation>
     </message>
     <message>
-        <location filename="mainwindow.cpp" line="2438"/>
+        <location filename="mainwindow.cpp" line="2407"/>
         <source>&lt;Conflicted&gt;</source>
         <translation type="unfinished"></translation>
     </message>
     <message>
-        <location filename="mainwindow.cpp" line="2439"/>
+        <location filename="mainwindow.cpp" line="2408"/>
         <source>&lt;Not Endorsed&gt;</source>
         <translation type="unfinished"></translation>
     </message>
     <message>
-        <location filename="mainwindow.cpp" line="2485"/>
+        <location filename="mainwindow.cpp" line="2454"/>
         <source>failed to rename mod: %1</source>
         <translation type="unfinished"></translation>
     </message>
     <message>
-        <location filename="mainwindow.cpp" line="2498"/>
+        <location filename="mainwindow.cpp" line="2467"/>
         <source>Overwrite?</source>
         <translation type="unfinished"></translation>
     </message>
     <message>
-        <location filename="mainwindow.cpp" line="2499"/>
+        <location filename="mainwindow.cpp" line="2468"/>
         <source>This will replace the existing mod &quot;%1&quot;. Continue?</source>
         <translation type="unfinished"></translation>
     </message>
     <message>
-        <location filename="mainwindow.cpp" line="2502"/>
+        <location filename="mainwindow.cpp" line="2471"/>
         <source>failed to remove mod &quot;%1&quot;</source>
         <translation type="unfinished"></translation>
     </message>
     <message>
-<<<<<<< HEAD
-        <location filename="mainwindow.cpp" line="2506"/>
-        <location filename="mainwindow.cpp" line="4941"/>
-        <location filename="mainwindow.cpp" line="4965"/>
-=======
         <location filename="mainwindow.cpp" line="2475"/>
         <location filename="mainwindow.cpp" line="4891"/>
         <location filename="mainwindow.cpp" line="4915"/>
->>>>>>> f2c145b2
         <source>failed to rename &quot;%1&quot; to &quot;%2&quot;</source>
         <translation type="unfinished"></translation>
     </message>
     <message>
-<<<<<<< HEAD
-        <location filename="mainwindow.cpp" line="2577"/>
-        <location filename="mainwindow.cpp" line="3954"/>
-        <location filename="mainwindow.cpp" line="3962"/>
-        <location filename="mainwindow.cpp" line="4498"/>
-=======
         <location filename="mainwindow.cpp" line="2542"/>
         <location filename="mainwindow.cpp" line="3919"/>
         <location filename="mainwindow.cpp" line="3927"/>
         <location filename="mainwindow.cpp" line="4469"/>
->>>>>>> f2c145b2
         <source>Confirm</source>
         <translation type="unfinished"></translation>
     </message>
     <message>
-        <location filename="mainwindow.cpp" line="2578"/>
+        <location filename="mainwindow.cpp" line="2543"/>
         <source>Remove the following mods?&lt;br&gt;&lt;ul&gt;%1&lt;/ul&gt;</source>
         <translation type="unfinished"></translation>
     </message>
     <message>
+        <location filename="mainwindow.cpp" line="2556"/>
+        <source>failed to remove mod: %1</source>
+        <translation type="unfinished"></translation>
+    </message>
+    <message>
+        <location filename="mainwindow.cpp" line="2588"/>
         <location filename="mainwindow.cpp" line="2591"/>
-        <source>failed to remove mod: %1</source>
-        <translation type="unfinished"></translation>
-    </message>
-    <message>
-        <location filename="mainwindow.cpp" line="2623"/>
-        <location filename="mainwindow.cpp" line="2626"/>
-        <location filename="mainwindow.cpp" line="2636"/>
+        <location filename="mainwindow.cpp" line="2601"/>
         <source>Failed</source>
         <translation type="unfinished"></translation>
     </message>
     <message>
-        <location filename="mainwindow.cpp" line="2623"/>
+        <location filename="mainwindow.cpp" line="2588"/>
         <source>Installation file no longer exists</source>
         <translation type="unfinished"></translation>
     </message>
     <message>
-        <location filename="mainwindow.cpp" line="2627"/>
+        <location filename="mainwindow.cpp" line="2592"/>
         <source>Mods installed with old versions of MO can&apos;t be reinstalled in this way.</source>
         <translation type="unfinished"></translation>
     </message>
     <message>
-        <location filename="mainwindow.cpp" line="2637"/>
+        <location filename="mainwindow.cpp" line="2602"/>
         <source>Failed to create backup.</source>
         <translation type="unfinished"></translation>
     </message>
     <message>
+        <location filename="mainwindow.cpp" line="2619"/>
+        <source>You need to be logged in with Nexus to resume a download</source>
+        <translation type="unfinished"></translation>
+    </message>
+    <message>
+        <location filename="mainwindow.cpp" line="2635"/>
+        <location filename="mainwindow.cpp" line="2661"/>
+        <location filename="mainwindow.cpp" line="2695"/>
+        <location filename="mainwindow.cpp" line="2721"/>
+        <source>You need to be logged in with Nexus to endorse</source>
+        <translation type="unfinished"></translation>
+    </message>
+    <message>
+        <location filename="mainwindow.cpp" line="2646"/>
         <location filename="mainwindow.cpp" line="2654"/>
-        <source>You need to be logged in with Nexus to resume a download</source>
-        <translation type="unfinished"></translation>
-    </message>
-    <message>
-        <location filename="mainwindow.cpp" line="2670"/>
-        <location filename="mainwindow.cpp" line="2696"/>
-        <location filename="mainwindow.cpp" line="2730"/>
-        <location filename="mainwindow.cpp" line="2756"/>
-        <source>You need to be logged in with Nexus to endorse</source>
-        <translation type="unfinished"></translation>
-    </message>
-    <message>
-        <location filename="mainwindow.cpp" line="2681"/>
-        <location filename="mainwindow.cpp" line="2689"/>
         <source>Endorsing multiple mods will take a while. Please wait...</source>
         <translation type="unfinished"></translation>
     </message>
     <message>
-        <location filename="mainwindow.cpp" line="2741"/>
-        <location filename="mainwindow.cpp" line="2749"/>
+        <location filename="mainwindow.cpp" line="2706"/>
+        <location filename="mainwindow.cpp" line="2714"/>
         <source>Unendorsing multiple mods will take a while. Please wait...</source>
         <translation type="unfinished"></translation>
     </message>
     <message>
-        <location filename="mainwindow.cpp" line="2817"/>
+        <location filename="mainwindow.cpp" line="2782"/>
         <source>Failed to display overwrite dialog: %1</source>
         <translation type="unfinished"></translation>
     </message>
     <message>
-        <location filename="mainwindow.cpp" line="3004"/>
+        <location filename="mainwindow.cpp" line="2969"/>
         <source>Opening Nexus Links</source>
         <translation type="unfinished"></translation>
     </message>
     <message>
-        <location filename="mainwindow.cpp" line="3005"/>
+        <location filename="mainwindow.cpp" line="2970"/>
         <source>You are trying to open %1 links to Nexus Mods.  Are you sure you want to do this?</source>
         <translation type="unfinished"></translation>
     </message>
     <message>
-        <location filename="mainwindow.cpp" line="3025"/>
+        <location filename="mainwindow.cpp" line="2990"/>
         <source>Nexus ID for this Mod is unknown</source>
         <translation type="unfinished"></translation>
     </message>
     <message>
-        <location filename="mainwindow.cpp" line="3036"/>
+        <location filename="mainwindow.cpp" line="3001"/>
         <source>Web page for this mod is unknown</source>
         <translation type="unfinished"></translation>
     </message>
     <message>
-        <location filename="mainwindow.cpp" line="3218"/>
+        <location filename="mainwindow.cpp" line="3183"/>
         <source>&lt;table cellspacing=&quot;5&quot;&gt;&lt;tr&gt;&lt;th&gt;Type&lt;/th&gt;&lt;th&gt;All&lt;/th&gt;&lt;th&gt;Visible&lt;/th&gt;&lt;tr&gt;&lt;td&gt;Enabled mods:&amp;emsp;&lt;/td&gt;&lt;td align=right&gt;%1 / %2&lt;/td&gt;&lt;td align=right&gt;%3 / %4&lt;/td&gt;&lt;/tr&gt;&lt;tr&gt;&lt;td&gt;Unmanaged/DLCs:&amp;emsp;&lt;/td&gt;&lt;td align=right&gt;%5&lt;/td&gt;&lt;td align=right&gt;%6&lt;/td&gt;&lt;/tr&gt;&lt;tr&gt;&lt;td&gt;Mod backups:&amp;emsp;&lt;/td&gt;&lt;td align=right&gt;%7&lt;/td&gt;&lt;td align=right&gt;%8&lt;/td&gt;&lt;/tr&gt;&lt;tr&gt;&lt;td&gt;Separators:&amp;emsp;&lt;/td&gt;&lt;td align=right&gt;%9&lt;/td&gt;&lt;td align=right&gt;%10&lt;/td&gt;&lt;/tr&gt;&lt;/table&gt;</source>
         <translation type="unfinished"></translation>
     </message>
     <message>
-        <location filename="mainwindow.cpp" line="3273"/>
+        <location filename="mainwindow.cpp" line="3238"/>
         <source>&lt;table cellspacing=&quot;4&quot;&gt;&lt;tr&gt;&lt;th&gt;Type&lt;/th&gt;&lt;th&gt;Active&lt;/th&gt;&lt;th&gt;Total&lt;/th&gt;&lt;/tr&gt;&lt;tr&gt;&lt;td&gt;Active plugins:&lt;/td&gt;&lt;td align=right&gt;%1&lt;/td&gt;&lt;td align=right&gt;%2&lt;/td&gt;&lt;/tr&gt;&lt;tr&gt;&lt;td&gt;Active ESMs:&lt;/td&gt;&lt;td align=right&gt;%3&lt;/td&gt;&lt;td align=right&gt;%4&lt;/td&gt;&lt;/tr&gt;&lt;tr&gt;&lt;td&gt;Active ESPs:&lt;/td&gt;&lt;td align=right&gt;%7&lt;/td&gt;&lt;td align=right&gt;%8&lt;/td&gt;&lt;/tr&gt;&lt;tr&gt;&lt;td&gt;Active ESMs+ESPs:&lt;/td&gt;&lt;td align=right&gt;%9&lt;/td&gt;&lt;td align=right&gt;%10&lt;/td&gt;&lt;/tr&gt;&lt;tr&gt;&lt;td&gt;Active ESLs:&lt;/td&gt;&lt;td align=right&gt;%5&lt;/td&gt;&lt;td align=right&gt;%6&lt;/td&gt;&lt;/tr&gt;&lt;/table&gt;</source>
         <translation type="unfinished"></translation>
     </message>
     <message>
-<<<<<<< HEAD
-        <location filename="mainwindow.cpp" line="3305"/>
-        <location filename="mainwindow.cpp" line="3443"/>
-        <location filename="mainwindow.cpp" line="4312"/>
-=======
         <location filename="mainwindow.cpp" line="3270"/>
         <location filename="mainwindow.cpp" line="3408"/>
         <location filename="mainwindow.cpp" line="4283"/>
->>>>>>> f2c145b2
         <source>Create Mod...</source>
         <translation type="unfinished"></translation>
     </message>
     <message>
-        <location filename="mainwindow.cpp" line="3306"/>
+        <location filename="mainwindow.cpp" line="3271"/>
         <source>This will create an empty mod.
 Please enter a name:</source>
         <translation type="unfinished"></translation>
     </message>
     <message>
-        <location filename="mainwindow.cpp" line="3315"/>
-        <location filename="mainwindow.cpp" line="3453"/>
+        <location filename="mainwindow.cpp" line="3280"/>
+        <location filename="mainwindow.cpp" line="3418"/>
         <source>A mod with this name already exists</source>
         <translation type="unfinished"></translation>
     </message>
     <message>
-        <location filename="mainwindow.cpp" line="3343"/>
+        <location filename="mainwindow.cpp" line="3308"/>
         <source>Create Separator...</source>
         <translation type="unfinished"></translation>
     </message>
     <message>
-        <location filename="mainwindow.cpp" line="3344"/>
+        <location filename="mainwindow.cpp" line="3309"/>
         <source>This will create a new separator.
 Please enter a name:</source>
         <translation type="unfinished"></translation>
     </message>
     <message>
-        <location filename="mainwindow.cpp" line="3351"/>
+        <location filename="mainwindow.cpp" line="3316"/>
         <source>A separator with this name already exists</source>
         <translation type="unfinished"></translation>
     </message>
     <message>
-        <location filename="mainwindow.cpp" line="3444"/>
+        <location filename="mainwindow.cpp" line="3409"/>
         <source>This will move all files from overwrite into a new, regular mod.
 Please enter a name:</source>
         <translation type="unfinished"></translation>
     </message>
     <message>
-<<<<<<< HEAD
-        <location filename="mainwindow.cpp" line="3485"/>
-        <location filename="mainwindow.cpp" line="5536"/>
-=======
         <location filename="mainwindow.cpp" line="3450"/>
         <location filename="mainwindow.cpp" line="5482"/>
->>>>>>> f2c145b2
         <source>Are you sure?</source>
         <translation type="unfinished"></translation>
     </message>
     <message>
-        <location filename="mainwindow.cpp" line="3486"/>
+        <location filename="mainwindow.cpp" line="3451"/>
         <source>About to recursively delete:
 </source>
         <translation type="unfinished"></translation>
     </message>
     <message>
-        <location filename="mainwindow.cpp" line="3848"/>
+        <location filename="mainwindow.cpp" line="3813"/>
         <source>Not logged in, endorsement information will be wrong</source>
         <translation type="unfinished"></translation>
     </message>
     <message>
-        <location filename="mainwindow.cpp" line="3856"/>
+        <location filename="mainwindow.cpp" line="3821"/>
         <source>Continue?</source>
         <translation type="unfinished"></translation>
     </message>
     <message>
-        <location filename="mainwindow.cpp" line="3857"/>
+        <location filename="mainwindow.cpp" line="3822"/>
         <source>The versioning scheme decides which version is considered newer than another.
 This function will guess the versioning scheme under the assumption that the installed version is outdated.</source>
         <translation type="unfinished"></translation>
     </message>
     <message>
-<<<<<<< HEAD
-        <location filename="mainwindow.cpp" line="3877"/>
-        <location filename="mainwindow.cpp" line="5077"/>
-=======
         <location filename="mainwindow.cpp" line="3842"/>
         <location filename="mainwindow.cpp" line="5027"/>
->>>>>>> f2c145b2
         <source>Sorry</source>
         <translation type="unfinished"></translation>
     </message>
     <message>
-        <location filename="mainwindow.cpp" line="3878"/>
+        <location filename="mainwindow.cpp" line="3843"/>
         <source>I don&apos;t know a versioning scheme where %1 is newer than %2.</source>
         <translation type="unfinished"></translation>
     </message>
     <message>
-        <location filename="mainwindow.cpp" line="3954"/>
+        <location filename="mainwindow.cpp" line="3919"/>
         <source>Really enable all visible mods?</source>
         <translation type="unfinished"></translation>
     </message>
     <message>
-        <location filename="mainwindow.cpp" line="3962"/>
+        <location filename="mainwindow.cpp" line="3927"/>
         <source>Really disable all visible mods?</source>
         <translation type="unfinished"></translation>
     </message>
     <message>
-        <location filename="mainwindow.cpp" line="4042"/>
+        <location filename="mainwindow.cpp" line="4007"/>
         <source>Export to csv</source>
         <translation type="unfinished"></translation>
     </message>
     <message>
-        <location filename="mainwindow.cpp" line="4045"/>
+        <location filename="mainwindow.cpp" line="4010"/>
         <source>CSV (Comma Separated Values) is a format that can be imported in programs like Excel to create a spreadsheet.
 You can also use online editors and converters instead.</source>
         <translation type="unfinished"></translation>
     </message>
     <message>
-        <location filename="mainwindow.cpp" line="4048"/>
+        <location filename="mainwindow.cpp" line="4013"/>
         <source>Select what mods you want export:</source>
         <translation type="unfinished"></translation>
     </message>
     <message>
-        <location filename="mainwindow.cpp" line="4049"/>
+        <location filename="mainwindow.cpp" line="4014"/>
         <source>All installed mods</source>
         <translation type="unfinished"></translation>
     </message>
     <message>
-        <location filename="mainwindow.cpp" line="4050"/>
+        <location filename="mainwindow.cpp" line="4015"/>
         <source>Only active (checked) mods from your current profile</source>
         <translation type="unfinished"></translation>
     </message>
     <message>
-        <location filename="mainwindow.cpp" line="4051"/>
+        <location filename="mainwindow.cpp" line="4016"/>
         <source>All currently visible mods in the mod list</source>
         <translation type="unfinished"></translation>
     </message>
     <message>
-        <location filename="mainwindow.cpp" line="4072"/>
+        <location filename="mainwindow.cpp" line="4037"/>
         <source>Choose what Columns to export:</source>
         <translation type="unfinished"></translation>
     </message>
     <message>
-        <location filename="mainwindow.cpp" line="4075"/>
+        <location filename="mainwindow.cpp" line="4040"/>
         <source>Mod_Priority</source>
         <translation type="unfinished"></translation>
     </message>
     <message>
-        <location filename="mainwindow.cpp" line="4077"/>
+        <location filename="mainwindow.cpp" line="4042"/>
         <source>Mod_Name</source>
         <translation type="unfinished"></translation>
     </message>
     <message>
-<<<<<<< HEAD
-        <location filename="mainwindow.cpp" line="4079"/>
-        <source>Mod_Status</source>
-        <translation type="unfinished"></translation>
-    </message>
-    <message>
-        <location filename="mainwindow.cpp" line="4080"/>
-        <source>Primary_Category</source>
-        <translation type="unfinished"></translation>
-    </message>
-    <message>
-        <location filename="mainwindow.cpp" line="4081"/>
-        <source>Nexus_ID</source>
-        <translation type="unfinished"></translation>
-    </message>
-    <message>
-        <location filename="mainwindow.cpp" line="4082"/>
-        <source>Mod_Nexus_URL</source>
-        <translation type="unfinished"></translation>
-    </message>
-    <message>
-        <location filename="mainwindow.cpp" line="4083"/>
-        <source>Mod_Version</source>
-        <translation type="unfinished"></translation>
-    </message>
-    <message>
-        <location filename="mainwindow.cpp" line="4084"/>
-        <source>Install_Date</source>
-        <translation type="unfinished"></translation>
-    </message>
-    <message>
-        <location filename="mainwindow.cpp" line="4085"/>
-=======
         <location filename="mainwindow.cpp" line="4044"/>
         <source>Notes_column</source>
         <translation type="unfinished"></translation>
@@ -2536,542 +2432,302 @@
     </message>
     <message>
         <location filename="mainwindow.cpp" line="4051"/>
->>>>>>> f2c145b2
         <source>Download_File_Name</source>
         <translation type="unfinished"></translation>
     </message>
     <message>
-<<<<<<< HEAD
+        <location filename="mainwindow.cpp" line="4158"/>
+        <source>export failed: %1</source>
+        <translation type="unfinished"></translation>
+    </message>
+    <message>
+        <location filename="mainwindow.cpp" line="4177"/>
+        <source>Open Game folder</source>
+        <translation type="unfinished"></translation>
+    </message>
+    <message>
+        <location filename="mainwindow.cpp" line="4179"/>
+        <source>Open MyGames folder</source>
+        <translation type="unfinished"></translation>
+    </message>
+    <message>
+        <location filename="mainwindow.cpp" line="4181"/>
+        <source>Open INIs folder</source>
+        <translation type="unfinished"></translation>
+    </message>
+    <message>
+        <location filename="mainwindow.cpp" line="4185"/>
+        <source>Open Instance folder</source>
+        <translation type="unfinished"></translation>
+    </message>
+    <message>
         <location filename="mainwindow.cpp" line="4187"/>
-=======
-        <location filename="mainwindow.cpp" line="4158"/>
->>>>>>> f2c145b2
-        <source>export failed: %1</source>
-        <translation type="unfinished"></translation>
-    </message>
-    <message>
-<<<<<<< HEAD
-        <location filename="mainwindow.cpp" line="4206"/>
-=======
-        <location filename="mainwindow.cpp" line="4177"/>
->>>>>>> f2c145b2
-        <source>Open Game folder</source>
-        <translation type="unfinished"></translation>
-    </message>
-    <message>
-<<<<<<< HEAD
+        <source>Open Mods folder</source>
+        <translation type="unfinished"></translation>
+    </message>
+    <message>
+        <location filename="mainwindow.cpp" line="4189"/>
+        <source>Open Profile folder</source>
+        <translation type="unfinished"></translation>
+    </message>
+    <message>
+        <location filename="mainwindow.cpp" line="4191"/>
+        <source>Open Downloads folder</source>
+        <translation type="unfinished"></translation>
+    </message>
+    <message>
+        <location filename="mainwindow.cpp" line="4195"/>
+        <source>Open MO2 Install folder</source>
+        <translation type="unfinished"></translation>
+    </message>
+    <message>
+        <location filename="mainwindow.cpp" line="4197"/>
+        <source>Open MO2 Plugins folder</source>
+        <translation type="unfinished"></translation>
+    </message>
+    <message>
+        <location filename="mainwindow.cpp" line="4199"/>
+        <source>Open MO2 Logs folder</source>
+        <translation type="unfinished"></translation>
+    </message>
+    <message>
         <location filename="mainwindow.cpp" line="4208"/>
-=======
-        <location filename="mainwindow.cpp" line="4179"/>
->>>>>>> f2c145b2
-        <source>Open MyGames folder</source>
-        <translation type="unfinished"></translation>
-    </message>
-    <message>
-<<<<<<< HEAD
+        <source>Install Mod...</source>
+        <translation type="unfinished"></translation>
+    </message>
+    <message>
         <location filename="mainwindow.cpp" line="4210"/>
-=======
-        <location filename="mainwindow.cpp" line="4181"/>
->>>>>>> f2c145b2
-        <source>Open INIs folder</source>
-        <translation type="unfinished"></translation>
-    </message>
-    <message>
-<<<<<<< HEAD
-        <location filename="mainwindow.cpp" line="4214"/>
-=======
-        <location filename="mainwindow.cpp" line="4185"/>
->>>>>>> f2c145b2
-        <source>Open Instance folder</source>
-        <translation type="unfinished"></translation>
-    </message>
-    <message>
-<<<<<<< HEAD
+        <source>Create empty mod</source>
+        <translation type="unfinished"></translation>
+    </message>
+    <message>
+        <location filename="mainwindow.cpp" line="4212"/>
+        <source>Create Separator</source>
+        <translation type="unfinished"></translation>
+    </message>
+    <message>
         <location filename="mainwindow.cpp" line="4216"/>
-=======
-        <location filename="mainwindow.cpp" line="4187"/>
->>>>>>> f2c145b2
-        <source>Open Mods folder</source>
-        <translation type="unfinished"></translation>
-    </message>
-    <message>
-<<<<<<< HEAD
-        <location filename="mainwindow.cpp" line="4218"/>
-=======
-        <location filename="mainwindow.cpp" line="4189"/>
->>>>>>> f2c145b2
-        <source>Open Profile folder</source>
-        <translation type="unfinished"></translation>
-    </message>
-    <message>
-<<<<<<< HEAD
-        <location filename="mainwindow.cpp" line="4220"/>
-=======
-        <location filename="mainwindow.cpp" line="4191"/>
->>>>>>> f2c145b2
-        <source>Open Downloads folder</source>
-        <translation type="unfinished"></translation>
-    </message>
-    <message>
-<<<<<<< HEAD
-        <location filename="mainwindow.cpp" line="4224"/>
-=======
-        <location filename="mainwindow.cpp" line="4195"/>
->>>>>>> f2c145b2
-        <source>Open MO2 Install folder</source>
-        <translation type="unfinished"></translation>
-    </message>
-    <message>
-<<<<<<< HEAD
-        <location filename="mainwindow.cpp" line="4226"/>
-=======
-        <location filename="mainwindow.cpp" line="4197"/>
->>>>>>> f2c145b2
-        <source>Open MO2 Plugins folder</source>
-        <translation type="unfinished"></translation>
-    </message>
-    <message>
-<<<<<<< HEAD
-        <location filename="mainwindow.cpp" line="4228"/>
-=======
-        <location filename="mainwindow.cpp" line="4199"/>
->>>>>>> f2c145b2
-        <source>Open MO2 Logs folder</source>
-        <translation type="unfinished"></translation>
-    </message>
-    <message>
-<<<<<<< HEAD
-        <location filename="mainwindow.cpp" line="4237"/>
-=======
-        <location filename="mainwindow.cpp" line="4208"/>
->>>>>>> f2c145b2
-        <source>Install Mod...</source>
-        <translation type="unfinished"></translation>
-    </message>
-    <message>
-<<<<<<< HEAD
-        <location filename="mainwindow.cpp" line="4239"/>
-=======
-        <location filename="mainwindow.cpp" line="4210"/>
->>>>>>> f2c145b2
-        <source>Create empty mod</source>
-        <translation type="unfinished"></translation>
-    </message>
-    <message>
-<<<<<<< HEAD
-        <location filename="mainwindow.cpp" line="4241"/>
-=======
-        <location filename="mainwindow.cpp" line="4212"/>
->>>>>>> f2c145b2
-        <source>Create Separator</source>
-        <translation type="unfinished"></translation>
-    </message>
-    <message>
-<<<<<<< HEAD
-        <location filename="mainwindow.cpp" line="4245"/>
-=======
-        <location filename="mainwindow.cpp" line="4216"/>
->>>>>>> f2c145b2
         <source>Enable all visible</source>
         <translation type="unfinished"></translation>
     </message>
     <message>
-<<<<<<< HEAD
-        <location filename="mainwindow.cpp" line="4246"/>
-=======
         <location filename="mainwindow.cpp" line="4217"/>
->>>>>>> f2c145b2
         <source>Disable all visible</source>
         <translation type="unfinished"></translation>
     </message>
     <message>
-<<<<<<< HEAD
-        <location filename="mainwindow.cpp" line="4248"/>
-=======
         <location filename="mainwindow.cpp" line="4219"/>
->>>>>>> f2c145b2
         <source>Check all for update</source>
         <translation type="unfinished"></translation>
     </message>
     <message>
-<<<<<<< HEAD
-        <location filename="mainwindow.cpp" line="4252"/>
-=======
         <location filename="mainwindow.cpp" line="4223"/>
->>>>>>> f2c145b2
         <source>Export to csv...</source>
         <translation type="unfinished"></translation>
     </message>
     <message>
-<<<<<<< HEAD
-        <location filename="mainwindow.cpp" line="4264"/>
-        <location filename="mainwindow.cpp" line="4280"/>
-=======
         <location filename="mainwindow.cpp" line="4235"/>
         <location filename="mainwindow.cpp" line="4251"/>
->>>>>>> f2c145b2
         <source>Send to</source>
         <translation type="unfinished"></translation>
     </message>
     <message>
-<<<<<<< HEAD
-        <location filename="mainwindow.cpp" line="4265"/>
-        <location filename="mainwindow.cpp" line="4281"/>
-=======
         <location filename="mainwindow.cpp" line="4236"/>
         <location filename="mainwindow.cpp" line="4252"/>
->>>>>>> f2c145b2
         <source>Top</source>
         <translation type="unfinished"></translation>
     </message>
     <message>
-<<<<<<< HEAD
-        <location filename="mainwindow.cpp" line="4266"/>
-        <location filename="mainwindow.cpp" line="4282"/>
-=======
         <location filename="mainwindow.cpp" line="4237"/>
         <location filename="mainwindow.cpp" line="4253"/>
->>>>>>> f2c145b2
         <source>Bottom</source>
         <translation type="unfinished"></translation>
     </message>
     <message>
-<<<<<<< HEAD
-        <location filename="mainwindow.cpp" line="4267"/>
-        <location filename="mainwindow.cpp" line="4283"/>
-=======
         <location filename="mainwindow.cpp" line="4238"/>
         <location filename="mainwindow.cpp" line="4254"/>
->>>>>>> f2c145b2
         <source>Priority...</source>
         <translation type="unfinished"></translation>
     </message>
     <message>
-<<<<<<< HEAD
-        <location filename="mainwindow.cpp" line="4268"/>
-=======
         <location filename="mainwindow.cpp" line="4239"/>
->>>>>>> f2c145b2
         <source>Separator...</source>
         <translation type="unfinished"></translation>
     </message>
     <message>
-<<<<<<< HEAD
-        <location filename="mainwindow.cpp" line="4304"/>
-=======
         <location filename="mainwindow.cpp" line="4275"/>
->>>>>>> f2c145b2
         <source>All Mods</source>
         <translation type="unfinished"></translation>
     </message>
     <message>
-<<<<<<< HEAD
-        <location filename="mainwindow.cpp" line="4311"/>
-=======
         <location filename="mainwindow.cpp" line="4282"/>
->>>>>>> f2c145b2
         <source>Sync to Mods...</source>
         <translation type="unfinished"></translation>
     </message>
     <message>
-<<<<<<< HEAD
-        <location filename="mainwindow.cpp" line="4313"/>
-=======
         <location filename="mainwindow.cpp" line="4284"/>
->>>>>>> f2c145b2
         <source>Clear Overwrite...</source>
         <translation type="unfinished"></translation>
     </message>
     <message>
-<<<<<<< HEAD
-        <location filename="mainwindow.cpp" line="4315"/>
-        <location filename="mainwindow.cpp" line="4416"/>
-=======
         <location filename="mainwindow.cpp" line="4286"/>
         <location filename="mainwindow.cpp" line="4387"/>
->>>>>>> f2c145b2
         <source>Open in Explorer</source>
         <translation type="unfinished"></translation>
     </message>
     <message>
-<<<<<<< HEAD
-        <location filename="mainwindow.cpp" line="4317"/>
-=======
         <location filename="mainwindow.cpp" line="4288"/>
->>>>>>> f2c145b2
         <source>Restore Backup</source>
         <translation type="unfinished"></translation>
     </message>
     <message>
-<<<<<<< HEAD
-        <location filename="mainwindow.cpp" line="4318"/>
-=======
         <location filename="mainwindow.cpp" line="4289"/>
->>>>>>> f2c145b2
         <source>Remove Backup...</source>
         <translation type="unfinished"></translation>
     </message>
     <message>
-<<<<<<< HEAD
-        <location filename="mainwindow.cpp" line="4321"/>
-        <location filename="mainwindow.cpp" line="4340"/>
-=======
         <location filename="mainwindow.cpp" line="4292"/>
         <location filename="mainwindow.cpp" line="4311"/>
->>>>>>> f2c145b2
         <source>Change Categories</source>
         <translation type="unfinished"></translation>
     </message>
     <message>
-<<<<<<< HEAD
-        <location filename="mainwindow.cpp" line="4325"/>
-        <location filename="mainwindow.cpp" line="4345"/>
-=======
         <location filename="mainwindow.cpp" line="4296"/>
         <location filename="mainwindow.cpp" line="4316"/>
->>>>>>> f2c145b2
         <source>Primary Category</source>
         <translation type="unfinished"></translation>
     </message>
     <message>
-<<<<<<< HEAD
-        <location filename="mainwindow.cpp" line="4329"/>
-=======
         <location filename="mainwindow.cpp" line="4300"/>
->>>>>>> f2c145b2
         <source>Rename Separator...</source>
         <translation type="unfinished"></translation>
     </message>
     <message>
-<<<<<<< HEAD
-        <location filename="mainwindow.cpp" line="4330"/>
-=======
         <location filename="mainwindow.cpp" line="4301"/>
->>>>>>> f2c145b2
         <source>Remove Separator...</source>
         <translation type="unfinished"></translation>
     </message>
     <message>
-<<<<<<< HEAD
-        <location filename="mainwindow.cpp" line="4333"/>
-=======
         <location filename="mainwindow.cpp" line="4304"/>
->>>>>>> f2c145b2
         <source>Select Color...</source>
         <translation type="unfinished"></translation>
     </message>
     <message>
-<<<<<<< HEAD
-        <location filename="mainwindow.cpp" line="4335"/>
-=======
         <location filename="mainwindow.cpp" line="4306"/>
->>>>>>> f2c145b2
         <source>Reset Color</source>
         <translation type="unfinished"></translation>
     </message>
     <message>
-<<<<<<< HEAD
-        <location filename="mainwindow.cpp" line="4352"/>
-=======
         <location filename="mainwindow.cpp" line="4323"/>
->>>>>>> f2c145b2
         <source>Change versioning scheme</source>
         <translation type="unfinished"></translation>
     </message>
     <message>
-<<<<<<< HEAD
-        <location filename="mainwindow.cpp" line="4356"/>
-=======
         <location filename="mainwindow.cpp" line="4327"/>
->>>>>>> f2c145b2
         <source>Un-ignore update</source>
         <translation type="unfinished"></translation>
     </message>
     <message>
-<<<<<<< HEAD
-        <location filename="mainwindow.cpp" line="4360"/>
-=======
         <location filename="mainwindow.cpp" line="4331"/>
->>>>>>> f2c145b2
         <source>Ignore update</source>
         <translation type="unfinished"></translation>
     </message>
     <message>
-<<<<<<< HEAD
-        <location filename="mainwindow.cpp" line="4365"/>
-        <location filename="mainwindow.cpp" line="5647"/>
-=======
         <location filename="mainwindow.cpp" line="4336"/>
         <location filename="mainwindow.cpp" line="5593"/>
->>>>>>> f2c145b2
         <source>Enable selected</source>
         <translation type="unfinished"></translation>
     </message>
     <message>
-<<<<<<< HEAD
-        <location filename="mainwindow.cpp" line="4366"/>
-        <location filename="mainwindow.cpp" line="5648"/>
-=======
         <location filename="mainwindow.cpp" line="4337"/>
         <location filename="mainwindow.cpp" line="5594"/>
->>>>>>> f2c145b2
         <source>Disable selected</source>
         <translation type="unfinished"></translation>
     </message>
     <message>
-<<<<<<< HEAD
-        <location filename="mainwindow.cpp" line="4372"/>
-=======
         <location filename="mainwindow.cpp" line="4343"/>
->>>>>>> f2c145b2
         <source>Rename Mod...</source>
         <translation type="unfinished"></translation>
     </message>
     <message>
-<<<<<<< HEAD
-        <location filename="mainwindow.cpp" line="4373"/>
-=======
         <location filename="mainwindow.cpp" line="4344"/>
->>>>>>> f2c145b2
         <source>Reinstall Mod</source>
         <translation type="unfinished"></translation>
     </message>
     <message>
-<<<<<<< HEAD
+        <location filename="mainwindow.cpp" line="4345"/>
+        <source>Remove Mod...</source>
+        <translation type="unfinished"></translation>
+    </message>
+    <message>
+        <location filename="mainwindow.cpp" line="4353"/>
+        <source>Un-Endorse</source>
+        <translation type="unfinished"></translation>
+    </message>
+    <message>
+        <location filename="mainwindow.cpp" line="4357"/>
+        <source>Won&apos;t endorse</source>
+        <translation type="unfinished"></translation>
+    </message>
+    <message>
+        <location filename="mainwindow.cpp" line="4363"/>
+        <source>Endorsement state unknown</source>
+        <translation type="unfinished"></translation>
+    </message>
+    <message>
         <location filename="mainwindow.cpp" line="4374"/>
-=======
-        <location filename="mainwindow.cpp" line="4345"/>
->>>>>>> f2c145b2
-        <source>Remove Mod...</source>
-        <translation type="unfinished"></translation>
-    </message>
-    <message>
-<<<<<<< HEAD
+        <source>Ignore missing data</source>
+        <translation type="unfinished"></translation>
+    </message>
+    <message>
+        <location filename="mainwindow.cpp" line="4378"/>
+        <source>Mark as converted/working</source>
+        <translation type="unfinished"></translation>
+    </message>
+    <message>
         <location filename="mainwindow.cpp" line="4382"/>
-=======
-        <location filename="mainwindow.cpp" line="4353"/>
->>>>>>> f2c145b2
-        <source>Un-Endorse</source>
-        <translation type="unfinished"></translation>
-    </message>
-    <message>
-<<<<<<< HEAD
-        <location filename="mainwindow.cpp" line="4386"/>
-=======
-        <location filename="mainwindow.cpp" line="4357"/>
->>>>>>> f2c145b2
-        <source>Won&apos;t endorse</source>
-        <translation type="unfinished"></translation>
-    </message>
-    <message>
-<<<<<<< HEAD
-        <location filename="mainwindow.cpp" line="4392"/>
-=======
-        <location filename="mainwindow.cpp" line="4363"/>
->>>>>>> f2c145b2
-        <source>Endorsement state unknown</source>
-        <translation type="unfinished"></translation>
-    </message>
-    <message>
-<<<<<<< HEAD
-        <location filename="mainwindow.cpp" line="4403"/>
-=======
-        <location filename="mainwindow.cpp" line="4374"/>
->>>>>>> f2c145b2
-        <source>Ignore missing data</source>
-        <translation type="unfinished"></translation>
-    </message>
-    <message>
-<<<<<<< HEAD
-        <location filename="mainwindow.cpp" line="4407"/>
-=======
-        <location filename="mainwindow.cpp" line="4378"/>
->>>>>>> f2c145b2
-        <source>Mark as converted/working</source>
-        <translation type="unfinished"></translation>
-    </message>
-    <message>
-<<<<<<< HEAD
-        <location filename="mainwindow.cpp" line="4411"/>
-=======
-        <location filename="mainwindow.cpp" line="4382"/>
->>>>>>> f2c145b2
         <source>Visit on Nexus</source>
         <translation type="unfinished"></translation>
     </message>
     <message>
-<<<<<<< HEAD
-        <location filename="mainwindow.cpp" line="4413"/>
-=======
         <location filename="mainwindow.cpp" line="4384"/>
->>>>>>> f2c145b2
         <source>Visit web page</source>
         <translation type="unfinished"></translation>
     </message>
     <message>
-<<<<<<< HEAD
-        <location filename="mainwindow.cpp" line="4420"/>
-=======
         <location filename="mainwindow.cpp" line="4391"/>
->>>>>>> f2c145b2
         <source>Information...</source>
         <translation type="unfinished"></translation>
     </message>
     <message>
-<<<<<<< HEAD
-        <location filename="mainwindow.cpp" line="4427"/>
-        <location filename="mainwindow.cpp" line="5695"/>
-=======
         <location filename="mainwindow.cpp" line="4398"/>
         <location filename="mainwindow.cpp" line="5641"/>
->>>>>>> f2c145b2
         <source>Exception: </source>
         <translation type="unfinished"></translation>
     </message>
     <message>
-<<<<<<< HEAD
-        <location filename="mainwindow.cpp" line="4429"/>
-        <location filename="mainwindow.cpp" line="5697"/>
-=======
         <location filename="mainwindow.cpp" line="4400"/>
         <location filename="mainwindow.cpp" line="5643"/>
->>>>>>> f2c145b2
         <source>Unknown exception</source>
         <translation type="unfinished"></translation>
     </message>
     <message>
-<<<<<<< HEAD
-        <location filename="mainwindow.cpp" line="4458"/>
-=======
         <location filename="mainwindow.cpp" line="4429"/>
->>>>>>> f2c145b2
         <source>&lt;All&gt;</source>
         <translation type="unfinished"></translation>
     </message>
     <message>
-<<<<<<< HEAD
-        <location filename="mainwindow.cpp" line="4460"/>
-=======
         <location filename="mainwindow.cpp" line="4431"/>
->>>>>>> f2c145b2
         <source>&lt;Multiple&gt;</source>
         <translation type="unfinished"></translation>
     </message>
     <message>
-<<<<<<< HEAD
-        <location filename="mainwindow.cpp" line="4495"/>
-=======
         <location filename="mainwindow.cpp" line="4466"/>
->>>>>>> f2c145b2
         <source>%1 more</source>
         <translation type="unfinished"></translation>
     </message>
     <message numerus="yes">
-<<<<<<< HEAD
-        <location filename="mainwindow.cpp" line="4499"/>
-=======
         <location filename="mainwindow.cpp" line="4470"/>
->>>>>>> f2c145b2
         <source>Are you sure you want to remove the following %n save(s)?&lt;br&gt;&lt;ul&gt;%1&lt;/ul&gt;&lt;br&gt;Removed saves will be sent to the Recycle Bin.</source>
         <translation type="unfinished">
             <numerusform></numerusform>
@@ -3079,20 +2735,12 @@
         </translation>
     </message>
     <message>
-<<<<<<< HEAD
-        <location filename="mainwindow.cpp" line="4544"/>
-=======
         <location filename="mainwindow.cpp" line="4515"/>
->>>>>>> f2c145b2
         <source>Enable Mods...</source>
         <translation type="unfinished"></translation>
     </message>
     <message numerus="yes">
-<<<<<<< HEAD
-        <location filename="mainwindow.cpp" line="4559"/>
-=======
         <location filename="mainwindow.cpp" line="4530"/>
->>>>>>> f2c145b2
         <source>Delete %n save(s)</source>
         <translation type="unfinished">
             <numerusform></numerusform>
@@ -3100,38 +2748,22 @@
         </translation>
     </message>
     <message>
-<<<<<<< HEAD
-        <location filename="mainwindow.cpp" line="4601"/>
-=======
         <location filename="mainwindow.cpp" line="4572"/>
->>>>>>> f2c145b2
         <source>failed to remove %1</source>
         <translation type="unfinished"></translation>
     </message>
     <message>
-<<<<<<< HEAD
-        <location filename="mainwindow.cpp" line="4623"/>
-=======
         <location filename="mainwindow.cpp" line="4594"/>
->>>>>>> f2c145b2
         <source>failed to create %1</source>
         <translation type="unfinished"></translation>
     </message>
     <message>
-<<<<<<< HEAD
-        <location filename="mainwindow.cpp" line="4653"/>
-=======
         <location filename="mainwindow.cpp" line="4624"/>
->>>>>>> f2c145b2
         <source>Restarting MO</source>
         <translation type="unfinished"></translation>
     </message>
     <message>
-<<<<<<< HEAD
-        <location filename="mainwindow.cpp" line="4654"/>
-=======
         <location filename="mainwindow.cpp" line="4625"/>
->>>>>>> f2c145b2
         <source>Changing the managed game directory requires restarting MO.
 Any pending downloads will be paused.
 
@@ -3139,603 +2771,335 @@
         <translation type="unfinished"></translation>
     </message>
     <message>
-<<<<<<< HEAD
-        <location filename="mainwindow.cpp" line="4674"/>
-=======
         <location filename="mainwindow.cpp" line="4645"/>
->>>>>>> f2c145b2
         <source>Can&apos;t change download directory while downloads are in progress!</source>
         <translation type="unfinished"></translation>
     </message>
     <message>
-<<<<<<< HEAD
-        <location filename="mainwindow.cpp" line="4813"/>
-=======
         <location filename="mainwindow.cpp" line="4763"/>
->>>>>>> f2c145b2
         <source>failed to write to file %1</source>
         <translation type="unfinished"></translation>
     </message>
     <message>
-<<<<<<< HEAD
-        <location filename="mainwindow.cpp" line="4819"/>
-=======
         <location filename="mainwindow.cpp" line="4769"/>
->>>>>>> f2c145b2
         <source>%1 written</source>
         <translation type="unfinished"></translation>
     </message>
     <message>
-<<<<<<< HEAD
-        <location filename="mainwindow.cpp" line="4860"/>
-=======
         <location filename="mainwindow.cpp" line="4810"/>
->>>>>>> f2c145b2
         <source>Select binary</source>
         <translation type="unfinished"></translation>
     </message>
     <message>
-<<<<<<< HEAD
-        <location filename="mainwindow.cpp" line="4860"/>
-=======
         <location filename="mainwindow.cpp" line="4810"/>
->>>>>>> f2c145b2
         <source>Binary</source>
         <translation type="unfinished"></translation>
     </message>
     <message>
-<<<<<<< HEAD
-        <location filename="mainwindow.cpp" line="4886"/>
-=======
         <location filename="mainwindow.cpp" line="4836"/>
->>>>>>> f2c145b2
         <source>Enter Name</source>
         <translation type="unfinished"></translation>
     </message>
     <message>
-<<<<<<< HEAD
-        <location filename="mainwindow.cpp" line="4887"/>
-=======
         <location filename="mainwindow.cpp" line="4837"/>
->>>>>>> f2c145b2
         <source>Please enter a name for the executable</source>
         <translation type="unfinished"></translation>
     </message>
     <message>
-<<<<<<< HEAD
-        <location filename="mainwindow.cpp" line="4901"/>
-=======
         <location filename="mainwindow.cpp" line="4851"/>
->>>>>>> f2c145b2
         <source>Not an executable</source>
         <translation type="unfinished"></translation>
     </message>
     <message>
-<<<<<<< HEAD
-        <location filename="mainwindow.cpp" line="4901"/>
-=======
         <location filename="mainwindow.cpp" line="4851"/>
->>>>>>> f2c145b2
         <source>This is not a recognized executable.</source>
         <translation type="unfinished"></translation>
     </message>
     <message>
-<<<<<<< HEAD
-        <location filename="mainwindow.cpp" line="4926"/>
-        <location filename="mainwindow.cpp" line="4951"/>
-=======
         <location filename="mainwindow.cpp" line="4876"/>
         <location filename="mainwindow.cpp" line="4901"/>
->>>>>>> f2c145b2
         <source>Replace file?</source>
         <translation type="unfinished"></translation>
     </message>
     <message>
-<<<<<<< HEAD
-        <location filename="mainwindow.cpp" line="4926"/>
-=======
         <location filename="mainwindow.cpp" line="4876"/>
->>>>>>> f2c145b2
         <source>There already is a hidden version of this file. Replace it?</source>
         <translation type="unfinished"></translation>
     </message>
     <message>
-<<<<<<< HEAD
-        <location filename="mainwindow.cpp" line="4929"/>
-        <location filename="mainwindow.cpp" line="4954"/>
-=======
         <location filename="mainwindow.cpp" line="4879"/>
         <location filename="mainwindow.cpp" line="4904"/>
->>>>>>> f2c145b2
         <source>File operation failed</source>
         <translation type="unfinished"></translation>
     </message>
     <message>
-<<<<<<< HEAD
-        <location filename="mainwindow.cpp" line="4929"/>
-        <location filename="mainwindow.cpp" line="4954"/>
-=======
         <location filename="mainwindow.cpp" line="4879"/>
         <location filename="mainwindow.cpp" line="4904"/>
->>>>>>> f2c145b2
         <source>Failed to remove &quot;%1&quot;. Maybe you lack the required file permissions?</source>
         <translation type="unfinished"></translation>
     </message>
     <message>
-<<<<<<< HEAD
-        <location filename="mainwindow.cpp" line="4951"/>
-=======
         <location filename="mainwindow.cpp" line="4901"/>
->>>>>>> f2c145b2
         <source>There already is a visible version of this file. Replace it?</source>
         <translation type="unfinished"></translation>
     </message>
     <message>
-<<<<<<< HEAD
-        <location filename="mainwindow.cpp" line="4995"/>
-        <location filename="mainwindow.cpp" line="6309"/>
-=======
         <location filename="mainwindow.cpp" line="4945"/>
         <location filename="mainwindow.cpp" line="6255"/>
->>>>>>> f2c145b2
         <source>Set Priority</source>
         <translation type="unfinished"></translation>
     </message>
     <message>
-<<<<<<< HEAD
-        <location filename="mainwindow.cpp" line="4995"/>
-=======
         <location filename="mainwindow.cpp" line="4945"/>
->>>>>>> f2c145b2
         <source>Set the priority of the selected plugins</source>
         <translation type="unfinished"></translation>
     </message>
     <message>
-<<<<<<< HEAD
-        <location filename="mainwindow.cpp" line="5044"/>
-=======
         <location filename="mainwindow.cpp" line="4994"/>
->>>>>>> f2c145b2
         <source>file not found: %1</source>
         <translation type="unfinished"></translation>
     </message>
     <message>
-<<<<<<< HEAD
-        <location filename="mainwindow.cpp" line="5057"/>
-=======
         <location filename="mainwindow.cpp" line="5007"/>
->>>>>>> f2c145b2
         <source>failed to generate preview for %1</source>
         <translation type="unfinished"></translation>
     </message>
     <message>
-<<<<<<< HEAD
-        <location filename="mainwindow.cpp" line="5077"/>
-=======
         <location filename="mainwindow.cpp" line="5027"/>
->>>>>>> f2c145b2
         <source>Sorry, can&apos;t preview anything. This function currently does not support extracting from bsas.</source>
         <translation type="unfinished"></translation>
     </message>
     <message>
-<<<<<<< HEAD
-        <location filename="mainwindow.cpp" line="5111"/>
-=======
         <location filename="mainwindow.cpp" line="5061"/>
->>>>>>> f2c145b2
         <source>Update available</source>
         <translation type="unfinished"></translation>
     </message>
     <message>
-<<<<<<< HEAD
-        <location filename="mainwindow.cpp" line="5158"/>
-=======
         <location filename="mainwindow.cpp" line="5108"/>
->>>>>>> f2c145b2
         <source>Open/Execute</source>
         <translation type="unfinished"></translation>
     </message>
     <message>
-<<<<<<< HEAD
-        <location filename="mainwindow.cpp" line="5159"/>
-=======
         <location filename="mainwindow.cpp" line="5109"/>
->>>>>>> f2c145b2
         <source>Add as Executable</source>
         <translation type="unfinished"></translation>
     </message>
     <message>
-<<<<<<< HEAD
-        <location filename="mainwindow.cpp" line="5163"/>
-=======
         <location filename="mainwindow.cpp" line="5113"/>
->>>>>>> f2c145b2
         <source>Preview</source>
         <translation type="unfinished"></translation>
     </message>
     <message>
-<<<<<<< HEAD
-        <location filename="mainwindow.cpp" line="5169"/>
-=======
         <location filename="mainwindow.cpp" line="5119"/>
->>>>>>> f2c145b2
         <source>Un-Hide</source>
         <translation type="unfinished"></translation>
     </message>
     <message>
-<<<<<<< HEAD
-        <location filename="mainwindow.cpp" line="5171"/>
-=======
         <location filename="mainwindow.cpp" line="5121"/>
->>>>>>> f2c145b2
         <source>Hide</source>
         <translation type="unfinished"></translation>
     </message>
     <message>
-<<<<<<< HEAD
-        <location filename="mainwindow.cpp" line="5177"/>
-=======
         <location filename="mainwindow.cpp" line="5127"/>
->>>>>>> f2c145b2
         <source>Write To File...</source>
         <translation type="unfinished"></translation>
     </message>
     <message>
-<<<<<<< HEAD
-        <location filename="mainwindow.cpp" line="5202"/>
-=======
         <location filename="mainwindow.cpp" line="5152"/>
->>>>>>> f2c145b2
         <source>Do you want to endorse Mod Organizer on %1 now?</source>
         <translation type="unfinished"></translation>
     </message>
     <message>
-<<<<<<< HEAD
-        <location filename="mainwindow.cpp" line="5345"/>
-=======
         <location filename="mainwindow.cpp" line="5291"/>
->>>>>>> f2c145b2
         <source>Thank you!</source>
         <translation type="unfinished"></translation>
     </message>
     <message>
-<<<<<<< HEAD
-        <location filename="mainwindow.cpp" line="5345"/>
-=======
         <location filename="mainwindow.cpp" line="5291"/>
->>>>>>> f2c145b2
         <source>Thank you for your endorsement!</source>
         <translation type="unfinished"></translation>
     </message>
     <message>
-<<<<<<< HEAD
-        <location filename="mainwindow.cpp" line="5380"/>
-=======
         <location filename="mainwindow.cpp" line="5326"/>
->>>>>>> f2c145b2
         <source>Request to Nexus failed: %1</source>
         <translation type="unfinished"></translation>
     </message>
     <message>
-<<<<<<< HEAD
-        <location filename="mainwindow.cpp" line="5395"/>
-        <location filename="mainwindow.cpp" line="5457"/>
-=======
         <location filename="mainwindow.cpp" line="5341"/>
         <location filename="mainwindow.cpp" line="5403"/>
->>>>>>> f2c145b2
         <source>failed to read %1: %2</source>
         <translation type="unfinished"></translation>
     </message>
     <message>
-<<<<<<< HEAD
-        <location filename="mainwindow.cpp" line="5407"/>
-        <location filename="mainwindow.cpp" line="5885"/>
-=======
         <location filename="mainwindow.cpp" line="5353"/>
         <location filename="mainwindow.cpp" line="5831"/>
->>>>>>> f2c145b2
         <source>Error</source>
         <translation type="unfinished"></translation>
     </message>
     <message>
-<<<<<<< HEAD
-        <location filename="mainwindow.cpp" line="5407"/>
-=======
         <location filename="mainwindow.cpp" line="5353"/>
->>>>>>> f2c145b2
         <source>failed to extract %1 (errorcode %2)</source>
         <translation type="unfinished"></translation>
     </message>
     <message>
-<<<<<<< HEAD
-        <location filename="mainwindow.cpp" line="5439"/>
-=======
         <location filename="mainwindow.cpp" line="5385"/>
->>>>>>> f2c145b2
         <source>Extract BSA</source>
         <translation type="unfinished"></translation>
     </message>
     <message>
-<<<<<<< HEAD
-        <location filename="mainwindow.cpp" line="5468"/>
-=======
         <location filename="mainwindow.cpp" line="5414"/>
->>>>>>> f2c145b2
         <source>This archive contains invalid hashes. Some files may be broken.</source>
         <translation type="unfinished"></translation>
     </message>
     <message>
-<<<<<<< HEAD
-        <location filename="mainwindow.cpp" line="5514"/>
-=======
         <location filename="mainwindow.cpp" line="5460"/>
->>>>>>> f2c145b2
         <source>Extract...</source>
         <translation type="unfinished"></translation>
     </message>
     <message>
-<<<<<<< HEAD
-        <location filename="mainwindow.cpp" line="5537"/>
-=======
         <location filename="mainwindow.cpp" line="5483"/>
->>>>>>> f2c145b2
         <source>This will restart MO, continue?</source>
         <translation type="unfinished"></translation>
     </message>
     <message>
-<<<<<<< HEAD
-        <location filename="mainwindow.cpp" line="5584"/>
-=======
         <location filename="mainwindow.cpp" line="5530"/>
->>>>>>> f2c145b2
         <source>Edit Categories...</source>
         <translation type="unfinished"></translation>
     </message>
     <message>
-<<<<<<< HEAD
-        <location filename="mainwindow.cpp" line="5585"/>
-=======
         <location filename="mainwindow.cpp" line="5531"/>
->>>>>>> f2c145b2
         <source>Deselect filter</source>
         <translation type="unfinished"></translation>
     </message>
     <message>
-<<<<<<< HEAD
-        <location filename="mainwindow.cpp" line="5636"/>
-=======
         <location filename="mainwindow.cpp" line="5582"/>
->>>>>>> f2c145b2
         <source>Remove</source>
         <translation type="unfinished"></translation>
     </message>
     <message>
-<<<<<<< HEAD
-        <location filename="mainwindow.cpp" line="5652"/>
-=======
         <location filename="mainwindow.cpp" line="5598"/>
->>>>>>> f2c145b2
         <source>Enable all</source>
         <translation type="unfinished"></translation>
     </message>
     <message>
-<<<<<<< HEAD
-        <location filename="mainwindow.cpp" line="5653"/>
-=======
         <location filename="mainwindow.cpp" line="5599"/>
->>>>>>> f2c145b2
         <source>Disable all</source>
         <translation type="unfinished"></translation>
     </message>
     <message>
-<<<<<<< HEAD
-        <location filename="mainwindow.cpp" line="5674"/>
-=======
         <location filename="mainwindow.cpp" line="5620"/>
->>>>>>> f2c145b2
         <source>Unlock load order</source>
         <translation type="unfinished"></translation>
     </message>
     <message>
-<<<<<<< HEAD
-        <location filename="mainwindow.cpp" line="5677"/>
-=======
         <location filename="mainwindow.cpp" line="5623"/>
->>>>>>> f2c145b2
         <source>Lock load order</source>
         <translation type="unfinished"></translation>
     </message>
     <message>
-<<<<<<< HEAD
-        <location filename="mainwindow.cpp" line="5681"/>
-=======
         <location filename="mainwindow.cpp" line="5627"/>
->>>>>>> f2c145b2
         <source>Open Origin in Explorer</source>
         <translation type="unfinished"></translation>
     </message>
     <message>
-<<<<<<< HEAD
-        <location filename="mainwindow.cpp" line="5688"/>
-=======
         <location filename="mainwindow.cpp" line="5634"/>
->>>>>>> f2c145b2
         <source>Open Origin Info...</source>
         <translation type="unfinished"></translation>
     </message>
     <message>
-<<<<<<< HEAD
-        <location filename="mainwindow.cpp" line="5831"/>
-=======
         <location filename="mainwindow.cpp" line="5777"/>
->>>>>>> f2c145b2
         <source>depends on missing &quot;%1&quot;</source>
         <translation type="unfinished"></translation>
     </message>
     <message>
-<<<<<<< HEAD
-        <location filename="mainwindow.cpp" line="5835"/>
-=======
         <location filename="mainwindow.cpp" line="5781"/>
->>>>>>> f2c145b2
         <source>incompatible with &quot;%1&quot;</source>
         <translation type="unfinished"></translation>
     </message>
     <message>
-<<<<<<< HEAD
-        <location filename="mainwindow.cpp" line="5861"/>
-=======
         <location filename="mainwindow.cpp" line="5807"/>
->>>>>>> f2c145b2
         <source>Please wait while LOOT is running</source>
         <translation type="unfinished"></translation>
     </message>
     <message>
-<<<<<<< HEAD
-        <location filename="mainwindow.cpp" line="5958"/>
-=======
         <location filename="mainwindow.cpp" line="5904"/>
->>>>>>> f2c145b2
         <source>loot failed. Exit code was: %1</source>
         <translation type="unfinished"></translation>
     </message>
     <message>
-<<<<<<< HEAD
+        <location filename="mainwindow.cpp" line="5926"/>
+        <source>failed to start loot</source>
+        <translation type="unfinished"></translation>
+    </message>
+    <message>
+        <location filename="mainwindow.cpp" line="5929"/>
+        <source>failed to run loot: %1</source>
+        <translation type="unfinished"></translation>
+    </message>
+    <message>
+        <location filename="mainwindow.cpp" line="5933"/>
+        <source>Errors occured</source>
+        <translation type="unfinished"></translation>
+    </message>
+    <message>
         <location filename="mainwindow.cpp" line="5980"/>
-=======
-        <location filename="mainwindow.cpp" line="5926"/>
->>>>>>> f2c145b2
-        <source>failed to start loot</source>
-        <translation type="unfinished"></translation>
-    </message>
-    <message>
-<<<<<<< HEAD
-        <location filename="mainwindow.cpp" line="5983"/>
-=======
-        <location filename="mainwindow.cpp" line="5929"/>
->>>>>>> f2c145b2
-        <source>failed to run loot: %1</source>
-        <translation type="unfinished"></translation>
-    </message>
-    <message>
-<<<<<<< HEAD
-        <location filename="mainwindow.cpp" line="5987"/>
-=======
-        <location filename="mainwindow.cpp" line="5933"/>
->>>>>>> f2c145b2
-        <source>Errors occured</source>
-        <translation type="unfinished"></translation>
-    </message>
-    <message>
-<<<<<<< HEAD
-        <location filename="mainwindow.cpp" line="6034"/>
-=======
-        <location filename="mainwindow.cpp" line="5980"/>
->>>>>>> f2c145b2
         <source>Backup of load order created</source>
         <translation type="unfinished"></translation>
     </message>
     <message>
-<<<<<<< HEAD
-        <location filename="mainwindow.cpp" line="6044"/>
-=======
         <location filename="mainwindow.cpp" line="5990"/>
->>>>>>> f2c145b2
         <source>Choose backup to restore</source>
         <translation type="unfinished"></translation>
     </message>
     <message>
-<<<<<<< HEAD
-        <location filename="mainwindow.cpp" line="6057"/>
-=======
         <location filename="mainwindow.cpp" line="6003"/>
->>>>>>> f2c145b2
         <source>No Backups</source>
         <translation type="unfinished"></translation>
     </message>
     <message>
-<<<<<<< HEAD
-        <location filename="mainwindow.cpp" line="6057"/>
-=======
         <location filename="mainwindow.cpp" line="6003"/>
->>>>>>> f2c145b2
         <source>There are no backups to restore</source>
         <translation type="unfinished"></translation>
     </message>
     <message>
-<<<<<<< HEAD
-        <location filename="mainwindow.cpp" line="6078"/>
-        <location filename="mainwindow.cpp" line="6100"/>
-=======
         <location filename="mainwindow.cpp" line="6024"/>
         <location filename="mainwindow.cpp" line="6046"/>
->>>>>>> f2c145b2
         <source>Restore failed</source>
         <translation type="unfinished"></translation>
     </message>
     <message>
-<<<<<<< HEAD
-        <location filename="mainwindow.cpp" line="6079"/>
-        <location filename="mainwindow.cpp" line="6101"/>
-=======
         <location filename="mainwindow.cpp" line="6025"/>
         <location filename="mainwindow.cpp" line="6047"/>
->>>>>>> f2c145b2
         <source>Failed to restore the backup. Errorcode: %1</source>
         <translation type="unfinished"></translation>
     </message>
     <message>
-<<<<<<< HEAD
-        <location filename="mainwindow.cpp" line="6090"/>
-=======
         <location filename="mainwindow.cpp" line="6036"/>
->>>>>>> f2c145b2
         <source>Backup of modlist created</source>
         <translation type="unfinished"></translation>
     </message>
     <message>
-<<<<<<< HEAD
-        <location filename="mainwindow.cpp" line="6196"/>
-=======
         <location filename="mainwindow.cpp" line="6142"/>
->>>>>>> f2c145b2
         <source>A file with the same name has already been downloaded. What would you like to do?</source>
         <translation type="unfinished"></translation>
     </message>
     <message>
-<<<<<<< HEAD
-        <location filename="mainwindow.cpp" line="6198"/>
-=======
         <location filename="mainwindow.cpp" line="6144"/>
->>>>>>> f2c145b2
         <source>Overwrite</source>
         <translation type="unfinished"></translation>
     </message>
     <message>
-<<<<<<< HEAD
-        <location filename="mainwindow.cpp" line="6199"/>
-=======
         <location filename="mainwindow.cpp" line="6145"/>
->>>>>>> f2c145b2
         <source>Rename new file</source>
         <translation type="unfinished"></translation>
     </message>
     <message>
-<<<<<<< HEAD
-        <location filename="mainwindow.cpp" line="6200"/>
-=======
         <location filename="mainwindow.cpp" line="6146"/>
->>>>>>> f2c145b2
         <source>Ignore file</source>
         <translation type="unfinished"></translation>
     </message>
     <message>
-<<<<<<< HEAD
-        <location filename="mainwindow.cpp" line="6309"/>
-=======
         <location filename="mainwindow.cpp" line="6255"/>
->>>>>>> f2c145b2
         <source>Set the priority of the selected mods</source>
         <translation type="unfinished"></translation>
     </message>
@@ -4196,243 +3560,243 @@
         <translation type="unfinished"></translation>
     </message>
     <message>
-        <location filename="modinfodialog.cpp" line="500"/>
-        <location filename="modinfodialog.cpp" line="515"/>
+        <location filename="modinfodialog.cpp" line="487"/>
+        <location filename="modinfodialog.cpp" line="502"/>
         <source>Save changes?</source>
         <translation type="unfinished"></translation>
     </message>
     <message>
-        <location filename="modinfodialog.cpp" line="500"/>
-        <location filename="modinfodialog.cpp" line="515"/>
+        <location filename="modinfodialog.cpp" line="487"/>
+        <location filename="modinfodialog.cpp" line="502"/>
         <source>Save changes to &quot;%1&quot;?</source>
         <translation type="unfinished"></translation>
     </message>
     <message>
-        <location filename="modinfodialog.cpp" line="705"/>
+        <location filename="modinfodialog.cpp" line="692"/>
         <source>File Exists</source>
         <translation type="unfinished"></translation>
     </message>
     <message>
-        <location filename="modinfodialog.cpp" line="705"/>
+        <location filename="modinfodialog.cpp" line="692"/>
         <source>A file with that name exists, please enter a new one</source>
         <translation type="unfinished"></translation>
     </message>
     <message>
-        <location filename="modinfodialog.cpp" line="722"/>
+        <location filename="modinfodialog.cpp" line="709"/>
         <source>failed to move file</source>
         <translation type="unfinished"></translation>
     </message>
     <message>
-        <location filename="modinfodialog.cpp" line="747"/>
+        <location filename="modinfodialog.cpp" line="734"/>
         <source>failed to create directory &quot;optional&quot;</source>
         <translation type="unfinished"></translation>
     </message>
     <message>
-        <location filename="modinfodialog.cpp" line="791"/>
-        <location filename="modinfodialog.cpp" line="1515"/>
+        <location filename="modinfodialog.cpp" line="778"/>
+        <location filename="modinfodialog.cpp" line="1502"/>
         <source>Info requested, please wait</source>
         <translation type="unfinished"></translation>
     </message>
     <message>
-        <location filename="modinfodialog.cpp" line="845"/>
+        <location filename="modinfodialog.cpp" line="832"/>
         <source>Main</source>
         <translation type="unfinished"></translation>
     </message>
     <message>
-        <location filename="modinfodialog.cpp" line="846"/>
+        <location filename="modinfodialog.cpp" line="833"/>
         <source>Update</source>
         <translation type="unfinished"></translation>
     </message>
     <message>
-        <location filename="modinfodialog.cpp" line="847"/>
+        <location filename="modinfodialog.cpp" line="834"/>
         <source>Optional</source>
         <translation type="unfinished"></translation>
     </message>
     <message>
+        <location filename="modinfodialog.cpp" line="835"/>
+        <source>Old</source>
+        <translation type="unfinished"></translation>
+    </message>
+    <message>
+        <location filename="modinfodialog.cpp" line="836"/>
+        <source>Misc</source>
+        <translation type="unfinished"></translation>
+    </message>
+    <message>
+        <location filename="modinfodialog.cpp" line="837"/>
+        <source>Unknown</source>
+        <translation type="unfinished"></translation>
+    </message>
+    <message>
         <location filename="modinfodialog.cpp" line="848"/>
-        <source>Old</source>
-        <translation type="unfinished"></translation>
-    </message>
-    <message>
-        <location filename="modinfodialog.cpp" line="849"/>
-        <source>Misc</source>
-        <translation type="unfinished"></translation>
-    </message>
-    <message>
-        <location filename="modinfodialog.cpp" line="850"/>
-        <source>Unknown</source>
-        <translation type="unfinished"></translation>
-    </message>
-    <message>
-        <location filename="modinfodialog.cpp" line="861"/>
         <source>Current Version: %1</source>
         <translation type="unfinished"></translation>
     </message>
     <message>
-        <location filename="modinfodialog.cpp" line="865"/>
+        <location filename="modinfodialog.cpp" line="852"/>
         <source>No update available</source>
         <translation type="unfinished"></translation>
     </message>
     <message>
-        <location filename="modinfodialog.cpp" line="908"/>
+        <location filename="modinfodialog.cpp" line="895"/>
         <source>(description incomplete, please visit nexus)</source>
         <translation type="unfinished"></translation>
     </message>
     <message>
-        <location filename="modinfodialog.cpp" line="923"/>
+        <location filename="modinfodialog.cpp" line="910"/>
         <source>&lt;a href=&quot;%1&quot;&gt;Visit on Nexus&lt;/a&gt;</source>
         <translation type="unfinished"></translation>
     </message>
     <message>
-        <location filename="modinfodialog.cpp" line="1016"/>
+        <location filename="modinfodialog.cpp" line="1003"/>
         <source>Failed to delete %1</source>
         <translation type="unfinished"></translation>
     </message>
     <message>
-        <location filename="modinfodialog.cpp" line="1032"/>
-        <location filename="modinfodialog.cpp" line="1038"/>
-        <location filename="modinfodialog.cpp" line="1057"/>
-        <location filename="modinfodialog.cpp" line="1062"/>
+        <location filename="modinfodialog.cpp" line="1019"/>
+        <location filename="modinfodialog.cpp" line="1025"/>
+        <location filename="modinfodialog.cpp" line="1044"/>
+        <location filename="modinfodialog.cpp" line="1049"/>
         <source>Confirm</source>
         <translation type="unfinished"></translation>
     </message>
     <message>
-        <location filename="modinfodialog.cpp" line="1032"/>
-        <location filename="modinfodialog.cpp" line="1057"/>
+        <location filename="modinfodialog.cpp" line="1019"/>
+        <location filename="modinfodialog.cpp" line="1044"/>
         <source>Are sure you want to delete &quot;%1&quot;?</source>
         <translation type="unfinished"></translation>
     </message>
     <message>
-        <location filename="modinfodialog.cpp" line="1038"/>
-        <location filename="modinfodialog.cpp" line="1062"/>
+        <location filename="modinfodialog.cpp" line="1025"/>
+        <location filename="modinfodialog.cpp" line="1049"/>
         <source>Are sure you want to delete the selected files?</source>
         <translation type="unfinished"></translation>
     </message>
     <message>
-        <location filename="modinfodialog.cpp" line="1136"/>
-        <location filename="modinfodialog.cpp" line="1142"/>
+        <location filename="modinfodialog.cpp" line="1123"/>
+        <location filename="modinfodialog.cpp" line="1129"/>
         <source>New Folder</source>
         <translation type="unfinished"></translation>
     </message>
     <message>
-        <location filename="modinfodialog.cpp" line="1148"/>
+        <location filename="modinfodialog.cpp" line="1135"/>
         <source>Failed to create &quot;%1&quot;</source>
         <translation type="unfinished"></translation>
     </message>
     <message>
-        <location filename="modinfodialog.cpp" line="1252"/>
+        <location filename="modinfodialog.cpp" line="1239"/>
+        <location filename="modinfodialog.cpp" line="1263"/>
+        <source>Replace file?</source>
+        <translation type="unfinished"></translation>
+    </message>
+    <message>
+        <location filename="modinfodialog.cpp" line="1239"/>
+        <source>There already is a hidden version of this file. Replace it?</source>
+        <translation type="unfinished"></translation>
+    </message>
+    <message>
+        <location filename="modinfodialog.cpp" line="1242"/>
+        <location filename="modinfodialog.cpp" line="1266"/>
+        <source>File operation failed</source>
+        <translation type="unfinished"></translation>
+    </message>
+    <message>
+        <location filename="modinfodialog.cpp" line="1242"/>
+        <location filename="modinfodialog.cpp" line="1266"/>
+        <source>Failed to remove &quot;%1&quot;. Maybe you lack the required file permissions?</source>
+        <translation type="unfinished"></translation>
+    </message>
+    <message>
+        <location filename="modinfodialog.cpp" line="1253"/>
         <location filename="modinfodialog.cpp" line="1276"/>
-        <source>Replace file?</source>
-        <translation type="unfinished"></translation>
-    </message>
-    <message>
-        <location filename="modinfodialog.cpp" line="1252"/>
-        <source>There already is a hidden version of this file. Replace it?</source>
-        <translation type="unfinished"></translation>
-    </message>
-    <message>
-        <location filename="modinfodialog.cpp" line="1255"/>
-        <location filename="modinfodialog.cpp" line="1279"/>
-        <source>File operation failed</source>
-        <translation type="unfinished"></translation>
-    </message>
-    <message>
-        <location filename="modinfodialog.cpp" line="1255"/>
-        <location filename="modinfodialog.cpp" line="1279"/>
-        <source>Failed to remove &quot;%1&quot;. Maybe you lack the required file permissions?</source>
-        <translation type="unfinished"></translation>
-    </message>
-    <message>
-        <location filename="modinfodialog.cpp" line="1266"/>
-        <location filename="modinfodialog.cpp" line="1289"/>
         <source>failed to rename %1 to %2</source>
         <translation type="unfinished"></translation>
     </message>
     <message>
-        <location filename="modinfodialog.cpp" line="1276"/>
+        <location filename="modinfodialog.cpp" line="1263"/>
         <source>There already is a visible version of this file. Replace it?</source>
         <translation type="unfinished"></translation>
     </message>
     <message>
-        <location filename="modinfodialog.cpp" line="1352"/>
+        <location filename="modinfodialog.cpp" line="1339"/>
         <source>Select binary</source>
         <translation type="unfinished"></translation>
     </message>
     <message>
-        <location filename="modinfodialog.cpp" line="1352"/>
+        <location filename="modinfodialog.cpp" line="1339"/>
         <source>Binary</source>
         <translation type="unfinished"></translation>
     </message>
     <message>
+        <location filename="modinfodialog.cpp" line="1411"/>
+        <source>file not found: %1</source>
+        <translation type="unfinished"></translation>
+    </message>
+    <message>
         <location filename="modinfodialog.cpp" line="1424"/>
-        <source>file not found: %1</source>
-        <translation type="unfinished"></translation>
-    </message>
-    <message>
-        <location filename="modinfodialog.cpp" line="1437"/>
         <source>failed to generate preview for %1</source>
         <translation type="unfinished"></translation>
     </message>
     <message>
-        <location filename="modinfodialog.cpp" line="1453"/>
+        <location filename="modinfodialog.cpp" line="1440"/>
         <source>Sorry</source>
         <translation type="unfinished"></translation>
     </message>
     <message>
-        <location filename="modinfodialog.cpp" line="1453"/>
+        <location filename="modinfodialog.cpp" line="1440"/>
         <source>Sorry, can&apos;t preview anything. This function currently does not support extracting from bsas.</source>
         <translation type="unfinished"></translation>
     </message>
     <message>
-        <location filename="modinfodialog.cpp" line="1467"/>
+        <location filename="modinfodialog.cpp" line="1454"/>
         <source>Un-Hide</source>
         <translation type="unfinished"></translation>
     </message>
     <message>
-        <location filename="modinfodialog.cpp" line="1469"/>
+        <location filename="modinfodialog.cpp" line="1456"/>
         <source>Hide</source>
         <translation type="unfinished"></translation>
     </message>
     <message>
-        <location filename="modinfodialog.cpp" line="1472"/>
-        <location filename="modinfodialog.cpp" line="1492"/>
+        <location filename="modinfodialog.cpp" line="1459"/>
+        <location filename="modinfodialog.cpp" line="1479"/>
         <source>Open/Execute</source>
         <translation type="unfinished"></translation>
     </message>
     <message>
-        <location filename="modinfodialog.cpp" line="1476"/>
-        <location filename="modinfodialog.cpp" line="1496"/>
+        <location filename="modinfodialog.cpp" line="1463"/>
+        <location filename="modinfodialog.cpp" line="1483"/>
         <source>Preview</source>
         <translation type="unfinished"></translation>
     </message>
     <message>
-        <location filename="modinfodialog.cpp" line="1544"/>
+        <location filename="modinfodialog.cpp" line="1531"/>
         <source>Name</source>
         <translation type="unfinished"></translation>
     </message>
     <message>
-        <location filename="modinfodialog.cpp" line="1544"/>
+        <location filename="modinfodialog.cpp" line="1531"/>
         <source>Please enter a name</source>
         <translation type="unfinished"></translation>
     </message>
     <message>
-        <location filename="modinfodialog.cpp" line="1548"/>
-        <location filename="modinfodialog.cpp" line="1551"/>
+        <location filename="modinfodialog.cpp" line="1535"/>
+        <location filename="modinfodialog.cpp" line="1538"/>
         <source>Error</source>
         <translation type="unfinished"></translation>
     </message>
     <message>
-        <location filename="modinfodialog.cpp" line="1548"/>
+        <location filename="modinfodialog.cpp" line="1535"/>
         <source>Invalid name. Must be a valid file name</source>
         <translation type="unfinished"></translation>
     </message>
     <message>
-        <location filename="modinfodialog.cpp" line="1551"/>
+        <location filename="modinfodialog.cpp" line="1538"/>
         <source>A tweak by that name exists</source>
         <translation type="unfinished"></translation>
     </message>
     <message>
-        <location filename="modinfodialog.cpp" line="1565"/>
+        <location filename="modinfodialog.cpp" line="1552"/>
         <source>Create Tweak</source>
         <translation type="unfinished"></translation>
     </message>
@@ -4584,17 +3948,17 @@
     </message>
     <message>
         <location filename="modlist.cpp" line="161"/>
-        <source>Overwrites loose files</source>
+        <source>Overwrites files</source>
         <translation type="unfinished"></translation>
     </message>
     <message>
         <location filename="modlist.cpp" line="162"/>
-        <source>Overwritten loose files</source>
+        <source>Overwritten files</source>
         <translation type="unfinished"></translation>
     </message>
     <message>
         <location filename="modlist.cpp" line="163"/>
-        <source>Loose files Overwrites &amp; Overwritten</source>
+        <source>Overwrites &amp; Overwritten</source>
         <translation type="unfinished"></translation>
     </message>
     <message>
@@ -4604,187 +3968,162 @@
     </message>
     <message>
         <location filename="modlist.cpp" line="165"/>
-        <source>Overwrites an archive with loose files</source>
-        <translation type="unfinished"></translation>
-    </message>
-    <message>
-        <location filename="modlist.cpp" line="166"/>
-        <source>Archive is overwritten by loose files</source>
-        <translation type="unfinished"></translation>
-    </message>
-    <message>
-        <location filename="modlist.cpp" line="167"/>
-        <source>Overwrites another archive file</source>
-        <translation type="unfinished"></translation>
-    </message>
-    <message>
-        <location filename="modlist.cpp" line="168"/>
-        <source>Overwritten by another archive file</source>
-        <translation type="unfinished"></translation>
-    </message>
-    <message>
-        <location filename="modlist.cpp" line="169"/>
-        <source>Archive files overwrites &amp; overwritten</source>
-        <translation type="unfinished"></translation>
-    </message>
-    <message>
-        <location filename="modlist.cpp" line="170"/>
         <source>This mod targets a different game</source>
         <translation type="unfinished"></translation>
     </message>
     <message>
-        <location filename="modlist.cpp" line="262"/>
+        <location filename="modlist.cpp" line="257"/>
         <source>Non-MO</source>
         <translation type="unfinished"></translation>
     </message>
     <message>
-        <location filename="modlist.cpp" line="294"/>
+        <location filename="modlist.cpp" line="289"/>
         <source>invalid</source>
         <translation type="unfinished"></translation>
     </message>
     <message>
-        <location filename="modlist.cpp" line="451"/>
+        <location filename="modlist.cpp" line="437"/>
         <source>installed version: &quot;%1&quot;, newest version: &quot;%2&quot;</source>
         <translation type="unfinished"></translation>
     </message>
     <message>
-        <location filename="modlist.cpp" line="453"/>
+        <location filename="modlist.cpp" line="439"/>
         <source>The newest version on Nexus seems to be older than the one you have installed. This could either mean the version you have has been withdrawn (i.e. due to a bug) or the author uses a non-standard versioning scheme and that newest version is actually newer. Either way you may want to &quot;upgrade&quot;.</source>
         <translation type="unfinished"></translation>
     </message>
     <message>
-        <location filename="modlist.cpp" line="461"/>
+        <location filename="modlist.cpp" line="447"/>
         <source>Categories: &lt;br&gt;</source>
         <translation type="unfinished"></translation>
     </message>
     <message>
-        <location filename="modlist.cpp" line="492"/>
+        <location filename="modlist.cpp" line="478"/>
         <source>Invalid name</source>
         <translation type="unfinished"></translation>
     </message>
     <message>
-        <location filename="modlist.cpp" line="497"/>
+        <location filename="modlist.cpp" line="483"/>
         <source>Name is already in use by another mod</source>
         <translation type="unfinished"></translation>
     </message>
     <message>
-        <location filename="modlist.cpp" line="1053"/>
+        <location filename="modlist.cpp" line="1026"/>
         <source>drag&amp;drop failed: %1</source>
         <translation type="unfinished"></translation>
     </message>
     <message>
-        <location filename="modlist.cpp" line="1132"/>
+        <location filename="modlist.cpp" line="1105"/>
         <source>Confirm</source>
         <translation type="unfinished"></translation>
     </message>
     <message>
-        <location filename="modlist.cpp" line="1133"/>
+        <location filename="modlist.cpp" line="1106"/>
         <source>Are you sure you want to remove &quot;%1&quot;?</source>
         <translation type="unfinished"></translation>
     </message>
     <message>
-        <location filename="modlist.cpp" line="1200"/>
+        <location filename="modlist.cpp" line="1169"/>
         <source>Flags</source>
         <translation type="unfinished"></translation>
     </message>
     <message>
-        <location filename="modlist.cpp" line="1201"/>
+        <location filename="modlist.cpp" line="1170"/>
         <source>Content</source>
         <translation type="unfinished"></translation>
     </message>
     <message>
-        <location filename="modlist.cpp" line="1202"/>
+        <location filename="modlist.cpp" line="1171"/>
         <source>Mod Name</source>
         <translation type="unfinished"></translation>
     </message>
     <message>
-        <location filename="modlist.cpp" line="1203"/>
+        <location filename="modlist.cpp" line="1172"/>
         <source>Version</source>
         <translation type="unfinished"></translation>
     </message>
     <message>
-        <location filename="modlist.cpp" line="1204"/>
+        <location filename="modlist.cpp" line="1173"/>
         <source>Priority</source>
         <translation type="unfinished"></translation>
     </message>
     <message>
-        <location filename="modlist.cpp" line="1205"/>
+        <location filename="modlist.cpp" line="1174"/>
         <source>Category</source>
         <translation type="unfinished"></translation>
     </message>
     <message>
-        <location filename="modlist.cpp" line="1206"/>
+        <location filename="modlist.cpp" line="1175"/>
         <source>Source Game</source>
         <translation type="unfinished"></translation>
     </message>
     <message>
-        <location filename="modlist.cpp" line="1207"/>
+        <location filename="modlist.cpp" line="1176"/>
         <source>Nexus ID</source>
         <translation type="unfinished"></translation>
     </message>
     <message>
-        <location filename="modlist.cpp" line="1208"/>
+        <location filename="modlist.cpp" line="1177"/>
         <source>Installation</source>
         <translation type="unfinished"></translation>
     </message>
     <message>
-        <location filename="modlist.cpp" line="1209"/>
+        <location filename="modlist.cpp" line="1178"/>
         <source>Notes</source>
         <translation type="unfinished"></translation>
     </message>
     <message>
-        <location filename="modlist.cpp" line="1210"/>
-        <location filename="modlist.cpp" line="1246"/>
+        <location filename="modlist.cpp" line="1179"/>
+        <location filename="modlist.cpp" line="1215"/>
         <source>unknown</source>
         <translation type="unfinished"></translation>
     </message>
     <message>
-        <location filename="modlist.cpp" line="1218"/>
+        <location filename="modlist.cpp" line="1187"/>
         <source>Name of your mods</source>
         <translation type="unfinished"></translation>
     </message>
     <message>
-        <location filename="modlist.cpp" line="1219"/>
+        <location filename="modlist.cpp" line="1188"/>
         <source>Version of the mod (if available)</source>
         <translation type="unfinished"></translation>
     </message>
     <message>
-        <location filename="modlist.cpp" line="1220"/>
+        <location filename="modlist.cpp" line="1189"/>
         <source>Installation priority of your mod. The higher, the more &quot;important&quot; it is and thus overwrites files from mods with lower priority.</source>
         <translation type="unfinished"></translation>
     </message>
     <message>
-        <location filename="modlist.cpp" line="1222"/>
+        <location filename="modlist.cpp" line="1191"/>
         <source>Category of the mod.</source>
         <translation type="unfinished"></translation>
     </message>
     <message>
-        <location filename="modlist.cpp" line="1223"/>
+        <location filename="modlist.cpp" line="1192"/>
         <source>The source game which was the origin of this mod.</source>
         <translation type="unfinished"></translation>
     </message>
     <message>
-        <location filename="modlist.cpp" line="1224"/>
+        <location filename="modlist.cpp" line="1193"/>
         <source>Id of the mod as used on Nexus.</source>
         <translation type="unfinished"></translation>
     </message>
     <message>
-        <location filename="modlist.cpp" line="1225"/>
+        <location filename="modlist.cpp" line="1194"/>
         <source>Emblemes to highlight things that might require attention.</source>
         <translation type="unfinished"></translation>
     </message>
     <message>
-        <location filename="modlist.cpp" line="1226"/>
+        <location filename="modlist.cpp" line="1195"/>
         <source>Depicts the content of the mod:&lt;br&gt;&lt;table cellspacing=7&gt;&lt;tr&gt;&lt;td&gt;&lt;img src=&quot;:/MO/gui/content/plugin&quot; width=32/&gt;&lt;/td&gt;&lt;td&gt;Game plugins (esp/esm/esl)&lt;/td&gt;&lt;/tr&gt;&lt;tr&gt;&lt;td&gt;&lt;img src=&quot;:/MO/gui/content/interface&quot; width=32/&gt;&lt;/td&gt;&lt;td&gt;Interface&lt;/td&gt;&lt;/tr&gt;&lt;tr&gt;&lt;td&gt;&lt;img src=&quot;:/MO/gui/content/mesh&quot; width=32/&gt;&lt;/td&gt;&lt;td&gt;Meshes&lt;/td&gt;&lt;/tr&gt;&lt;tr&gt;&lt;td&gt;&lt;img src=&quot;:/MO/gui/content/bsa&quot; width=32/&gt;&lt;/td&gt;&lt;td&gt;BSA&lt;/td&gt;&lt;/tr&gt;&lt;tr&gt;&lt;td&gt;&lt;img src=&quot;:/MO/gui/content/texture&quot; width=32/&gt;&lt;/td&gt;&lt;td&gt;Textures&lt;/td&gt;&lt;/tr&gt;&lt;tr&gt;&lt;td&gt;&lt;img src=&quot;:/MO/gui/content/sound&quot; width=32/&gt;&lt;/td&gt;&lt;td&gt;Sounds&lt;/td&gt;&lt;/tr&gt;&lt;tr&gt;&lt;td&gt;&lt;img src=&quot;:/MO/gui/content/music&quot; width=32/&gt;&lt;/td&gt;&lt;td&gt;Music&lt;/td&gt;&lt;/tr&gt;&lt;tr&gt;&lt;td&gt;&lt;img src=&quot;:/MO/gui/content/string&quot; width=32/&gt;&lt;/td&gt;&lt;td&gt;Strings&lt;/td&gt;&lt;/tr&gt;&lt;tr&gt;&lt;td&gt;&lt;img src=&quot;:/MO/gui/content/script&quot; width=32/&gt;&lt;/td&gt;&lt;td&gt;Scripts (Papyrus)&lt;/td&gt;&lt;/tr&gt;&lt;tr&gt;&lt;td&gt;&lt;img src=&quot;:/MO/gui/content/skse&quot; width=32/&gt;&lt;/td&gt;&lt;td&gt;Script Extender plugins&lt;/td&gt;&lt;/tr&gt;&lt;tr&gt;&lt;td&gt;&lt;img src=&quot;:/MO/gui/content/skyproc&quot; width=32/&gt;&lt;/td&gt;&lt;td&gt;SkyProc Patcher&lt;/td&gt;&lt;/tr&gt;&lt;tr&gt;&lt;td&gt;&lt;img src=&quot;:/MO/gui/content/menu&quot; width=32/&gt;&lt;/td&gt;&lt;td&gt;Mod Configuration Menu&lt;/td&gt;&lt;/tr&gt;&lt;tr&gt;&lt;td&gt;&lt;img src=&quot;:/MO/gui/content/inifile&quot; width=32/&gt;&lt;/td&gt;&lt;td&gt;INI files&lt;/td&gt;&lt;/tr&gt;&lt;tr&gt;&lt;td&gt;&lt;img src=&quot;:/MO/gui/content/modgroup&quot; width=32/&gt;&lt;/td&gt;&lt;td&gt;ModGroup files&lt;/td&gt;&lt;/tr&gt;&lt;/table&gt;</source>
         <translation type="unfinished"></translation>
     </message>
     <message>
-        <location filename="modlist.cpp" line="1244"/>
+        <location filename="modlist.cpp" line="1213"/>
         <source>Time this mod was installed</source>
         <translation type="unfinished"></translation>
     </message>
     <message>
-        <location filename="modlist.cpp" line="1245"/>
+        <location filename="modlist.cpp" line="1214"/>
         <source>User notes about the mod</source>
         <translation type="unfinished"></translation>
     </message>
@@ -4792,7 +4131,7 @@
 <context>
     <name>ModListSortProxy</name>
     <message>
-        <location filename="modlistsortproxy.cpp" line="466"/>
+        <location filename="modlistsortproxy.cpp" line="461"/>
         <source>Drag&amp;Drop is only supported when sorting by priority</source>
         <translation type="unfinished"></translation>
     </message>
@@ -4922,171 +4261,171 @@
         <translation type="unfinished"></translation>
     </message>
     <message>
-        <location filename="organizercore.cpp" line="989"/>
+        <location filename="organizercore.cpp" line="979"/>
+        <location filename="organizercore.cpp" line="1037"/>
+        <source>Installation successful</source>
+        <translation type="unfinished"></translation>
+    </message>
+    <message>
+        <location filename="organizercore.cpp" line="987"/>
         <location filename="organizercore.cpp" line="1047"/>
-        <source>Installation successful</source>
-        <translation type="unfinished"></translation>
-    </message>
-    <message>
-        <location filename="organizercore.cpp" line="997"/>
-        <location filename="organizercore.cpp" line="1057"/>
         <source>Configure Mod</source>
         <translation type="unfinished"></translation>
     </message>
     <message>
-        <location filename="organizercore.cpp" line="998"/>
+        <location filename="organizercore.cpp" line="988"/>
+        <location filename="organizercore.cpp" line="1048"/>
+        <source>This mod contains ini tweaks. Do you want to configure them now?</source>
+        <translation type="unfinished"></translation>
+    </message>
+    <message>
+        <location filename="organizercore.cpp" line="1000"/>
         <location filename="organizercore.cpp" line="1058"/>
-        <source>This mod contains ini tweaks. Do you want to configure them now?</source>
-        <translation type="unfinished"></translation>
-    </message>
-    <message>
-        <location filename="organizercore.cpp" line="1010"/>
-        <location filename="organizercore.cpp" line="1068"/>
         <source>mod &quot;%1&quot; not found</source>
         <translation type="unfinished"></translation>
     </message>
     <message>
-        <location filename="organizercore.cpp" line="1013"/>
-        <location filename="organizercore.cpp" line="1075"/>
+        <location filename="organizercore.cpp" line="1003"/>
+        <location filename="organizercore.cpp" line="1065"/>
         <source>Installation cancelled</source>
         <translation type="unfinished"></translation>
     </message>
     <message>
-        <location filename="organizercore.cpp" line="1014"/>
-        <location filename="organizercore.cpp" line="1076"/>
+        <location filename="organizercore.cpp" line="1004"/>
+        <location filename="organizercore.cpp" line="1066"/>
         <source>The mod was not installed completely.</source>
         <translation type="unfinished"></translation>
     </message>
     <message>
-        <location filename="organizercore.cpp" line="1283"/>
+        <location filename="organizercore.cpp" line="1273"/>
         <source>Executable &quot;%1&quot; not found</source>
         <translation type="unfinished"></translation>
     </message>
     <message>
-        <location filename="organizercore.cpp" line="1311"/>
+        <location filename="organizercore.cpp" line="1301"/>
         <source>Start Steam?</source>
         <translation type="unfinished"></translation>
     </message>
     <message>
-        <location filename="organizercore.cpp" line="1312"/>
+        <location filename="organizercore.cpp" line="1302"/>
         <source>Steam is required to be running already to correctly start the game. Should MO try to start steam now?</source>
         <translation type="unfinished"></translation>
     </message>
     <message>
-        <location filename="organizercore.cpp" line="1341"/>
+        <location filename="organizercore.cpp" line="1331"/>
         <source>Error</source>
         <translation type="unfinished"></translation>
     </message>
     <message>
-        <location filename="organizercore.cpp" line="1349"/>
+        <location filename="organizercore.cpp" line="1339"/>
         <source>Windows Event Log Error</source>
         <translation type="unfinished"></translation>
     </message>
     <message>
-        <location filename="organizercore.cpp" line="1350"/>
+        <location filename="organizercore.cpp" line="1340"/>
         <source>The Windows Event Log service is disabled and/or not running.  This prevents USVFS from running properly.  Your mods may not be working in the executable that you are launching.  Note that you may have to restart MO and/or your PC after the service is fixed.
 
 Continue launching %1?</source>
         <translation type="unfinished"></translation>
     </message>
     <message>
-        <location filename="organizercore.cpp" line="1362"/>
+        <location filename="organizercore.cpp" line="1352"/>
         <source>Blacklisted Executable</source>
         <translation type="unfinished"></translation>
     </message>
     <message>
-        <location filename="organizercore.cpp" line="1363"/>
+        <location filename="organizercore.cpp" line="1353"/>
         <source>The executable you are attempted to launch is blacklisted in the virtual file system.  This will likely prevent the executable, and any executables that are launched by this one, from seeing any mods.  This could extend to INI files, save games and any other virtualized files.
 
 Continue launching %1?</source>
         <translation type="unfinished"></translation>
     </message>
     <message>
-        <location filename="organizercore.cpp" line="1452"/>
+        <location filename="organizercore.cpp" line="1442"/>
         <source>No profile set</source>
         <translation type="unfinished"></translation>
     </message>
     <message>
-        <location filename="organizercore.cpp" line="1741"/>
+        <location filename="organizercore.cpp" line="1731"/>
         <source>Failed to refresh list of esps: %1</source>
         <translation type="unfinished"></translation>
     </message>
     <message>
-        <location filename="organizercore.cpp" line="1834"/>
+        <location filename="organizercore.cpp" line="1824"/>
         <source>Multiple esps/esls activated, please check that they don&apos;t conflict.</source>
         <translation type="unfinished"></translation>
     </message>
     <message>
-        <location filename="organizercore.cpp" line="1909"/>
+        <location filename="organizercore.cpp" line="1899"/>
         <source>Download?</source>
         <translation type="unfinished"></translation>
     </message>
     <message>
-        <location filename="organizercore.cpp" line="1910"/>
+        <location filename="organizercore.cpp" line="1900"/>
         <source>A download has been started but no installed page plugin recognizes it.
 If you download anyway no information (i.e. version) will be associated with the download.
 Continue?</source>
         <translation type="unfinished"></translation>
     </message>
     <message>
-        <location filename="organizercore.cpp" line="2046"/>
+        <location filename="organizercore.cpp" line="2034"/>
         <source>failed to update mod list: %1</source>
         <translation type="unfinished"></translation>
     </message>
     <message>
-        <location filename="organizercore.cpp" line="2053"/>
-        <location filename="organizercore.cpp" line="2070"/>
+        <location filename="organizercore.cpp" line="2041"/>
+        <location filename="organizercore.cpp" line="2058"/>
         <source>login successful</source>
         <translation type="unfinished"></translation>
     </message>
     <message>
-        <location filename="organizercore.cpp" line="2077"/>
+        <location filename="organizercore.cpp" line="2065"/>
         <source>Login failed</source>
         <translation type="unfinished"></translation>
     </message>
     <message>
-        <location filename="organizercore.cpp" line="2078"/>
+        <location filename="organizercore.cpp" line="2066"/>
         <source>Login failed, try again?</source>
         <translation type="unfinished"></translation>
     </message>
     <message>
-        <location filename="organizercore.cpp" line="2087"/>
+        <location filename="organizercore.cpp" line="2075"/>
         <source>login failed: %1. Download will not be associated with an account</source>
         <translation type="unfinished"></translation>
     </message>
     <message>
-        <location filename="organizercore.cpp" line="2095"/>
+        <location filename="organizercore.cpp" line="2083"/>
         <source>login failed: %1</source>
         <translation type="unfinished"></translation>
     </message>
     <message>
-        <location filename="organizercore.cpp" line="2105"/>
+        <location filename="organizercore.cpp" line="2093"/>
         <source>login failed: %1. You need to log-in with Nexus to update MO.</source>
         <translation type="unfinished"></translation>
     </message>
     <message>
+        <location filename="organizercore.cpp" line="2146"/>
+        <source>MO1 &quot;Script Extender&quot; load mechanism has left hook.dll in your game folder</source>
+        <translation type="unfinished"></translation>
+    </message>
+    <message>
+        <location filename="organizercore.cpp" line="2149"/>
+        <location filename="organizercore.cpp" line="2165"/>
+        <source>Description missing</source>
+        <translation type="unfinished"></translation>
+    </message>
+    <message>
         <location filename="organizercore.cpp" line="2158"/>
-        <source>MO1 &quot;Script Extender&quot; load mechanism has left hook.dll in your game folder</source>
-        <translation type="unfinished"></translation>
-    </message>
-    <message>
-        <location filename="organizercore.cpp" line="2161"/>
-        <location filename="organizercore.cpp" line="2177"/>
-        <source>Description missing</source>
-        <translation type="unfinished"></translation>
-    </message>
-    <message>
-        <location filename="organizercore.cpp" line="2170"/>
         <source>&lt;a href=&quot;%1&quot;&gt;hook.dll&lt;/a&gt; has been found in your game folder (right click to copy the full path). This is most likely a leftover of setting the ModOrganizer 1 load mechanism to &quot;Script Extender&quot;, in which case you must remove this file either by changing the load mechanism in ModOrganizer 1 or manually removing the file, otherwise the game is likely to crash and burn.</source>
         <translation type="unfinished"></translation>
     </message>
     <message>
-        <location filename="organizercore.cpp" line="2204"/>
+        <location filename="organizercore.cpp" line="2192"/>
         <source>failed to save load order: %1</source>
         <translation type="unfinished"></translation>
     </message>
     <message>
-        <location filename="organizercore.cpp" line="2276"/>
+        <location filename="organizercore.cpp" line="2264"/>
         <source>The designated write target &quot;%1&quot; is not enabled.</source>
         <translation type="unfinished"></translation>
     </message>
@@ -6105,7 +5444,7 @@
     </message>
     <message>
         <location filename="main.cpp" line="682"/>
-        <location filename="settings.cpp" line="1122"/>
+        <location filename="settings.cpp" line="1098"/>
         <source>Mod Organizer</source>
         <translation type="unfinished"></translation>
     </message>
@@ -6120,23 +5459,18 @@
         <translation type="unfinished"></translation>
     </message>
     <message>
-        <location filename="mainwindow.cpp" line="933"/>
+        <location filename="mainwindow.cpp" line="920"/>
         <source>Please use &quot;Help&quot; from the toolbar to get usage instructions to all elements</source>
         <translation type="unfinished"></translation>
     </message>
     <message>
-<<<<<<< HEAD
-        <location filename="mainwindow.cpp" line="1417"/>
-        <location filename="mainwindow.cpp" line="4771"/>
-=======
         <location filename="mainwindow.cpp" line="1400"/>
         <location filename="mainwindow.cpp" line="4721"/>
->>>>>>> f2c145b2
         <source>&lt;Manage...&gt;</source>
         <translation type="unfinished"></translation>
     </message>
     <message>
-        <location filename="mainwindow.cpp" line="1429"/>
+        <location filename="mainwindow.cpp" line="1412"/>
         <source>failed to parse profile %1: %2</source>
         <translation type="unfinished"></translation>
     </message>
@@ -6187,12 +5521,12 @@
         <translation type="unfinished"></translation>
     </message>
     <message>
-        <location filename="settings.cpp" line="1129"/>
+        <location filename="settings.cpp" line="1105"/>
         <source>Script Extender</source>
         <translation type="unfinished"></translation>
     </message>
     <message>
-        <location filename="settings.cpp" line="1136"/>
+        <location filename="settings.cpp" line="1112"/>
         <source>Proxy DLL</source>
         <translation type="unfinished"></translation>
     </message>
@@ -6408,28 +5742,28 @@
         <translation type="unfinished"></translation>
     </message>
     <message>
-        <location filename="settings.cpp" line="518"/>
-        <location filename="settings.cpp" line="537"/>
+        <location filename="settings.cpp" line="503"/>
+        <location filename="settings.cpp" line="522"/>
         <source>attempt to store setting for unknown plugin &quot;%1&quot;</source>
         <translation type="unfinished"></translation>
     </message>
     <message>
-        <location filename="settings.cpp" line="900"/>
+        <location filename="settings.cpp" line="877"/>
         <source>Error</source>
         <translation type="unfinished"></translation>
     </message>
     <message>
-        <location filename="settings.cpp" line="901"/>
+        <location filename="settings.cpp" line="878"/>
         <source>Failed to create &quot;%1&quot;, you may not have the necessary permission. path remains unchanged.</source>
         <translation type="unfinished"></translation>
     </message>
     <message>
-        <location filename="settings.cpp" line="1175"/>
+        <location filename="settings.cpp" line="1149"/>
         <source>Restart Mod Organizer?</source>
         <translation type="unfinished"></translation>
     </message>
     <message>
-        <location filename="settings.cpp" line="1176"/>
+        <location filename="settings.cpp" line="1150"/>
         <source>In order to reset the window geometries, MO must be restarted.
 Restart it now?</source>
         <translation type="unfinished"></translation>
@@ -6512,183 +5846,173 @@
     </message>
     <message>
         <location filename="settingsdialog.ui" line="105"/>
-        <location filename="settingsdialog.ui" line="108"/>
+        <source>Reset Colors</source>
+        <translation type="unfinished"></translation>
+    </message>
+    <message>
+        <location filename="settingsdialog.ui" line="112"/>
+        <source>Is overwritten (loose files)</source>
+        <translation type="unfinished"></translation>
+    </message>
+    <message>
+        <location filename="settingsdialog.ui" line="119"/>
+        <source>Mod Contains selected Plugin</source>
+        <translation type="unfinished"></translation>
+    </message>
+    <message>
+        <location filename="settingsdialog.ui" line="126"/>
+        <source>Plugin is Contained in selected Mod</source>
+        <translation type="unfinished"></translation>
+    </message>
+    <message>
+        <location filename="settingsdialog.ui" line="133"/>
+        <source>Is overwriting (loose files)</source>
+        <translation type="unfinished"></translation>
+    </message>
+    <message>
+        <location filename="settingsdialog.ui" line="140"/>
+        <location filename="settingsdialog.ui" line="143"/>
         <source>When this is enabled, the color defined for a separator will be shown on the mod list scrollbar at the location of the separator.  This can be useful for quick navigation between separator sections or to a specific separator section.</source>
         <translation type="unfinished"></translation>
     </message>
     <message>
-        <location filename="settingsdialog.ui" line="111"/>
+        <location filename="settingsdialog.ui" line="146"/>
         <source>Show mod list separator colors on the scrollbar</source>
         <translation type="unfinished"></translation>
     </message>
     <message>
-        <location filename="settingsdialog.ui" line="121"/>
-        <source>Plugin is Contained in selected Mod</source>
-        <translation type="unfinished"></translation>
-    </message>
-    <message>
-        <location filename="settingsdialog.ui" line="128"/>
-        <source>Is overwritten (loose files)</source>
-        <translation type="unfinished"></translation>
-    </message>
-    <message>
-        <location filename="settingsdialog.ui" line="135"/>
-        <source>Is overwriting (loose files)</source>
-        <translation type="unfinished"></translation>
-    </message>
-    <message>
-        <location filename="settingsdialog.ui" line="142"/>
-        <source>Reset Colors</source>
-        <translation type="unfinished"></translation>
-    </message>
-    <message>
-        <location filename="settingsdialog.ui" line="149"/>
-        <source>Mod Contains selected Plugin</source>
-        <translation type="unfinished"></translation>
-    </message>
-    <message>
-        <location filename="settingsdialog.ui" line="156"/>
-        <source>Is overwritten (archive files)</source>
-        <translation type="unfinished"></translation>
-    </message>
-    <message>
-        <location filename="settingsdialog.ui" line="163"/>
-        <source>Is overwriting (archive files)</source>
-        <translation type="unfinished"></translation>
-    </message>
-    <message>
-        <location filename="settingsdialog.ui" line="173"/>
-        <location filename="settingsdialog.ui" line="176"/>
+        <location filename="settingsdialog.ui" line="159"/>
+        <location filename="settingsdialog.ui" line="162"/>
         <source>Modify the categories available to arrange your mods.</source>
         <translation type="unfinished"></translation>
     </message>
     <message>
-        <location filename="settingsdialog.ui" line="179"/>
+        <location filename="settingsdialog.ui" line="165"/>
         <source>Configure Mod Categories</source>
         <translation type="unfinished"></translation>
     </message>
     <message>
-        <location filename="settingsdialog.ui" line="192"/>
+        <location filename="settingsdialog.ui" line="178"/>
         <source>Reset stored information from dialogs.</source>
         <translation type="unfinished"></translation>
     </message>
     <message>
-        <location filename="settingsdialog.ui" line="195"/>
+        <location filename="settingsdialog.ui" line="181"/>
         <source>This will make all dialogs show up again where you checked the &quot;Remember selection&quot;-box.</source>
         <translation type="unfinished"></translation>
     </message>
     <message>
-        <location filename="settingsdialog.ui" line="198"/>
+        <location filename="settingsdialog.ui" line="184"/>
         <source>Reset Dialogs</source>
         <translation type="unfinished"></translation>
     </message>
     <message>
-        <location filename="settingsdialog.ui" line="205"/>
+        <location filename="settingsdialog.ui" line="191"/>
         <source>If checked, the download interface will be more compact.</source>
         <translation type="unfinished"></translation>
     </message>
     <message>
-        <location filename="settingsdialog.ui" line="208"/>
+        <location filename="settingsdialog.ui" line="194"/>
         <source>Compact Download Interface</source>
         <translation type="unfinished"></translation>
     </message>
     <message>
+        <location filename="settingsdialog.ui" line="214"/>
+        <source>If checked, the download list will display meta information instead of file names.</source>
+        <translation type="unfinished"></translation>
+    </message>
+    <message>
+        <location filename="settingsdialog.ui" line="217"/>
+        <source>Download Meta Information</source>
+        <translation type="unfinished"></translation>
+    </message>
+    <message>
         <location filename="settingsdialog.ui" line="228"/>
-        <source>If checked, the download list will display meta information instead of file names.</source>
-        <translation type="unfinished"></translation>
-    </message>
-    <message>
-        <location filename="settingsdialog.ui" line="231"/>
-        <source>Download Meta Information</source>
-        <translation type="unfinished"></translation>
-    </message>
-    <message>
-        <location filename="settingsdialog.ui" line="242"/>
         <source>Paths</source>
         <translation type="unfinished"></translation>
     </message>
     <message>
-        <location filename="settingsdialog.ui" line="250"/>
-        <location filename="settingsdialog.ui" line="267"/>
-        <location filename="settingsdialog.ui" line="364"/>
-        <location filename="settingsdialog.ui" line="422"/>
+        <location filename="settingsdialog.ui" line="236"/>
+        <location filename="settingsdialog.ui" line="253"/>
+        <location filename="settingsdialog.ui" line="350"/>
+        <location filename="settingsdialog.ui" line="408"/>
         <source>...</source>
         <translation type="unfinished"></translation>
     </message>
     <message>
+        <location filename="settingsdialog.ui" line="263"/>
+        <source>Caches</source>
+        <translation type="unfinished"></translation>
+    </message>
+    <message>
+        <location filename="settingsdialog.ui" line="270"/>
+        <source>Overwrite</source>
+        <translation type="unfinished"></translation>
+    </message>
+    <message>
         <location filename="settingsdialog.ui" line="277"/>
-        <source>Caches</source>
-        <translation type="unfinished"></translation>
-    </message>
-    <message>
-        <location filename="settingsdialog.ui" line="284"/>
-        <source>Overwrite</source>
-        <translation type="unfinished"></translation>
-    </message>
-    <message>
-        <location filename="settingsdialog.ui" line="291"/>
-        <location filename="settingsdialog.ui" line="294"/>
+        <location filename="settingsdialog.ui" line="280"/>
         <source>Directory where downloads are stored.</source>
         <translation type="unfinished"></translation>
     </message>
     <message>
-        <location filename="settingsdialog.ui" line="311"/>
+        <location filename="settingsdialog.ui" line="297"/>
         <source>Downloads</source>
         <translation type="unfinished"></translation>
     </message>
     <message>
-        <location filename="settingsdialog.ui" line="331"/>
+        <location filename="settingsdialog.ui" line="317"/>
         <source>Profiles</source>
         <translation type="unfinished"></translation>
     </message>
     <message>
-        <location filename="settingsdialog.ui" line="354"/>
+        <location filename="settingsdialog.ui" line="340"/>
         <source>Directory where mods are stored.</source>
         <translation type="unfinished"></translation>
     </message>
     <message>
-        <location filename="settingsdialog.ui" line="357"/>
+        <location filename="settingsdialog.ui" line="343"/>
         <source>Directory where mods are stored. Please note that changing this will break all associations of profiles with mods that don&apos;t exist in the new location (with the same name).</source>
         <translation type="unfinished"></translation>
     </message>
     <message>
-        <location filename="settingsdialog.ui" line="381"/>
+        <location filename="settingsdialog.ui" line="367"/>
         <source>Mods</source>
         <translation type="unfinished"></translation>
     </message>
     <message>
+        <location filename="settingsdialog.ui" line="387"/>
+        <source>Managed Game</source>
+        <translation type="unfinished"></translation>
+    </message>
+    <message>
+        <location filename="settingsdialog.ui" line="394"/>
+        <source>Base Directory</source>
+        <translation type="unfinished"></translation>
+    </message>
+    <message>
         <location filename="settingsdialog.ui" line="401"/>
-        <source>Managed Game</source>
-        <translation type="unfinished"></translation>
-    </message>
-    <message>
-        <location filename="settingsdialog.ui" line="408"/>
-        <source>Base Directory</source>
-        <translation type="unfinished"></translation>
-    </message>
-    <message>
-        <location filename="settingsdialog.ui" line="415"/>
         <source>Use %BASE_DIR% to refer to the Base Directory.</source>
         <translation type="unfinished"></translation>
     </message>
     <message>
+        <location filename="settingsdialog.ui" line="430"/>
+        <source>Important: All directories have to be writeable!</source>
+        <translation type="unfinished"></translation>
+    </message>
+    <message>
+        <location filename="settingsdialog.ui" line="438"/>
+        <location filename="settingsdialog.ui" line="454"/>
+        <source>Nexus</source>
+        <translation type="unfinished"></translation>
+    </message>
+    <message>
         <location filename="settingsdialog.ui" line="444"/>
-        <source>Important: All directories have to be writeable!</source>
-        <translation type="unfinished"></translation>
-    </message>
-    <message>
-        <location filename="settingsdialog.ui" line="452"/>
-        <location filename="settingsdialog.ui" line="468"/>
-        <source>Nexus</source>
-        <translation type="unfinished"></translation>
-    </message>
-    <message>
-        <location filename="settingsdialog.ui" line="458"/>
         <source>Allows automatic log-in when the Nexus-Page for the game is clicked.</source>
         <translation type="unfinished"></translation>
     </message>
     <message>
-        <location filename="settingsdialog.ui" line="461"/>
+        <location filename="settingsdialog.ui" line="447"/>
         <source>&lt;!DOCTYPE HTML PUBLIC &quot;-//W3C//DTD HTML 4.0//EN&quot; &quot;http://www.w3.org/TR/REC-html40/strict.dtd&quot;&gt;
 &lt;html&gt;&lt;head&gt;&lt;meta name=&quot;qrichtext&quot; content=&quot;1&quot; /&gt;&lt;style type=&quot;text/css&quot;&gt;
 p, li { white-space: pre-wrap; }
@@ -6697,149 +6021,149 @@
         <translation type="unfinished"></translation>
     </message>
     <message>
-        <location filename="settingsdialog.ui" line="477"/>
+        <location filename="settingsdialog.ui" line="463"/>
         <source>If checked and if correct credentials are entered below, log-in to Nexus (for browsing and downloading) is automatic.</source>
         <translation type="unfinished"></translation>
     </message>
     <message>
-        <location filename="settingsdialog.ui" line="480"/>
+        <location filename="settingsdialog.ui" line="466"/>
         <source>Automatically Log-In to Nexus</source>
         <translation type="unfinished"></translation>
     </message>
     <message>
+        <location filename="settingsdialog.ui" line="475"/>
+        <location filename="settingsdialog.ui" line="675"/>
+        <source>Username</source>
+        <translation type="unfinished"></translation>
+    </message>
+    <message>
         <location filename="settingsdialog.ui" line="489"/>
-        <location filename="settingsdialog.ui" line="689"/>
-        <source>Username</source>
-        <translation type="unfinished"></translation>
-    </message>
-    <message>
-        <location filename="settingsdialog.ui" line="503"/>
-        <location filename="settingsdialog.ui" line="699"/>
+        <location filename="settingsdialog.ui" line="685"/>
         <source>Password</source>
         <translation type="unfinished"></translation>
     </message>
     <message>
-        <location filename="settingsdialog.ui" line="524"/>
+        <location filename="settingsdialog.ui" line="510"/>
         <source>Remove cache and cookies. Forces a new login.</source>
         <translation type="unfinished"></translation>
     </message>
     <message>
-        <location filename="settingsdialog.ui" line="527"/>
+        <location filename="settingsdialog.ui" line="513"/>
         <source>Clear Cache</source>
         <translation type="unfinished"></translation>
     </message>
     <message>
-        <location filename="settingsdialog.ui" line="558"/>
+        <location filename="settingsdialog.ui" line="544"/>
         <source>Disable automatic internet features</source>
         <translation type="unfinished"></translation>
     </message>
     <message>
-        <location filename="settingsdialog.ui" line="561"/>
+        <location filename="settingsdialog.ui" line="547"/>
         <source>Disable automatic internet features. This does not affect features that are explicitly invoked by the user (like checking mods for updates, endorsing, opening the web browser)</source>
         <translation type="unfinished"></translation>
     </message>
     <message>
-        <location filename="settingsdialog.ui" line="564"/>
+        <location filename="settingsdialog.ui" line="550"/>
         <source>Offline Mode</source>
         <translation type="unfinished"></translation>
     </message>
     <message>
-        <location filename="settingsdialog.ui" line="571"/>
+        <location filename="settingsdialog.ui" line="557"/>
         <source>Use a proxy for network connections.</source>
         <translation type="unfinished"></translation>
     </message>
     <message>
-        <location filename="settingsdialog.ui" line="574"/>
+        <location filename="settingsdialog.ui" line="560"/>
         <source>Use a proxy for network connections. This uses the system-wide settings which can be configured in Internet Explorer. Please note that MO will start up a few seconds slower on some systems when using a proxy.</source>
         <translation type="unfinished"></translation>
     </message>
     <message>
-        <location filename="settingsdialog.ui" line="577"/>
+        <location filename="settingsdialog.ui" line="563"/>
         <source>Use HTTP Proxy (Uses System Settings)</source>
         <translation type="unfinished"></translation>
     </message>
     <message>
+        <location filename="settingsdialog.ui" line="570"/>
+        <source>Endorsement Integration</source>
+        <translation type="unfinished"></translation>
+    </message>
+    <message>
         <location filename="settingsdialog.ui" line="584"/>
-        <source>Endorsement Integration</source>
-        <translation type="unfinished"></translation>
-    </message>
-    <message>
-        <location filename="settingsdialog.ui" line="598"/>
         <source>Associate with &quot;Download with manager&quot; links</source>
         <translation type="unfinished"></translation>
     </message>
     <message>
-        <location filename="settingsdialog.ui" line="627"/>
+        <location filename="settingsdialog.ui" line="613"/>
         <source>Known Servers (updated on download)</source>
         <translation type="unfinished"></translation>
     </message>
     <message>
-        <location filename="settingsdialog.ui" line="648"/>
+        <location filename="settingsdialog.ui" line="634"/>
         <source>Preferred Servers (Drag &amp; Drop)</source>
         <translation type="unfinished"></translation>
     </message>
     <message>
-        <location filename="settingsdialog.ui" line="683"/>
+        <location filename="settingsdialog.ui" line="669"/>
         <source>Steam</source>
         <translation type="unfinished"></translation>
     </message>
     <message>
-        <location filename="settingsdialog.ui" line="729"/>
+        <location filename="settingsdialog.ui" line="715"/>
         <source>If you save your steam user ID and password here, they will be used when logging into steam. Note, however, your password will be stored unencrypted, so make sure your computer is secure.</source>
         <translation type="unfinished"></translation>
     </message>
     <message>
-        <location filename="settingsdialog.ui" line="756"/>
+        <location filename="settingsdialog.ui" line="742"/>
         <source>Plugins</source>
         <translation type="unfinished"></translation>
     </message>
     <message>
+        <location filename="settingsdialog.ui" line="767"/>
+        <source>Author:</source>
+        <translation type="unfinished"></translation>
+    </message>
+    <message>
         <location filename="settingsdialog.ui" line="781"/>
-        <source>Author:</source>
+        <source>Version:</source>
         <translation type="unfinished"></translation>
     </message>
     <message>
         <location filename="settingsdialog.ui" line="795"/>
-        <source>Version:</source>
-        <translation type="unfinished"></translation>
-    </message>
-    <message>
-        <location filename="settingsdialog.ui" line="809"/>
         <source>Description:</source>
         <translation type="unfinished"></translation>
     </message>
     <message>
-        <location filename="settingsdialog.ui" line="847"/>
+        <location filename="settingsdialog.ui" line="833"/>
         <source>Key</source>
         <translation type="unfinished"></translation>
     </message>
     <message>
-        <location filename="settingsdialog.ui" line="852"/>
+        <location filename="settingsdialog.ui" line="838"/>
         <source>Value</source>
         <translation type="unfinished"></translation>
     </message>
     <message>
-        <location filename="settingsdialog.ui" line="864"/>
+        <location filename="settingsdialog.ui" line="850"/>
         <source>Blacklisted Plugins (use &lt;del&gt; to remove):</source>
         <translation type="unfinished"></translation>
     </message>
     <message>
-        <location filename="settingsdialog.ui" line="875"/>
+        <location filename="settingsdialog.ui" line="861"/>
         <source>Workarounds</source>
         <translation type="unfinished"></translation>
     </message>
     <message>
-        <location filename="settingsdialog.ui" line="883"/>
+        <location filename="settingsdialog.ui" line="869"/>
         <source>Steam App ID</source>
         <translation type="unfinished"></translation>
     </message>
     <message>
-        <location filename="settingsdialog.ui" line="903"/>
+        <location filename="settingsdialog.ui" line="889"/>
         <source>The Steam AppID for your game</source>
         <translation type="unfinished"></translation>
     </message>
     <message>
-        <location filename="settingsdialog.ui" line="906"/>
+        <location filename="settingsdialog.ui" line="892"/>
         <source>&lt;!DOCTYPE HTML PUBLIC &quot;-//W3C//DTD HTML 4.0//EN&quot; &quot;http://www.w3.org/TR/REC-html40/strict.dtd&quot;&gt;
 &lt;html&gt;&lt;head&gt;&lt;meta name=&quot;qrichtext&quot; content=&quot;1&quot; /&gt;&lt;style type=&quot;text/css&quot;&gt;
 p, li { white-space: pre-wrap; }
@@ -6855,17 +6179,17 @@
         <translation type="unfinished"></translation>
     </message>
     <message>
-        <location filename="settingsdialog.ui" line="937"/>
+        <location filename="settingsdialog.ui" line="923"/>
         <source>Load Mechanism</source>
         <translation type="unfinished"></translation>
     </message>
     <message>
-        <location filename="settingsdialog.ui" line="957"/>
+        <location filename="settingsdialog.ui" line="943"/>
         <source>Select loading mechanism. See help for details.</source>
         <translation type="unfinished"></translation>
     </message>
     <message>
-        <location filename="settingsdialog.ui" line="960"/>
+        <location filename="settingsdialog.ui" line="946"/>
         <source>Mod Organizer needs a dll to be injected into the game so all mods are visible to it.
 There are several means to do this:
 *Mod Organizer* (default) In this mode the Mod Organizer itself injects the dll. The disadvantage is that you always have to start the game through MO or a link created by it.
@@ -6876,17 +6200,17 @@
         <translation type="unfinished"></translation>
     </message>
     <message>
-        <location filename="settingsdialog.ui" line="977"/>
+        <location filename="settingsdialog.ui" line="963"/>
         <source>NMM Version</source>
         <translation type="unfinished"></translation>
     </message>
     <message>
-        <location filename="settingsdialog.ui" line="997"/>
+        <location filename="settingsdialog.ui" line="983"/>
         <source>The Version of Nexus Mod Manager to impersonate.</source>
         <translation type="unfinished"></translation>
     </message>
     <message>
-        <location filename="settingsdialog.ui" line="1000"/>
+        <location filename="settingsdialog.ui" line="986"/>
         <source>Mod Organizer uses an API provided by the Nexus to provide features like checking for updates and downloading files. Unfortunately this API has not been made available officially to third party tools like MO so we have to impersonate the Nexus Mod Manager to be allowed in.
 On top of this Nexus has used the client identification to lock out outdated versions of NMM to force users to update. This means that MO also needs to impersonate the new version of NMM even if MO doesn&apos;t need an update. Therefore you can configure the version to identify as here.
 Please note that MO does identify itself as MO to the webserver, it&apos;s not lying about what it is. It is merely adding a &quot;compatible&quot; NMM version to the user agent.
@@ -6895,28 +6219,28 @@
         <translation type="unfinished"></translation>
     </message>
     <message>
-        <location filename="settingsdialog.ui" line="1024"/>
+        <location filename="settingsdialog.ui" line="1010"/>
         <source>If checked, files (i.e. esps, esms and bsas) belonging to the core game can not be disabled in the UI. (default: on)</source>
         <translation type="unfinished"></translation>
     </message>
     <message>
-        <location filename="settingsdialog.ui" line="1027"/>
+        <location filename="settingsdialog.ui" line="1013"/>
         <source>If checked, files (i.e. esps, esms and bsas) belonging to the core game can not be disabled in the UI. (default: on)
 Uncheck this if you want to use Mod Organizer with total conversions (like Nehrim) but be aware that the game will crash if required files are not enabled.</source>
         <translation type="unfinished"></translation>
     </message>
     <message>
-        <location filename="settingsdialog.ui" line="1031"/>
+        <location filename="settingsdialog.ui" line="1017"/>
         <source>Force-enable game files</source>
         <translation type="unfinished"></translation>
     </message>
     <message>
-        <location filename="settingsdialog.ui" line="1041"/>
+        <location filename="settingsdialog.ui" line="1027"/>
         <source>Disable this to no longer display mods installed outside MO in the mod list (left pane). Assets from those mods will then be treated as having lowest mod priority together with the original game content.</source>
         <translation type="unfinished"></translation>
     </message>
     <message>
-        <location filename="settingsdialog.ui" line="1044"/>
+        <location filename="settingsdialog.ui" line="1030"/>
         <source>By default Mod Organizer will display esp+bsa bundles installed with foreign tools as mods (left pane). This allows you to control their priority in relation to other mods. This is particularly useful if you also use Steam Workshop to install mods.
 However, if you installed loose file mods outside MO which conflict with BSAs also installed outside MO those conflicts can&apos;t be resolved correctly.
 
@@ -6924,51 +6248,51 @@
         <translation type="unfinished"></translation>
     </message>
     <message>
-        <location filename="settingsdialog.ui" line="1050"/>
+        <location filename="settingsdialog.ui" line="1036"/>
         <source>Display mods installed outside MO</source>
         <translation type="unfinished"></translation>
     </message>
     <message>
-        <location filename="settingsdialog.ui" line="1063"/>
+        <location filename="settingsdialog.ui" line="1049"/>
         <source>Enforces that inactive ESPs and ESMs are never loaded.</source>
         <translation type="unfinished"></translation>
     </message>
     <message>
-        <location filename="settingsdialog.ui" line="1066"/>
+        <location filename="settingsdialog.ui" line="1052"/>
         <source>It seems that the Games occasionally load ESP or ESM files even if they haven&apos;t been activated as plugins.
 I don&apos;t yet know what the circumstances are, but user reports imply it is in some cases unwanted. If this is checked, ESPs and ESMs not checked in the List are invisible to the game and can not be loaded.</source>
         <translation type="unfinished"></translation>
     </message>
     <message>
-        <location filename="settingsdialog.ui" line="1070"/>
+        <location filename="settingsdialog.ui" line="1056"/>
         <source>Hide inactive ESPs/ESMs</source>
         <translation type="unfinished"></translation>
     </message>
     <message>
-        <location filename="settingsdialog.ui" line="1077"/>
-        <location filename="settingsdialog.ui" line="1080"/>
+        <location filename="settingsdialog.ui" line="1063"/>
+        <location filename="settingsdialog.ui" line="1066"/>
         <source>Disable this to prevent the GUI from being locked when running an executable.  This may result in abnormal behavior.</source>
         <translation type="unfinished"></translation>
     </message>
     <message>
-        <location filename="settingsdialog.ui" line="1083"/>
+        <location filename="settingsdialog.ui" line="1069"/>
         <source>Lock GUI when running executable</source>
         <translation type="unfinished"></translation>
     </message>
     <message>
-        <location filename="settingsdialog.ui" line="1095"/>
-        <location filename="settingsdialog.ui" line="1099"/>
+        <location filename="settingsdialog.ui" line="1081"/>
+        <location filename="settingsdialog.ui" line="1085"/>
         <source>For Skyrim, this can be used instead of Archive Invalidation. It should make AI redundant for all Profiles.
 For the other games this is not a sufficient replacement for AI!</source>
         <translation type="unfinished"></translation>
     </message>
     <message>
-        <location filename="settingsdialog.ui" line="1103"/>
+        <location filename="settingsdialog.ui" line="1089"/>
         <source>Back-date BSAs</source>
         <translation type="unfinished"></translation>
     </message>
     <message>
-        <location filename="settingsdialog.ui" line="1114"/>
+        <location filename="settingsdialog.ui" line="1100"/>
         <source>Add executables to the blacklist to prevent them from
 accessing the virtual file system. This is useful to prevent
 unintended programs from being hooked. Hooking unintended
@@ -6977,68 +6301,48 @@
         <translation type="unfinished"></translation>
     </message>
     <message>
-        <location filename="settingsdialog.ui" line="1121"/>
+        <location filename="settingsdialog.ui" line="1107"/>
         <source>Add executables to the blacklist to prevent them from accessing the virtual file system.  This is useful to prevent unintended programs from being hooked.  Hooking unintended programs may affect the execution of these programs or the programs you are intentionally running.</source>
         <translation type="unfinished"></translation>
     </message>
     <message>
-        <location filename="settingsdialog.ui" line="1124"/>
+        <location filename="settingsdialog.ui" line="1110"/>
         <source>Configure Executables Blacklist</source>
         <translation type="unfinished"></translation>
     </message>
     <message>
-        <location filename="settingsdialog.ui" line="1134"/>
-        <source>Enable parsing of Archives Archives, has effects on perfromance.</source>
-        <translation type="unfinished"></translation>
-    </message>
-    <message>
-        <location filename="settingsdialog.ui" line="1137"/>
-        <source>
-                By default Mod Organizer will parse Archive files to calculate conflicts between themselves and loose files, this process has a noticeable cost in performance.
-                This feature should not be confused from the one offered by ModOrganizer 1, ModOrganizer 2 will only show conflicts with archives NOT load them into the game or program.
-
-                If you disable this feature, MO will only display conflicts with Loose files.
-              </source>
-        <translation type="unfinished"></translation>
-    </message>
-    <message>
-        <location filename="settingsdialog.ui" line="1145"/>
-        <source>Enable parsing of Archives</source>
-        <translation type="unfinished"></translation>
-    </message>
-    <message>
-        <location filename="settingsdialog.ui" line="1155"/>
-        <location filename="settingsdialog.ui" line="1158"/>
+        <location filename="settingsdialog.ui" line="1120"/>
+        <location filename="settingsdialog.ui" line="1123"/>
         <source>Resets the window geometries for all windows.  This can be useful if a window becomes too small or too large, if a column becomes too thin or too wide, and in similar situations.</source>
         <translation type="unfinished"></translation>
     </message>
     <message>
-        <location filename="settingsdialog.ui" line="1161"/>
+        <location filename="settingsdialog.ui" line="1126"/>
         <source>Reset Window Geometries</source>
         <translation type="unfinished"></translation>
     </message>
     <message>
-        <location filename="settingsdialog.ui" line="1184"/>
+        <location filename="settingsdialog.ui" line="1149"/>
         <source>These are workarounds for problems with Mod Organizer. Please make sure you read the help text before changing anything here.</source>
         <translation type="unfinished"></translation>
     </message>
     <message>
-        <location filename="settingsdialog.ui" line="1195"/>
+        <location filename="settingsdialog.ui" line="1160"/>
         <source>Diagnostics</source>
         <translation type="unfinished"></translation>
     </message>
     <message>
-        <location filename="settingsdialog.ui" line="1203"/>
+        <location filename="settingsdialog.ui" line="1168"/>
         <source>Max Dumps To Keep</source>
         <translation type="unfinished"></translation>
     </message>
     <message>
-        <location filename="settingsdialog.ui" line="1223"/>
+        <location filename="settingsdialog.ui" line="1188"/>
         <source>Maximum number of crash dumps to keep on disk. Use 0 for unlimited.</source>
         <translation type="unfinished"></translation>
     </message>
     <message>
-        <location filename="settingsdialog.ui" line="1226"/>
+        <location filename="settingsdialog.ui" line="1191"/>
         <source>
                                     Maximum number of crash dumps to keep on disk. Use 0 for unlimited.
                                     Set &quot;Crash Dumps&quot; above to None to disable crash dump collection.
@@ -7046,12 +6350,12 @@
         <translation type="unfinished"></translation>
     </message>
     <message>
-        <location filename="settingsdialog.ui" line="1238"/>
+        <location filename="settingsdialog.ui" line="1203"/>
         <source>Hint: right click link and copy link location</source>
         <translation type="unfinished"></translation>
     </message>
     <message>
-        <location filename="settingsdialog.ui" line="1241"/>
+        <location filename="settingsdialog.ui" line="1206"/>
         <source>
                             Logs and crash dumps are stored under your current instance in the &lt;a href=&quot;LOGS_FULL_PATH&quot;&gt;LOGS_DIR&lt;/a&gt;
                             and &lt;a href=&quot;DUMPS_FULL_PATH&quot;&gt;DUMPS_DIR&lt;/a&gt; folders.
@@ -7061,17 +6365,17 @@
         <translation type="unfinished"></translation>
     </message>
     <message>
-        <location filename="settingsdialog.ui" line="1258"/>
+        <location filename="settingsdialog.ui" line="1223"/>
         <source>Crash Dumps</source>
         <translation type="unfinished"></translation>
     </message>
     <message>
-        <location filename="settingsdialog.ui" line="1265"/>
+        <location filename="settingsdialog.ui" line="1230"/>
         <source>Decides which type of crash dumps are collected when injected processes crash.</source>
         <translation type="unfinished"></translation>
     </message>
     <message>
-        <location filename="settingsdialog.ui" line="1268"/>
+        <location filename="settingsdialog.ui" line="1233"/>
         <source>
                                     Decides which type of crash dumps are collected when injected processes crash.
                                     &quot;None&quot; Disables the generation of crash dumps by MO.
@@ -7082,37 +6386,37 @@
         <translation type="unfinished"></translation>
     </message>
     <message>
-        <location filename="settingsdialog.ui" line="1278"/>
+        <location filename="settingsdialog.ui" line="1243"/>
         <source>None</source>
         <translation type="unfinished"></translation>
     </message>
     <message>
-        <location filename="settingsdialog.ui" line="1283"/>
+        <location filename="settingsdialog.ui" line="1248"/>
         <source>Mini (recommended)</source>
         <translation type="unfinished"></translation>
     </message>
     <message>
-        <location filename="settingsdialog.ui" line="1288"/>
+        <location filename="settingsdialog.ui" line="1253"/>
         <source>Data</source>
         <translation type="unfinished"></translation>
     </message>
     <message>
+        <location filename="settingsdialog.ui" line="1258"/>
+        <source>Full</source>
+        <translation type="unfinished"></translation>
+    </message>
+    <message>
+        <location filename="settingsdialog.ui" line="1286"/>
+        <source>Log Level</source>
+        <translation type="unfinished"></translation>
+    </message>
+    <message>
         <location filename="settingsdialog.ui" line="1293"/>
-        <source>Full</source>
-        <translation type="unfinished"></translation>
-    </message>
-    <message>
-        <location filename="settingsdialog.ui" line="1321"/>
-        <source>Log Level</source>
-        <translation type="unfinished"></translation>
-    </message>
-    <message>
-        <location filename="settingsdialog.ui" line="1328"/>
         <source>Decides the amount of data printed to &quot;ModOrganizer.log&quot;</source>
         <translation type="unfinished"></translation>
     </message>
     <message>
-        <location filename="settingsdialog.ui" line="1331"/>
+        <location filename="settingsdialog.ui" line="1296"/>
         <source>
                                     Decides the amount of data printed to &quot;ModOrganizer.log&quot;.
                                     &quot;Debug&quot; produces very useful information for finding problems. There is usually no noteworthy performance impact but the file may become rather large. If this is a problem you may prefer the &quot;Info&quot; level for regluar use. On the &quot;Error&quot; level the log file usually remains empty.
@@ -7120,22 +6424,22 @@
         <translation type="unfinished"></translation>
     </message>
     <message>
-        <location filename="settingsdialog.ui" line="1338"/>
+        <location filename="settingsdialog.ui" line="1303"/>
         <source>Debug</source>
         <translation type="unfinished"></translation>
     </message>
     <message>
-        <location filename="settingsdialog.ui" line="1343"/>
+        <location filename="settingsdialog.ui" line="1308"/>
         <source>Info (recommended)</source>
         <translation type="unfinished"></translation>
     </message>
     <message>
-        <location filename="settingsdialog.ui" line="1348"/>
+        <location filename="settingsdialog.ui" line="1313"/>
         <source>Warning</source>
         <translation type="unfinished"></translation>
     </message>
     <message>
-        <location filename="settingsdialog.ui" line="1353"/>
+        <location filename="settingsdialog.ui" line="1318"/>
         <source>Error</source>
         <translation type="unfinished"></translation>
     </message>
@@ -7201,12 +6505,12 @@
         <translation type="unfinished"></translation>
     </message>
     <message>
-        <location filename="settingsdialog.cpp" line="322"/>
+        <location filename="settingsdialog.cpp" line="300"/>
         <source>Confirm?</source>
         <translation type="unfinished"></translation>
     </message>
     <message>
-        <location filename="settingsdialog.cpp" line="323"/>
+        <location filename="settingsdialog.cpp" line="301"/>
         <source>This will make all dialogs show up again where you checked the &quot;Remember selection&quot;-box. Continue?</source>
         <translation type="unfinished"></translation>
     </message>
