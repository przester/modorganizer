/*
Copyright (C) 2012 Sebastian Herbord. All rights reserved.

This file is part of Mod Organizer.

Mod Organizer is free software: you can redistribute it and/or modify
it under the terms of the GNU General Public License as published by
the Free Software Foundation, either version 3 of the License, or
(at your option) any later version.

Mod Organizer is distributed in the hope that it will be useful,
but WITHOUT ANY WARRANTY; without even the implied warranty of
MERCHANTABILITY or FITNESS FOR A PARTICULAR PURPOSE.  See the
GNU General Public License for more details.

You should have received a copy of the GNU General Public License
along with Mod Organizer.  If not, see <http://www.gnu.org/licenses/>.
*/

#include "bbcode.h"

#include <QRegExp>
#include <map>
#include <algorithm>
#include <boost/assign.hpp>


namespace BBCode {


class BBCodeMap {

  typedef std::map<QString, std::pair<QRegExp, QString> > TagMap;

public:

  static BBCodeMap &instance() {
    static BBCodeMap s_Instance;
    return s_Instance;
  }

  QString convertTag(QString input, int &length)
  {
    // extract the tag name
    m_TagNameExp.indexIn(input, 1, QRegExp::CaretAtOffset);
    QString tagName = m_TagNameExp.cap(0).toLower();
    TagMap::iterator tagIter = m_TagMap.find(tagName);
    if (tagIter != m_TagMap.end()) {
      // recognized tag
      if (tagName.endsWith('=')) {
        tagName.chop(1);
      }

      int closeTagPos = 0;
      int closeTagLength = 0;
      if (tagName == "*") {
        // ends at the next bullet point
        closeTagPos = input.indexOf(QRegExp("(\\[\\*\\]|</ul>)", Qt::CaseInsensitive), 3);
        // leave closeTagLength at 0 because we don't want to "eat" the next bullet point
      } else if (tagName == "line") {
        // ends immediately after the tag
        closeTagPos = 6;
        // leave closeTagLength at 0 because there is no close tag to skip over
      } else {
        QString closeTag = QString("[/%1]").arg(tagName);
        closeTagPos = input.indexOf(closeTag, 0, Qt::CaseInsensitive);
        if (closeTagPos == -1) {
          // workaround to improve compatibility: add fake closing tag
          input.append(closeTag);
          closeTagPos = input.size() - closeTag.size();
        }
        closeTagLength = closeTag.size();
      }

      if (closeTagPos > -1) {
        length = closeTagPos + closeTagLength;
        QString temp = input.mid(0, length);
        if (tagIter->second.first.indexIn(temp) == 0) {
          if (tagIter->second.second.isEmpty()) {
            if (tagName == "color") {
              QString color = tagIter->second.first.cap(1);
              QString content = tagIter->second.first.cap(2);
<<<<<<< HEAD
              if (color.at(0) == '#') {
=======
              if (color.at(0) == "#") {
>>>>>>> f2f9e11f
                return temp.replace(tagIter->second.first, QString("<font style=\"color: %1;\">%2</font>").arg(color, content));
              } else {
                auto colIter = m_ColorMap.find(color.toLower());
                if (colIter != m_ColorMap.end()) {
                  color = colIter->second;
                }
                return temp.replace(tagIter->second.first, QString("<font style=\"color: #%1;\">%2</font>").arg(color, content));
              }
            } else {
              qWarning("don't know how to deal with tag %s", qPrintable(tagName));
            }
          } else {
            if (tagName == "*") {
              temp.remove(QRegExp("(\\[/\\*\\])?(<br/>)?$"));
            }
            return temp.replace(tagIter->second.first, tagIter->second.second);
          }
        } else {
          // expression doesn't match. either the input string is invalid
          // or the expression is
          qWarning("%s doesn't match the expression for %s",
                   temp.toUtf8().constData(), tagName.toUtf8().constData());
          length = 0;
          return QString();
        }
      }
    }

    // not a recognized tag or tag invalid
    length = 0;
    return QString();
  }

private:
  BBCodeMap()
    : m_TagNameExp("^[a-zA-Z*]*=?")
  {
    m_TagMap["b"]      = std::make_pair(QRegExp("\\[b\\](.*)\\[/b\\]"),
                                        "<b>\\1</b>");
    m_TagMap["i"]      = std::make_pair(QRegExp("\\[i\\](.*)\\[/i\\]"),
                                        "<i>\\1</i>");
    m_TagMap["u"]      = std::make_pair(QRegExp("\\[u\\](.*)\\[/u\\]"),
                                        "<u>\\1</u>");
    m_TagMap["s"]      = std::make_pair(QRegExp("\\[s\\](.*)\\[/s\\]"),
                                        "<s>\\1</s>");
    m_TagMap["sub"]    = std::make_pair(QRegExp("\\[sub\\](.*)\\[/sub\\]"),
                                        "<sub>\\1</sub>");
    m_TagMap["sup"]    = std::make_pair(QRegExp("\\[sup\\](.*)\\[/sup\\]"),
                                        "<sup>\\1</sup>");
    m_TagMap["size="]  = std::make_pair(QRegExp("\\[size=([^\\]]*)\\](.*)\\[/size\\]"),
                                        "<font size=\"\\1\">\\2</font>");
    m_TagMap["color="] = std::make_pair(QRegExp("\\[color=([^\\]]*)\\](.*)\\[/color\\]"),
                                        "");
    m_TagMap["font="]  = std::make_pair(QRegExp("\\[font=([^\\]]*)\\](.*)\\[/font\\]"),
                                        "<font style=\"font-family: \\1;\">\\2</font>");
    m_TagMap["center"] = std::make_pair(QRegExp("\\[center\\](.*)\\[/center\\]"),
                                        "<div align=\"center\">\\1</div>");
    m_TagMap["quote"]  = std::make_pair(QRegExp("\\[quote\\](.*)\\[/quote\\]"),
                                        "<blockquote>\"\\1\"</blockquote>");
    m_TagMap["quote="] = std::make_pair(QRegExp("\\[quote=([^\\]]*)\\](.*)\\[/quote\\]"),
                                        "<blockquote>\"\\2\"<br/><span>--\\1</span></blockquote></p>");
    m_TagMap["code"]   = std::make_pair(QRegExp("\\[code\\](.*)\\[/code\\]"),
                                        "<pre>\\1</pre>");
    m_TagMap["heading"]= std::make_pair(QRegExp("\\[heading\\](.*)\\[/heading\\]"),
                                        "<h2><strong>\\1</strong></h2>");
    m_TagMap["line"]   = std::make_pair(QRegExp("\\[line\\]"),
                                        "<hr>");

    // lists
    m_TagMap["list"]  = std::make_pair(QRegExp("\\[list\\](.*)\\[/list\\]"),
                                       "<ul>\\1</ul>");
    m_TagMap["list="] = std::make_pair(QRegExp("\\[list.*\\](.*)\\[/list\\]"),
                                       "<ol>\\1</ol>");
    m_TagMap["ul"]    = std::make_pair(QRegExp("\\[ul\\](.*)\\[/ul\\]"),
                                       "<ul>\\1</ul>");
    m_TagMap["ol"]    = std::make_pair(QRegExp("\\[ol\\](.*)\\[/ol\\]"),
                                       "<ol>\\1</ol>");
    m_TagMap["li"]    = std::make_pair(QRegExp("\\[li\\](.*)\\[/li\\]"),
                                       "<li>\\1</li>");

    // tables
    m_TagMap["table"] = std::make_pair(QRegExp("\\[table\\](.*)\\[/table\\]"),
                                       "<table>\\1</table>");
    m_TagMap["tr"]    = std::make_pair(QRegExp("\\[tr\\](.*)\\[/tr\\]"),
                                       "<tr>\\1</tr>");
    m_TagMap["th"]    = std::make_pair(QRegExp("\\[th\\](.*)\\[/th\\]"),
                                       "<th>\\1</th>");
    m_TagMap["td"]    = std::make_pair(QRegExp("\\[td\\](.*)\\[/td\\]"),
                                       "<td>\\1</td>");

    // web content
    m_TagMap["url"]     = std::make_pair(QRegExp("\\[url\\](.*)\\[/url\\]"),
                                         "<a href=\"\\1\">\\1</a>");
    m_TagMap["url="]    = std::make_pair(QRegExp("\\[url=([^\\]]*)\\](.*)\\[/url\\]"),
                                         "<a href=\"\\1\">\\2</a>");
    m_TagMap["img"] = std::make_pair(QRegExp("\\[img\\](.*)\\[/img\\]"),
                                     "<img src=\"\\1\">");
    m_TagMap["img="] = std::make_pair(QRegExp("\\[img=([^\\]]*)\\](.*)\\[/img\\]"),
                                      "<img src=\"\\2\" alt=\"\\1\">");
    m_TagMap["email="]  = std::make_pair(QRegExp("\\[email=\"?([^\\]]*)\"?\\](.*)\\[/email\\]"),
                                         "<a href=\"mailto:\\1\">\\2</a>");
    m_TagMap["youtube"] = std::make_pair(QRegExp("\\[youtube\\](.*)\\[/youtube\\]"),
                                         "<a href=\"http://www.youtube.com/v/\\1\">http://www.youtube.com/v/\\1</a>");


    // make all patterns non-greedy and case-insensitive
    for (TagMap::iterator iter = m_TagMap.begin(); iter != m_TagMap.end(); ++iter) {
      iter->second.first.setCaseSensitivity(Qt::CaseInsensitive);
      iter->second.first.setMinimal(true);
    }

    // this tag is in fact greedy
    m_TagMap["*"]     = std::make_pair(QRegExp("\\[\\*\\](.*)"),
                                       "<li>\\1</li>");

    m_ColorMap.insert(std::make_pair<QString, QString>("red", "FF0000"));
    m_ColorMap.insert(std::make_pair<QString, QString>("green", "00FF00"));
    m_ColorMap.insert(std::make_pair<QString, QString>("blue", "0000FF"));
    m_ColorMap.insert(std::make_pair<QString, QString>("black", "000000"));
    m_ColorMap.insert(std::make_pair<QString, QString>("gray", "7F7F7F"));
    m_ColorMap.insert(std::make_pair<QString, QString>("white", "FFFFFF"));
    m_ColorMap.insert(std::make_pair<QString, QString>("yellow", "FFFF00"));
    m_ColorMap.insert(std::make_pair<QString, QString>("cyan", "00FFFF"));
    m_ColorMap.insert(std::make_pair<QString, QString>("magenta", "FF00FF"));
    m_ColorMap.insert(std::make_pair<QString, QString>("brown", "A52A2A"));
    m_ColorMap.insert(std::make_pair<QString, QString>("orange", "FFA500"));
    m_ColorMap.insert(std::make_pair<QString, QString>("gold", "FFD700"));
    m_ColorMap.insert(std::make_pair<QString, QString>("deepskyblue", "00BFFF"));
    m_ColorMap.insert(std::make_pair<QString, QString>("salmon", "FA8072"));
    m_ColorMap.insert(std::make_pair<QString, QString>("dodgerblue", "1E90FF"));
    m_ColorMap.insert(std::make_pair<QString, QString>("greenyellow", "ADFF2F"));
    m_ColorMap.insert(std::make_pair<QString, QString>("peru", "CD853F"));
  }

private:

  QRegExp m_TagNameExp;
  TagMap m_TagMap;
  std::map<QString, QString> m_ColorMap;
};


QString convertToHTML(const QString &inputParam)
{
  // this code goes over the input string once and replaces all bbtags
  // it encounters. This function is called recursively for every replaced
  // string to convert nested tags.
  //
  // This could be implemented simpler by applying a set of regular expressions
  // for each recognized bb-tag one after the other but that would probably be
  // very inefficient (O(n^2)).

  QString input = inputParam.mid(0).replace("\r\n", "<br/>");
  input.replace("\\\"", "\"").replace("\\'", "'");
  QString result;
  int lastBlock = 0;
  int pos = 0;

  // iterate over the input buffer
  while ((pos = input.indexOf('[', lastBlock)) != -1) {
    // append everything between the previous tag-block and the current one
    result.append(input.midRef(lastBlock, pos - lastBlock));

    if ((pos < (input.size() - 1)) && (input.at(pos + 1) == '/')) {
       // skip invalid end tag
      int tagEnd = input.indexOf(']',  pos) + 1;
      pos = tagEnd;
    } else {
      // convert the tag and content if necessary
      int length = -1;
      QString replacement = BBCodeMap::instance().convertTag(input.mid(pos), length);
      if (length != 0) {
        result.append(convertToHTML(replacement));
        // length contains the number of characters in the original tag
        pos += length;
      } else {
        // nothing replaced
        result.append('[');
        ++pos;
      }
    }
    lastBlock = pos;
  }

  // append the remainder (everything after the last tag)
  result.append(input.midRef(lastBlock));
  return result;
}

} // namespace BBCode

<|MERGE_RESOLUTION|>--- conflicted
+++ resolved
@@ -1,278 +1,274 @@
-/*
-Copyright (C) 2012 Sebastian Herbord. All rights reserved.
-
-This file is part of Mod Organizer.
-
-Mod Organizer is free software: you can redistribute it and/or modify
-it under the terms of the GNU General Public License as published by
-the Free Software Foundation, either version 3 of the License, or
-(at your option) any later version.
-
-Mod Organizer is distributed in the hope that it will be useful,
-but WITHOUT ANY WARRANTY; without even the implied warranty of
-MERCHANTABILITY or FITNESS FOR A PARTICULAR PURPOSE.  See the
-GNU General Public License for more details.
-
-You should have received a copy of the GNU General Public License
-along with Mod Organizer.  If not, see <http://www.gnu.org/licenses/>.
-*/
-
-#include "bbcode.h"
-
-#include <QRegExp>
-#include <map>
-#include <algorithm>
-#include <boost/assign.hpp>
-
-
-namespace BBCode {
-
-
-class BBCodeMap {
-
-  typedef std::map<QString, std::pair<QRegExp, QString> > TagMap;
-
-public:
-
-  static BBCodeMap &instance() {
-    static BBCodeMap s_Instance;
-    return s_Instance;
-  }
-
-  QString convertTag(QString input, int &length)
-  {
-    // extract the tag name
-    m_TagNameExp.indexIn(input, 1, QRegExp::CaretAtOffset);
-    QString tagName = m_TagNameExp.cap(0).toLower();
-    TagMap::iterator tagIter = m_TagMap.find(tagName);
-    if (tagIter != m_TagMap.end()) {
-      // recognized tag
-      if (tagName.endsWith('=')) {
-        tagName.chop(1);
-      }
-
-      int closeTagPos = 0;
-      int closeTagLength = 0;
-      if (tagName == "*") {
-        // ends at the next bullet point
-        closeTagPos = input.indexOf(QRegExp("(\\[\\*\\]|</ul>)", Qt::CaseInsensitive), 3);
-        // leave closeTagLength at 0 because we don't want to "eat" the next bullet point
-      } else if (tagName == "line") {
-        // ends immediately after the tag
-        closeTagPos = 6;
-        // leave closeTagLength at 0 because there is no close tag to skip over
-      } else {
-        QString closeTag = QString("[/%1]").arg(tagName);
-        closeTagPos = input.indexOf(closeTag, 0, Qt::CaseInsensitive);
-        if (closeTagPos == -1) {
-          // workaround to improve compatibility: add fake closing tag
-          input.append(closeTag);
-          closeTagPos = input.size() - closeTag.size();
-        }
-        closeTagLength = closeTag.size();
-      }
-
-      if (closeTagPos > -1) {
-        length = closeTagPos + closeTagLength;
-        QString temp = input.mid(0, length);
-        if (tagIter->second.first.indexIn(temp) == 0) {
-          if (tagIter->second.second.isEmpty()) {
-            if (tagName == "color") {
-              QString color = tagIter->second.first.cap(1);
-              QString content = tagIter->second.first.cap(2);
-<<<<<<< HEAD
-              if (color.at(0) == '#') {
-=======
-              if (color.at(0) == "#") {
->>>>>>> f2f9e11f
-                return temp.replace(tagIter->second.first, QString("<font style=\"color: %1;\">%2</font>").arg(color, content));
-              } else {
-                auto colIter = m_ColorMap.find(color.toLower());
-                if (colIter != m_ColorMap.end()) {
-                  color = colIter->second;
-                }
-                return temp.replace(tagIter->second.first, QString("<font style=\"color: #%1;\">%2</font>").arg(color, content));
-              }
-            } else {
-              qWarning("don't know how to deal with tag %s", qPrintable(tagName));
-            }
-          } else {
-            if (tagName == "*") {
-              temp.remove(QRegExp("(\\[/\\*\\])?(<br/>)?$"));
-            }
-            return temp.replace(tagIter->second.first, tagIter->second.second);
-          }
-        } else {
-          // expression doesn't match. either the input string is invalid
-          // or the expression is
-          qWarning("%s doesn't match the expression for %s",
-                   temp.toUtf8().constData(), tagName.toUtf8().constData());
-          length = 0;
-          return QString();
-        }
-      }
-    }
-
-    // not a recognized tag or tag invalid
-    length = 0;
-    return QString();
-  }
-
-private:
-  BBCodeMap()
-    : m_TagNameExp("^[a-zA-Z*]*=?")
-  {
-    m_TagMap["b"]      = std::make_pair(QRegExp("\\[b\\](.*)\\[/b\\]"),
-                                        "<b>\\1</b>");
-    m_TagMap["i"]      = std::make_pair(QRegExp("\\[i\\](.*)\\[/i\\]"),
-                                        "<i>\\1</i>");
-    m_TagMap["u"]      = std::make_pair(QRegExp("\\[u\\](.*)\\[/u\\]"),
-                                        "<u>\\1</u>");
-    m_TagMap["s"]      = std::make_pair(QRegExp("\\[s\\](.*)\\[/s\\]"),
-                                        "<s>\\1</s>");
-    m_TagMap["sub"]    = std::make_pair(QRegExp("\\[sub\\](.*)\\[/sub\\]"),
-                                        "<sub>\\1</sub>");
-    m_TagMap["sup"]    = std::make_pair(QRegExp("\\[sup\\](.*)\\[/sup\\]"),
-                                        "<sup>\\1</sup>");
-    m_TagMap["size="]  = std::make_pair(QRegExp("\\[size=([^\\]]*)\\](.*)\\[/size\\]"),
-                                        "<font size=\"\\1\">\\2</font>");
-    m_TagMap["color="] = std::make_pair(QRegExp("\\[color=([^\\]]*)\\](.*)\\[/color\\]"),
-                                        "");
-    m_TagMap["font="]  = std::make_pair(QRegExp("\\[font=([^\\]]*)\\](.*)\\[/font\\]"),
-                                        "<font style=\"font-family: \\1;\">\\2</font>");
-    m_TagMap["center"] = std::make_pair(QRegExp("\\[center\\](.*)\\[/center\\]"),
-                                        "<div align=\"center\">\\1</div>");
-    m_TagMap["quote"]  = std::make_pair(QRegExp("\\[quote\\](.*)\\[/quote\\]"),
-                                        "<blockquote>\"\\1\"</blockquote>");
-    m_TagMap["quote="] = std::make_pair(QRegExp("\\[quote=([^\\]]*)\\](.*)\\[/quote\\]"),
-                                        "<blockquote>\"\\2\"<br/><span>--\\1</span></blockquote></p>");
-    m_TagMap["code"]   = std::make_pair(QRegExp("\\[code\\](.*)\\[/code\\]"),
-                                        "<pre>\\1</pre>");
-    m_TagMap["heading"]= std::make_pair(QRegExp("\\[heading\\](.*)\\[/heading\\]"),
-                                        "<h2><strong>\\1</strong></h2>");
-    m_TagMap["line"]   = std::make_pair(QRegExp("\\[line\\]"),
-                                        "<hr>");
-
-    // lists
-    m_TagMap["list"]  = std::make_pair(QRegExp("\\[list\\](.*)\\[/list\\]"),
-                                       "<ul>\\1</ul>");
-    m_TagMap["list="] = std::make_pair(QRegExp("\\[list.*\\](.*)\\[/list\\]"),
-                                       "<ol>\\1</ol>");
-    m_TagMap["ul"]    = std::make_pair(QRegExp("\\[ul\\](.*)\\[/ul\\]"),
-                                       "<ul>\\1</ul>");
-    m_TagMap["ol"]    = std::make_pair(QRegExp("\\[ol\\](.*)\\[/ol\\]"),
-                                       "<ol>\\1</ol>");
-    m_TagMap["li"]    = std::make_pair(QRegExp("\\[li\\](.*)\\[/li\\]"),
-                                       "<li>\\1</li>");
-
-    // tables
-    m_TagMap["table"] = std::make_pair(QRegExp("\\[table\\](.*)\\[/table\\]"),
-                                       "<table>\\1</table>");
-    m_TagMap["tr"]    = std::make_pair(QRegExp("\\[tr\\](.*)\\[/tr\\]"),
-                                       "<tr>\\1</tr>");
-    m_TagMap["th"]    = std::make_pair(QRegExp("\\[th\\](.*)\\[/th\\]"),
-                                       "<th>\\1</th>");
-    m_TagMap["td"]    = std::make_pair(QRegExp("\\[td\\](.*)\\[/td\\]"),
-                                       "<td>\\1</td>");
-
-    // web content
-    m_TagMap["url"]     = std::make_pair(QRegExp("\\[url\\](.*)\\[/url\\]"),
-                                         "<a href=\"\\1\">\\1</a>");
-    m_TagMap["url="]    = std::make_pair(QRegExp("\\[url=([^\\]]*)\\](.*)\\[/url\\]"),
-                                         "<a href=\"\\1\">\\2</a>");
-    m_TagMap["img"] = std::make_pair(QRegExp("\\[img\\](.*)\\[/img\\]"),
-                                     "<img src=\"\\1\">");
-    m_TagMap["img="] = std::make_pair(QRegExp("\\[img=([^\\]]*)\\](.*)\\[/img\\]"),
-                                      "<img src=\"\\2\" alt=\"\\1\">");
-    m_TagMap["email="]  = std::make_pair(QRegExp("\\[email=\"?([^\\]]*)\"?\\](.*)\\[/email\\]"),
-                                         "<a href=\"mailto:\\1\">\\2</a>");
-    m_TagMap["youtube"] = std::make_pair(QRegExp("\\[youtube\\](.*)\\[/youtube\\]"),
-                                         "<a href=\"http://www.youtube.com/v/\\1\">http://www.youtube.com/v/\\1</a>");
-
-
-    // make all patterns non-greedy and case-insensitive
-    for (TagMap::iterator iter = m_TagMap.begin(); iter != m_TagMap.end(); ++iter) {
-      iter->second.first.setCaseSensitivity(Qt::CaseInsensitive);
-      iter->second.first.setMinimal(true);
-    }
-
-    // this tag is in fact greedy
-    m_TagMap["*"]     = std::make_pair(QRegExp("\\[\\*\\](.*)"),
-                                       "<li>\\1</li>");
-
-    m_ColorMap.insert(std::make_pair<QString, QString>("red", "FF0000"));
-    m_ColorMap.insert(std::make_pair<QString, QString>("green", "00FF00"));
-    m_ColorMap.insert(std::make_pair<QString, QString>("blue", "0000FF"));
-    m_ColorMap.insert(std::make_pair<QString, QString>("black", "000000"));
-    m_ColorMap.insert(std::make_pair<QString, QString>("gray", "7F7F7F"));
-    m_ColorMap.insert(std::make_pair<QString, QString>("white", "FFFFFF"));
-    m_ColorMap.insert(std::make_pair<QString, QString>("yellow", "FFFF00"));
-    m_ColorMap.insert(std::make_pair<QString, QString>("cyan", "00FFFF"));
-    m_ColorMap.insert(std::make_pair<QString, QString>("magenta", "FF00FF"));
-    m_ColorMap.insert(std::make_pair<QString, QString>("brown", "A52A2A"));
-    m_ColorMap.insert(std::make_pair<QString, QString>("orange", "FFA500"));
-    m_ColorMap.insert(std::make_pair<QString, QString>("gold", "FFD700"));
-    m_ColorMap.insert(std::make_pair<QString, QString>("deepskyblue", "00BFFF"));
-    m_ColorMap.insert(std::make_pair<QString, QString>("salmon", "FA8072"));
-    m_ColorMap.insert(std::make_pair<QString, QString>("dodgerblue", "1E90FF"));
-    m_ColorMap.insert(std::make_pair<QString, QString>("greenyellow", "ADFF2F"));
-    m_ColorMap.insert(std::make_pair<QString, QString>("peru", "CD853F"));
-  }
-
-private:
-
-  QRegExp m_TagNameExp;
-  TagMap m_TagMap;
-  std::map<QString, QString> m_ColorMap;
-};
-
-
-QString convertToHTML(const QString &inputParam)
-{
-  // this code goes over the input string once and replaces all bbtags
-  // it encounters. This function is called recursively for every replaced
-  // string to convert nested tags.
-  //
-  // This could be implemented simpler by applying a set of regular expressions
-  // for each recognized bb-tag one after the other but that would probably be
-  // very inefficient (O(n^2)).
-
-  QString input = inputParam.mid(0).replace("\r\n", "<br/>");
-  input.replace("\\\"", "\"").replace("\\'", "'");
-  QString result;
-  int lastBlock = 0;
-  int pos = 0;
-
-  // iterate over the input buffer
-  while ((pos = input.indexOf('[', lastBlock)) != -1) {
-    // append everything between the previous tag-block and the current one
-    result.append(input.midRef(lastBlock, pos - lastBlock));
-
-    if ((pos < (input.size() - 1)) && (input.at(pos + 1) == '/')) {
-       // skip invalid end tag
-      int tagEnd = input.indexOf(']',  pos) + 1;
-      pos = tagEnd;
-    } else {
-      // convert the tag and content if necessary
-      int length = -1;
-      QString replacement = BBCodeMap::instance().convertTag(input.mid(pos), length);
-      if (length != 0) {
-        result.append(convertToHTML(replacement));
-        // length contains the number of characters in the original tag
-        pos += length;
-      } else {
-        // nothing replaced
-        result.append('[');
-        ++pos;
-      }
-    }
-    lastBlock = pos;
-  }
-
-  // append the remainder (everything after the last tag)
-  result.append(input.midRef(lastBlock));
-  return result;
-}
-
-} // namespace BBCode
-
+/*
+Copyright (C) 2012 Sebastian Herbord. All rights reserved.
+
+This file is part of Mod Organizer.
+
+Mod Organizer is free software: you can redistribute it and/or modify
+it under the terms of the GNU General Public License as published by
+the Free Software Foundation, either version 3 of the License, or
+(at your option) any later version.
+
+Mod Organizer is distributed in the hope that it will be useful,
+but WITHOUT ANY WARRANTY; without even the implied warranty of
+MERCHANTABILITY or FITNESS FOR A PARTICULAR PURPOSE.  See the
+GNU General Public License for more details.
+
+You should have received a copy of the GNU General Public License
+along with Mod Organizer.  If not, see <http://www.gnu.org/licenses/>.
+*/
+
+#include "bbcode.h"
+
+#include <QRegExp>
+#include <map>
+#include <algorithm>
+#include <boost/assign.hpp>
+
+
+namespace BBCode {
+
+
+class BBCodeMap {
+
+  typedef std::map<QString, std::pair<QRegExp, QString> > TagMap;
+
+public:
+
+  static BBCodeMap &instance() {
+    static BBCodeMap s_Instance;
+    return s_Instance;
+  }
+
+  QString convertTag(QString input, int &length)
+  {
+    // extract the tag name
+    m_TagNameExp.indexIn(input, 1, QRegExp::CaretAtOffset);
+    QString tagName = m_TagNameExp.cap(0).toLower();
+    TagMap::iterator tagIter = m_TagMap.find(tagName);
+    if (tagIter != m_TagMap.end()) {
+      // recognized tag
+      if (tagName.endsWith('=')) {
+        tagName.chop(1);
+      }
+
+      int closeTagPos = 0;
+      int closeTagLength = 0;
+      if (tagName == "*") {
+        // ends at the next bullet point
+        closeTagPos = input.indexOf(QRegExp("(\\[\\*\\]|</ul>)", Qt::CaseInsensitive), 3);
+        // leave closeTagLength at 0 because we don't want to "eat" the next bullet point
+      } else if (tagName == "line") {
+        // ends immediately after the tag
+        closeTagPos = 6;
+        // leave closeTagLength at 0 because there is no close tag to skip over
+      } else {
+        QString closeTag = QString("[/%1]").arg(tagName);
+        closeTagPos = input.indexOf(closeTag, 0, Qt::CaseInsensitive);
+        if (closeTagPos == -1) {
+          // workaround to improve compatibility: add fake closing tag
+          input.append(closeTag);
+          closeTagPos = input.size() - closeTag.size();
+        }
+        closeTagLength = closeTag.size();
+      }
+
+      if (closeTagPos > -1) {
+        length = closeTagPos + closeTagLength;
+        QString temp = input.mid(0, length);
+        if (tagIter->second.first.indexIn(temp) == 0) {
+          if (tagIter->second.second.isEmpty()) {
+            if (tagName == "color") {
+              QString color = tagIter->second.first.cap(1);
+              QString content = tagIter->second.first.cap(2);
+              if (color.at(0) == "#") {
+                return temp.replace(tagIter->second.first, QString("<font style=\"color: %1;\">%2</font>").arg(color, content));
+              } else {
+                auto colIter = m_ColorMap.find(color.toLower());
+                if (colIter != m_ColorMap.end()) {
+                  color = colIter->second;
+                }
+                return temp.replace(tagIter->second.first, QString("<font style=\"color: #%1;\">%2</font>").arg(color, content));
+              }
+            } else {
+              qWarning("don't know how to deal with tag %s", qPrintable(tagName));
+            }
+          } else {
+            if (tagName == "*") {
+              temp.remove(QRegExp("(\\[/\\*\\])?(<br/>)?$"));
+            }
+            return temp.replace(tagIter->second.first, tagIter->second.second);
+          }
+        } else {
+          // expression doesn't match. either the input string is invalid
+          // or the expression is
+          qWarning("%s doesn't match the expression for %s",
+                   temp.toUtf8().constData(), tagName.toUtf8().constData());
+          length = 0;
+          return QString();
+        }
+      }
+    }
+
+    // not a recognized tag or tag invalid
+    length = 0;
+    return QString();
+  }
+
+private:
+  BBCodeMap()
+    : m_TagNameExp("^[a-zA-Z*]*=?")
+  {
+    m_TagMap["b"]      = std::make_pair(QRegExp("\\[b\\](.*)\\[/b\\]"),
+                                        "<b>\\1</b>");
+    m_TagMap["i"]      = std::make_pair(QRegExp("\\[i\\](.*)\\[/i\\]"),
+                                        "<i>\\1</i>");
+    m_TagMap["u"]      = std::make_pair(QRegExp("\\[u\\](.*)\\[/u\\]"),
+                                        "<u>\\1</u>");
+    m_TagMap["s"]      = std::make_pair(QRegExp("\\[s\\](.*)\\[/s\\]"),
+                                        "<s>\\1</s>");
+    m_TagMap["sub"]    = std::make_pair(QRegExp("\\[sub\\](.*)\\[/sub\\]"),
+                                        "<sub>\\1</sub>");
+    m_TagMap["sup"]    = std::make_pair(QRegExp("\\[sup\\](.*)\\[/sup\\]"),
+                                        "<sup>\\1</sup>");
+    m_TagMap["size="]  = std::make_pair(QRegExp("\\[size=([^\\]]*)\\](.*)\\[/size\\]"),
+                                        "<font size=\"\\1\">\\2</font>");
+    m_TagMap["color="] = std::make_pair(QRegExp("\\[color=([^\\]]*)\\](.*)\\[/color\\]"),
+                                        "");
+    m_TagMap["font="]  = std::make_pair(QRegExp("\\[font=([^\\]]*)\\](.*)\\[/font\\]"),
+                                        "<font style=\"font-family: \\1;\">\\2</font>");
+    m_TagMap["center"] = std::make_pair(QRegExp("\\[center\\](.*)\\[/center\\]"),
+                                        "<div align=\"center\">\\1</div>");
+    m_TagMap["quote"]  = std::make_pair(QRegExp("\\[quote\\](.*)\\[/quote\\]"),
+                                        "<blockquote>\"\\1\"</blockquote>");
+    m_TagMap["quote="] = std::make_pair(QRegExp("\\[quote=([^\\]]*)\\](.*)\\[/quote\\]"),
+                                        "<blockquote>\"\\2\"<br/><span>--\\1</span></blockquote></p>");
+    m_TagMap["code"]   = std::make_pair(QRegExp("\\[code\\](.*)\\[/code\\]"),
+                                        "<pre>\\1</pre>");
+    m_TagMap["heading"]= std::make_pair(QRegExp("\\[heading\\](.*)\\[/heading\\]"),
+                                        "<h2><strong>\\1</strong></h2>");
+    m_TagMap["line"]   = std::make_pair(QRegExp("\\[line\\]"),
+                                        "<hr>");
+
+    // lists
+    m_TagMap["list"]  = std::make_pair(QRegExp("\\[list\\](.*)\\[/list\\]"),
+                                       "<ul>\\1</ul>");
+    m_TagMap["list="] = std::make_pair(QRegExp("\\[list.*\\](.*)\\[/list\\]"),
+                                       "<ol>\\1</ol>");
+    m_TagMap["ul"]    = std::make_pair(QRegExp("\\[ul\\](.*)\\[/ul\\]"),
+                                       "<ul>\\1</ul>");
+    m_TagMap["ol"]    = std::make_pair(QRegExp("\\[ol\\](.*)\\[/ol\\]"),
+                                       "<ol>\\1</ol>");
+    m_TagMap["li"]    = std::make_pair(QRegExp("\\[li\\](.*)\\[/li\\]"),
+                                       "<li>\\1</li>");
+
+    // tables
+    m_TagMap["table"] = std::make_pair(QRegExp("\\[table\\](.*)\\[/table\\]"),
+                                       "<table>\\1</table>");
+    m_TagMap["tr"]    = std::make_pair(QRegExp("\\[tr\\](.*)\\[/tr\\]"),
+                                       "<tr>\\1</tr>");
+    m_TagMap["th"]    = std::make_pair(QRegExp("\\[th\\](.*)\\[/th\\]"),
+                                       "<th>\\1</th>");
+    m_TagMap["td"]    = std::make_pair(QRegExp("\\[td\\](.*)\\[/td\\]"),
+                                       "<td>\\1</td>");
+
+    // web content
+    m_TagMap["url"]     = std::make_pair(QRegExp("\\[url\\](.*)\\[/url\\]"),
+                                         "<a href=\"\\1\">\\1</a>");
+    m_TagMap["url="]    = std::make_pair(QRegExp("\\[url=([^\\]]*)\\](.*)\\[/url\\]"),
+                                         "<a href=\"\\1\">\\2</a>");
+    m_TagMap["img"] = std::make_pair(QRegExp("\\[img\\](.*)\\[/img\\]"),
+                                     "<img src=\"\\1\">");
+    m_TagMap["img="] = std::make_pair(QRegExp("\\[img=([^\\]]*)\\](.*)\\[/img\\]"),
+                                      "<img src=\"\\2\" alt=\"\\1\">");
+    m_TagMap["email="]  = std::make_pair(QRegExp("\\[email=\"?([^\\]]*)\"?\\](.*)\\[/email\\]"),
+                                         "<a href=\"mailto:\\1\">\\2</a>");
+    m_TagMap["youtube"] = std::make_pair(QRegExp("\\[youtube\\](.*)\\[/youtube\\]"),
+                                         "<a href=\"http://www.youtube.com/v/\\1\">http://www.youtube.com/v/\\1</a>");
+
+
+    // make all patterns non-greedy and case-insensitive
+    for (TagMap::iterator iter = m_TagMap.begin(); iter != m_TagMap.end(); ++iter) {
+      iter->second.first.setCaseSensitivity(Qt::CaseInsensitive);
+      iter->second.first.setMinimal(true);
+    }
+
+    // this tag is in fact greedy
+    m_TagMap["*"]     = std::make_pair(QRegExp("\\[\\*\\](.*)"),
+                                       "<li>\\1</li>");
+
+    m_ColorMap.insert(std::make_pair<QString, QString>("red", "FF0000"));
+    m_ColorMap.insert(std::make_pair<QString, QString>("green", "00FF00"));
+    m_ColorMap.insert(std::make_pair<QString, QString>("blue", "0000FF"));
+    m_ColorMap.insert(std::make_pair<QString, QString>("black", "000000"));
+    m_ColorMap.insert(std::make_pair<QString, QString>("gray", "7F7F7F"));
+    m_ColorMap.insert(std::make_pair<QString, QString>("white", "FFFFFF"));
+    m_ColorMap.insert(std::make_pair<QString, QString>("yellow", "FFFF00"));
+    m_ColorMap.insert(std::make_pair<QString, QString>("cyan", "00FFFF"));
+    m_ColorMap.insert(std::make_pair<QString, QString>("magenta", "FF00FF"));
+    m_ColorMap.insert(std::make_pair<QString, QString>("brown", "A52A2A"));
+    m_ColorMap.insert(std::make_pair<QString, QString>("orange", "FFA500"));
+    m_ColorMap.insert(std::make_pair<QString, QString>("gold", "FFD700"));
+    m_ColorMap.insert(std::make_pair<QString, QString>("deepskyblue", "00BFFF"));
+    m_ColorMap.insert(std::make_pair<QString, QString>("salmon", "FA8072"));
+    m_ColorMap.insert(std::make_pair<QString, QString>("dodgerblue", "1E90FF"));
+    m_ColorMap.insert(std::make_pair<QString, QString>("greenyellow", "ADFF2F"));
+    m_ColorMap.insert(std::make_pair<QString, QString>("peru", "CD853F"));
+  }
+
+private:
+
+  QRegExp m_TagNameExp;
+  TagMap m_TagMap;
+  std::map<QString, QString> m_ColorMap;
+};
+
+
+QString convertToHTML(const QString &inputParam)
+{
+  // this code goes over the input string once and replaces all bbtags
+  // it encounters. This function is called recursively for every replaced
+  // string to convert nested tags.
+  //
+  // This could be implemented simpler by applying a set of regular expressions
+  // for each recognized bb-tag one after the other but that would probably be
+  // very inefficient (O(n^2)).
+
+  QString input = inputParam.mid(0).replace("\r\n", "<br/>");
+  input.replace("\\\"", "\"").replace("\\'", "'");
+  QString result;
+  int lastBlock = 0;
+  int pos = 0;
+
+  // iterate over the input buffer
+  while ((pos = input.indexOf('[', lastBlock)) != -1) {
+    // append everything between the previous tag-block and the current one
+    result.append(input.midRef(lastBlock, pos - lastBlock));
+
+    if ((pos < (input.size() - 1)) && (input.at(pos + 1) == '/')) {
+       // skip invalid end tag
+      int tagEnd = input.indexOf(']',  pos) + 1;
+      pos = tagEnd;
+    } else {
+      // convert the tag and content if necessary
+      int length = -1;
+      QString replacement = BBCodeMap::instance().convertTag(input.mid(pos), length);
+      if (length != 0) {
+        result.append(convertToHTML(replacement));
+        // length contains the number of characters in the original tag
+        pos += length;
+      } else {
+        // nothing replaced
+        result.append('[');
+        ++pos;
+      }
+    }
+    lastBlock = pos;
+  }
+
+  // append the remainder (everything after the last tag)
+  result.append(input.midRef(lastBlock));
+  return result;
+}
+
+} // namespace BBCode
+