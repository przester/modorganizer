/*
Copyright (C) 2012 Sebastian Herbord. All rights reserved.

This file is part of Mod Organizer.

Mod Organizer is free software: you can redistribute it and/or modify
it under the terms of the GNU General Public License as published by
the Free Software Foundation, either version 3 of the License, or
(at your option) any later version.

Mod Organizer is distributed in the hope that it will be useful,
but WITHOUT ANY WARRANTY; without even the implied warranty of
MERCHANTABILITY or FITNESS FOR A PARTICULAR PURPOSE.  See the
GNU General Public License for more details.

You should have received a copy of the GNU General Public License
along with Mod Organizer.  If not, see <http://www.gnu.org/licenses/>.
*/

#ifndef INSTALLATIONMANAGER_H
#define INSTALLATIONMANAGER_H


#include <iinstallationmanager.h>
#include <iplugininstaller.h>
#include <guessedvalue.h>

#include <QObject>
#define WIN32_LEAN_AND_MEAN
#include <Windows.h>
#include <archive.h>
#include <QProgressDialog>
#include <set>
#include <errorcodes.h>


/**
 * @brief manages the installation of mod archives
 * This currently supports two special kind of archives:
 * - "simple" archives: properly packaged archives without options, so they can be extracted to the (virtual) data directory directly
 * - "complex" bain archives: archives with options for the bain system.
 * All other archives are managed through the manual "InstallDialog"
 * @todo this may be a good place to support plugins
 **/
class InstallationManager : public QObject, public MOBase::IInstallationManager
{
  Q_OBJECT

public:

  /**
   * @brief constructor
   *
   * @param parent parent object.
   **/
<<<<<<< HEAD
  explicit InstallationManager(QWidget *parent);

  virtual ~InstallationManager();

=======
  explicit InstallationManager();

  virtual ~InstallationManager();

  void setParentWidget(QWidget *widget);

>>>>>>> f2f9e11f
  /**
   * @brief update the directory where mods are to be installed
   * @param modsDirectory the mod directory
   * @note this is called a lot, probably redundantly
   */
  void setModsDirectory(const QString &modsDirectory) { m_ModsDirectory = modsDirectory; }

  /**
   * @brief update the directory where downloads are stored
   * @param downloadDirectory the download directory
   */
  void setDownloadDirectory(const QString &downloadDirectory) { m_DownloadsDirectory = downloadDirectory; }

  /**
   * @brief install a mod from an archive
   *
   * @param fileName absolute file name of the archive to install
   * @param modName suggested name of the mod. If this is empty (the default), a name will be guessed based on the filename. The user will always have a chance to rename the mod
   * @return true if the archive was installed, false if installation failed or was refused
   * @exception std::exception an exception may be thrown if the archive can't be opened (maybe the format is invalid or the file is damaged)
   **/
  bool install(const QString &fileName, MOBase::GuessedValue<QString> &modName, bool &hasIniTweaks);

  /**
   * @return true if the installation was canceled
   **/
  bool wasCancelled();

  /**
   * @brief retrieve a string describing the specified error code
   *
   * @param errorCode an error code as returned by the archiving function
   * @return the error string
   * @todo This function doesn't belong here, it is only public because the SelfUpdater class also uses "Archive" to get to the package.txt file
   **/
  static QString getErrorString(Archive::Error errorCode);

  /**
   * @brief register an installer-plugin
   * @param the installer to register
   */
  void registerInstaller(MOBase::IPluginInstaller *installer);

  /**
   * @return list of file extensions we can install
   */
  QStringList getSupportedExtensions() const;

  /**
   * @brief extract the specified file from the currently open archive to a temporary location
   * @param (relative) name of the file within the archive
   * @return the absolute name of the temporary file
   * @note the call will fail with an exception if no archive is open (plugins deriving
   *       from IPluginInstallerSimple can rely on that, custom installers shouldn't)
   * @note the temporary file is automatically cleaned up after the installation
   * @note This call can be very slow if the archive is large and "solid"
   */
  virtual QString extractFile(const QString &fileName);

  /**
   * @brief extract the specified files from the currently open archive to a temporary location
   * @param (relative) names of files within the archive
   * @return the absolute names of the temporary files
   * @note the call will fail with an exception if no archive is open (plugins deriving
   *       from IPluginInstallerSimple can rely on that, custom installers shouldn't)
   * @note the temporary file is automatically cleaned up after the installation
   * @note This call can be very slow if the archive is large and "solid"
   */
  virtual QStringList extractFiles(const QStringList &files, bool flatten);

  /**
   * @brief installs an archive
   * @param modName suggested name of the mod
   * @param archiveFile path to the archive to install
   * @return the installation result
   */
  virtual MOBase::IPluginInstaller::EInstallResult installArchive(MOBase::GuessedValue<QString> &modName, const QString &archiveName);

  /**
   * @brief test if the specified mod name is free. If not, query the user how to proceed
   * @param modName current possible names for the mod
   * @param merge if this value is not null, the value will be set to whether the use chose to merge or replace
   * @return true if we can proceed with the installation, false if the user canceled or in case of an unrecoverable error
   */
  virtual bool testOverwrite(MOBase::GuessedValue<QString> &modName, bool *merge = NULL) const;

private:

  void queryPassword(LPSTR password);
  void updateProgress(float percentage);
  void updateProgressFile(LPCWSTR fileName);
  void report7ZipError(LPCWSTR errorMessage);

  void dummyProgressFile(LPCWSTR) {}

  MOBase::DirectoryTree *createFilesTree();

  // remap all files in the archive to the directory structure represented by baseNode
  // files not present in baseNode are disabled
  void mapToArchive(const MOBase::DirectoryTree::Node *baseNode);

  // recursive worker function for mapToArchive
  void mapToArchive(const MOBase::DirectoryTree::Node *node, std::wstring path, FileData * const *data);
  bool unpackSingleFile(const QString &fileName);


  bool isSimpleArchiveTopLayer(const MOBase::DirectoryTree::Node *node, bool bainStyle);
  MOBase::DirectoryTree::Node *getSimpleArchiveBase(MOBase::DirectoryTree *dataTree);

  //bool testOverwrite(const QString &modsDirectory, MOBase::GuessedValue<QString> &modName, bool *merge = NULL);

  bool doInstall(MOBase::GuessedValue<QString> &modName,
<<<<<<< HEAD
                 int modID, const QString &version, const QString &newestVersion, int categoryID, const QString &repository);
=======
                 int modID, const QString &version, const QString &newestVersion, int categoryID);
>>>>>>> f2f9e11f

  QString generateBackupName(const QString &directoryName) const;

  bool ensureValidModName(MOBase::GuessedValue<QString> &name) const;

  void postInstallCleanup() const;

private:

  struct ByPriority {
    bool operator()(MOBase::IPluginInstaller *LHS, MOBase::IPluginInstaller *RHS) const
    {
      return LHS->priority() > RHS->priority();
    }
  };

  struct CaseInsensitive {
      bool operator() (const QString &LHS, const QString &RHS) const
      {
        return QString::compare(LHS, RHS, Qt::CaseInsensitive) < 0;
      }
  };

private:

  QWidget *m_ParentWidget;

  QString m_ModsDirectory;
  QString m_DownloadsDirectory;

  std::vector<MOBase::IPluginInstaller*> m_Installers;
  std::set<QString, CaseInsensitive> m_SupportedExtensions;

  Archive *m_CurrentArchive;
  QString m_CurrentFile;

  QProgressDialog m_InstallationProgress;

  std::set<QString> m_TempFilesToDelete;

};


#endif // INSTALLATIONMANAGER_H
<|MERGE_RESOLUTION|>--- conflicted
+++ resolved
@@ -1,229 +1,218 @@
-/*
-Copyright (C) 2012 Sebastian Herbord. All rights reserved.
-
-This file is part of Mod Organizer.
-
-Mod Organizer is free software: you can redistribute it and/or modify
-it under the terms of the GNU General Public License as published by
-the Free Software Foundation, either version 3 of the License, or
-(at your option) any later version.
-
-Mod Organizer is distributed in the hope that it will be useful,
-but WITHOUT ANY WARRANTY; without even the implied warranty of
-MERCHANTABILITY or FITNESS FOR A PARTICULAR PURPOSE.  See the
-GNU General Public License for more details.
-
-You should have received a copy of the GNU General Public License
-along with Mod Organizer.  If not, see <http://www.gnu.org/licenses/>.
-*/
-
-#ifndef INSTALLATIONMANAGER_H
-#define INSTALLATIONMANAGER_H
-
-
-#include <iinstallationmanager.h>
-#include <iplugininstaller.h>
-#include <guessedvalue.h>
-
-#include <QObject>
-#define WIN32_LEAN_AND_MEAN
-#include <Windows.h>
-#include <archive.h>
-#include <QProgressDialog>
-#include <set>
-#include <errorcodes.h>
-
-
-/**
- * @brief manages the installation of mod archives
- * This currently supports two special kind of archives:
- * - "simple" archives: properly packaged archives without options, so they can be extracted to the (virtual) data directory directly
- * - "complex" bain archives: archives with options for the bain system.
- * All other archives are managed through the manual "InstallDialog"
- * @todo this may be a good place to support plugins
- **/
-class InstallationManager : public QObject, public MOBase::IInstallationManager
-{
-  Q_OBJECT
-
-public:
-
-  /**
-   * @brief constructor
-   *
-   * @param parent parent object.
-   **/
-<<<<<<< HEAD
-  explicit InstallationManager(QWidget *parent);
-
-  virtual ~InstallationManager();
-
-=======
-  explicit InstallationManager();
-
-  virtual ~InstallationManager();
-
-  void setParentWidget(QWidget *widget);
-
->>>>>>> f2f9e11f
-  /**
-   * @brief update the directory where mods are to be installed
-   * @param modsDirectory the mod directory
-   * @note this is called a lot, probably redundantly
-   */
-  void setModsDirectory(const QString &modsDirectory) { m_ModsDirectory = modsDirectory; }
-
-  /**
-   * @brief update the directory where downloads are stored
-   * @param downloadDirectory the download directory
-   */
-  void setDownloadDirectory(const QString &downloadDirectory) { m_DownloadsDirectory = downloadDirectory; }
-
-  /**
-   * @brief install a mod from an archive
-   *
-   * @param fileName absolute file name of the archive to install
-   * @param modName suggested name of the mod. If this is empty (the default), a name will be guessed based on the filename. The user will always have a chance to rename the mod
-   * @return true if the archive was installed, false if installation failed or was refused
-   * @exception std::exception an exception may be thrown if the archive can't be opened (maybe the format is invalid or the file is damaged)
-   **/
-  bool install(const QString &fileName, MOBase::GuessedValue<QString> &modName, bool &hasIniTweaks);
-
-  /**
-   * @return true if the installation was canceled
-   **/
-  bool wasCancelled();
-
-  /**
-   * @brief retrieve a string describing the specified error code
-   *
-   * @param errorCode an error code as returned by the archiving function
-   * @return the error string
-   * @todo This function doesn't belong here, it is only public because the SelfUpdater class also uses "Archive" to get to the package.txt file
-   **/
-  static QString getErrorString(Archive::Error errorCode);
-
-  /**
-   * @brief register an installer-plugin
-   * @param the installer to register
-   */
-  void registerInstaller(MOBase::IPluginInstaller *installer);
-
-  /**
-   * @return list of file extensions we can install
-   */
-  QStringList getSupportedExtensions() const;
-
-  /**
-   * @brief extract the specified file from the currently open archive to a temporary location
-   * @param (relative) name of the file within the archive
-   * @return the absolute name of the temporary file
-   * @note the call will fail with an exception if no archive is open (plugins deriving
-   *       from IPluginInstallerSimple can rely on that, custom installers shouldn't)
-   * @note the temporary file is automatically cleaned up after the installation
-   * @note This call can be very slow if the archive is large and "solid"
-   */
-  virtual QString extractFile(const QString &fileName);
-
-  /**
-   * @brief extract the specified files from the currently open archive to a temporary location
-   * @param (relative) names of files within the archive
-   * @return the absolute names of the temporary files
-   * @note the call will fail with an exception if no archive is open (plugins deriving
-   *       from IPluginInstallerSimple can rely on that, custom installers shouldn't)
-   * @note the temporary file is automatically cleaned up after the installation
-   * @note This call can be very slow if the archive is large and "solid"
-   */
-  virtual QStringList extractFiles(const QStringList &files, bool flatten);
-
-  /**
-   * @brief installs an archive
-   * @param modName suggested name of the mod
-   * @param archiveFile path to the archive to install
-   * @return the installation result
-   */
-  virtual MOBase::IPluginInstaller::EInstallResult installArchive(MOBase::GuessedValue<QString> &modName, const QString &archiveName);
-
-  /**
-   * @brief test if the specified mod name is free. If not, query the user how to proceed
-   * @param modName current possible names for the mod
-   * @param merge if this value is not null, the value will be set to whether the use chose to merge or replace
-   * @return true if we can proceed with the installation, false if the user canceled or in case of an unrecoverable error
-   */
-  virtual bool testOverwrite(MOBase::GuessedValue<QString> &modName, bool *merge = NULL) const;
-
-private:
-
-  void queryPassword(LPSTR password);
-  void updateProgress(float percentage);
-  void updateProgressFile(LPCWSTR fileName);
-  void report7ZipError(LPCWSTR errorMessage);
-
-  void dummyProgressFile(LPCWSTR) {}
-
-  MOBase::DirectoryTree *createFilesTree();
-
-  // remap all files in the archive to the directory structure represented by baseNode
-  // files not present in baseNode are disabled
-  void mapToArchive(const MOBase::DirectoryTree::Node *baseNode);
-
-  // recursive worker function for mapToArchive
-  void mapToArchive(const MOBase::DirectoryTree::Node *node, std::wstring path, FileData * const *data);
-  bool unpackSingleFile(const QString &fileName);
-
-
-  bool isSimpleArchiveTopLayer(const MOBase::DirectoryTree::Node *node, bool bainStyle);
-  MOBase::DirectoryTree::Node *getSimpleArchiveBase(MOBase::DirectoryTree *dataTree);
-
-  //bool testOverwrite(const QString &modsDirectory, MOBase::GuessedValue<QString> &modName, bool *merge = NULL);
-
-  bool doInstall(MOBase::GuessedValue<QString> &modName,
-<<<<<<< HEAD
-                 int modID, const QString &version, const QString &newestVersion, int categoryID, const QString &repository);
-=======
-                 int modID, const QString &version, const QString &newestVersion, int categoryID);
->>>>>>> f2f9e11f
-
-  QString generateBackupName(const QString &directoryName) const;
-
-  bool ensureValidModName(MOBase::GuessedValue<QString> &name) const;
-
-  void postInstallCleanup() const;
-
-private:
-
-  struct ByPriority {
-    bool operator()(MOBase::IPluginInstaller *LHS, MOBase::IPluginInstaller *RHS) const
-    {
-      return LHS->priority() > RHS->priority();
-    }
-  };
-
-  struct CaseInsensitive {
-      bool operator() (const QString &LHS, const QString &RHS) const
-      {
-        return QString::compare(LHS, RHS, Qt::CaseInsensitive) < 0;
-      }
-  };
-
-private:
-
-  QWidget *m_ParentWidget;
-
-  QString m_ModsDirectory;
-  QString m_DownloadsDirectory;
-
-  std::vector<MOBase::IPluginInstaller*> m_Installers;
-  std::set<QString, CaseInsensitive> m_SupportedExtensions;
-
-  Archive *m_CurrentArchive;
-  QString m_CurrentFile;
-
-  QProgressDialog m_InstallationProgress;
-
-  std::set<QString> m_TempFilesToDelete;
-
-};
-
-
-#endif // INSTALLATIONMANAGER_H
+/*
+Copyright (C) 2012 Sebastian Herbord. All rights reserved.
+
+This file is part of Mod Organizer.
+
+Mod Organizer is free software: you can redistribute it and/or modify
+it under the terms of the GNU General Public License as published by
+the Free Software Foundation, either version 3 of the License, or
+(at your option) any later version.
+
+Mod Organizer is distributed in the hope that it will be useful,
+but WITHOUT ANY WARRANTY; without even the implied warranty of
+MERCHANTABILITY or FITNESS FOR A PARTICULAR PURPOSE.  See the
+GNU General Public License for more details.
+
+You should have received a copy of the GNU General Public License
+along with Mod Organizer.  If not, see <http://www.gnu.org/licenses/>.
+*/
+
+#ifndef INSTALLATIONMANAGER_H
+#define INSTALLATIONMANAGER_H
+
+
+#include <iinstallationmanager.h>
+#include <iplugininstaller.h>
+#include <guessedvalue.h>
+
+#include <QObject>
+#define WIN32_LEAN_AND_MEAN
+#include <Windows.h>
+#include <archive.h>
+#include <QProgressDialog>
+#include <set>
+#include <errorcodes.h>
+
+
+/**
+ * @brief manages the installation of mod archives
+ * This currently supports two special kind of archives:
+ * - "simple" archives: properly packaged archives without options, so they can be extracted to the (virtual) data directory directly
+ * - "complex" bain archives: archives with options for the bain system.
+ * All other archives are managed through the manual "InstallDialog"
+ * @todo this may be a good place to support plugins
+ **/
+class InstallationManager : public QObject, public MOBase::IInstallationManager
+{
+  Q_OBJECT
+
+public:
+
+  /**
+   * @brief constructor
+   *
+   * @param parent parent object.
+   **/
+  explicit InstallationManager();
+
+  virtual ~InstallationManager();
+
+  void setParentWidget(QWidget *widget);
+
+  /**
+   * @brief update the directory where mods are to be installed
+   * @param modsDirectory the mod directory
+   * @note this is called a lot, probably redundantly
+   */
+  void setModsDirectory(const QString &modsDirectory) { m_ModsDirectory = modsDirectory; }
+
+  /**
+   * @brief update the directory where downloads are stored
+   * @param downloadDirectory the download directory
+   */
+  void setDownloadDirectory(const QString &downloadDirectory) { m_DownloadsDirectory = downloadDirectory; }
+
+  /**
+   * @brief install a mod from an archive
+   *
+   * @param fileName absolute file name of the archive to install
+   * @param modName suggested name of the mod. If this is empty (the default), a name will be guessed based on the filename. The user will always have a chance to rename the mod
+   * @return true if the archive was installed, false if installation failed or was refused
+   * @exception std::exception an exception may be thrown if the archive can't be opened (maybe the format is invalid or the file is damaged)
+   **/
+  bool install(const QString &fileName, MOBase::GuessedValue<QString> &modName, bool &hasIniTweaks);
+
+  /**
+   * @return true if the installation was canceled
+   **/
+  bool wasCancelled();
+
+  /**
+   * @brief retrieve a string describing the specified error code
+   *
+   * @param errorCode an error code as returned by the archiving function
+   * @return the error string
+   * @todo This function doesn't belong here, it is only public because the SelfUpdater class also uses "Archive" to get to the package.txt file
+   **/
+  static QString getErrorString(Archive::Error errorCode);
+
+  /**
+   * @brief register an installer-plugin
+   * @param the installer to register
+   */
+  void registerInstaller(MOBase::IPluginInstaller *installer);
+
+  /**
+   * @return list of file extensions we can install
+   */
+  QStringList getSupportedExtensions() const;
+
+  /**
+   * @brief extract the specified file from the currently open archive to a temporary location
+   * @param (relative) name of the file within the archive
+   * @return the absolute name of the temporary file
+   * @note the call will fail with an exception if no archive is open (plugins deriving
+   *       from IPluginInstallerSimple can rely on that, custom installers shouldn't)
+   * @note the temporary file is automatically cleaned up after the installation
+   * @note This call can be very slow if the archive is large and "solid"
+   */
+  virtual QString extractFile(const QString &fileName);
+
+  /**
+   * @brief extract the specified files from the currently open archive to a temporary location
+   * @param (relative) names of files within the archive
+   * @return the absolute names of the temporary files
+   * @note the call will fail with an exception if no archive is open (plugins deriving
+   *       from IPluginInstallerSimple can rely on that, custom installers shouldn't)
+   * @note the temporary file is automatically cleaned up after the installation
+   * @note This call can be very slow if the archive is large and "solid"
+   */
+  virtual QStringList extractFiles(const QStringList &files, bool flatten);
+
+  /**
+   * @brief installs an archive
+   * @param modName suggested name of the mod
+   * @param archiveFile path to the archive to install
+   * @return the installation result
+   */
+  virtual MOBase::IPluginInstaller::EInstallResult installArchive(MOBase::GuessedValue<QString> &modName, const QString &archiveName);
+
+  /**
+   * @brief test if the specified mod name is free. If not, query the user how to proceed
+   * @param modName current possible names for the mod
+   * @param merge if this value is not null, the value will be set to whether the use chose to merge or replace
+   * @return true if we can proceed with the installation, false if the user canceled or in case of an unrecoverable error
+   */
+  virtual bool testOverwrite(MOBase::GuessedValue<QString> &modName, bool *merge = NULL) const;
+
+private:
+
+  void queryPassword(LPSTR password);
+  void updateProgress(float percentage);
+  void updateProgressFile(LPCWSTR fileName);
+  void report7ZipError(LPCWSTR errorMessage);
+
+  void dummyProgressFile(LPCWSTR) {}
+
+  MOBase::DirectoryTree *createFilesTree();
+
+  // remap all files in the archive to the directory structure represented by baseNode
+  // files not present in baseNode are disabled
+  void mapToArchive(const MOBase::DirectoryTree::Node *baseNode);
+
+  // recursive worker function for mapToArchive
+  void mapToArchive(const MOBase::DirectoryTree::Node *node, std::wstring path, FileData * const *data);
+  bool unpackSingleFile(const QString &fileName);
+
+
+  bool isSimpleArchiveTopLayer(const MOBase::DirectoryTree::Node *node, bool bainStyle);
+  MOBase::DirectoryTree::Node *getSimpleArchiveBase(MOBase::DirectoryTree *dataTree);
+
+  //bool testOverwrite(const QString &modsDirectory, MOBase::GuessedValue<QString> &modName, bool *merge = NULL);
+
+  bool doInstall(MOBase::GuessedValue<QString> &modName,
+                 int modID, const QString &version, const QString &newestVersion, int categoryID, const QString &repository);
+
+  QString generateBackupName(const QString &directoryName) const;
+
+  bool ensureValidModName(MOBase::GuessedValue<QString> &name) const;
+
+  void postInstallCleanup() const;
+
+private:
+
+  struct ByPriority {
+    bool operator()(MOBase::IPluginInstaller *LHS, MOBase::IPluginInstaller *RHS) const
+    {
+      return LHS->priority() > RHS->priority();
+    }
+  };
+
+  struct CaseInsensitive {
+      bool operator() (const QString &LHS, const QString &RHS) const
+      {
+        return QString::compare(LHS, RHS, Qt::CaseInsensitive) < 0;
+      }
+  };
+
+private:
+
+  QWidget *m_ParentWidget;
+
+  QString m_ModsDirectory;
+  QString m_DownloadsDirectory;
+
+  std::vector<MOBase::IPluginInstaller*> m_Installers;
+  std::set<QString, CaseInsensitive> m_SupportedExtensions;
+
+  Archive *m_CurrentArchive;
+  QString m_CurrentFile;
+
+  QProgressDialog m_InstallationProgress;
+
+  std::set<QString> m_TempFilesToDelete;
+
+};
+
+
+#endif // INSTALLATIONMANAGER_H