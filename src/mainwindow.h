/*
Copyright (C) 2012 Sebastian Herbord. All rights reserved.

This file is part of Mod Organizer.

Mod Organizer is free software: you can redistribute it and/or modify
it under the terms of the GNU General Public License as published by
the Free Software Foundation, either version 3 of the License, or
(at your option) any later version.

Mod Organizer is distributed in the hope that it will be useful,
but WITHOUT ANY WARRANTY; without even the implied warranty of
MERCHANTABILITY or FITNESS FOR A PARTICULAR PURPOSE.  See the
GNU General Public License for more details.

You should have received a copy of the GNU General Public License
along with Mod Organizer.  If not, see <http://www.gnu.org/licenses/>.
*/

#ifndef MAINWINDOW_H
#define MAINWINDOW_H

#include <QMainWindow>
#include <QFileInfo>
#include <QDir>
#include <QTreeWidget>
#include <QListWidgetItem>
#include <QProcess>
#include <QThread>
#include <QProgressBar>
#include <QTranslator>
#include <QPluginLoader>
#include "executableslist.h"
#include "modlist.h"
#include "pluginlist.h"
#include "plugincontainer.h"
#define WIN32_LEAN_AND_MEAN
#include <windows.h>
#include <archive.h>
#include "directoryrefresher.h"
#include <imoinfo.h>
#include <iplugingame.h>
#include "settings.h"
#include "downloadmanager.h"
#include "installationmanager.h"
#include "selfupdater.h"
#include "savegamegamebyro.h"
#include "modlistsortproxy.h"
#include "pluginlistsortproxy.h"
#include "tutorialcontrol.h"
#include "savegameinfowidgetgamebryo.h"
#include "previewgenerator.h"
#include "browserdialog.h"
#include "iuserinterface.h"
#include <guessedvalue.h>
#include <directoryentry.h>
#ifndef Q_MOC_RUN
#include <boost/signals2.hpp>
#endif

namespace Ui {
    class MainWindow;
}

class LockedDialog;
class QToolButton;
class ModListSortProxy;
class ModListGroupCategoriesProxy;


class MainWindow : public QMainWindow, public IUserInterface
{
  Q_OBJECT

  friend class OrganizerProxy;


public:
  explicit MainWindow(const QString &exeName, QSettings &initSettings,
                      OrganizerCore &organizerCore, PluginContainer &pluginContainer,
                      QWidget *parent = 0);
  ~MainWindow();

  void storeSettings(QSettings &settings) override;
  void readSettings();

  virtual void lock() override;
  virtual void unlock() override;
  virtual bool unlockClicked() override;

  bool addProfile();
  void updateBSAList(const QStringList &defaultArchives, const QStringList &activeArchives);
  void refreshDataTree();
  void refreshSaveList();

  void setExecutablesList(const ExecutablesList &executablesList);

  void setModListSorting(int index);
  void setESPListSorting(int index);

  void createFirstProfile();

  bool saveArchiveList();

  void registerPluginTool(MOBase::IPluginTool *tool);
  void registerModPage(MOBase::IPluginModPage *modPage);

  void addPrimaryCategoryCandidates(QMenu *primaryCategoryMenu, ModInfo::Ptr info);

  void createStdoutPipe(HANDLE *stdOutRead, HANDLE *stdOutWrite);
  std::string readFromPipe(HANDLE stdOutRead);
<<<<<<< HEAD
  void processLOOTOut(const std::string &lootOut, std::string &reportURL, std::string &errorMessages, QProgressDialog &dialog);

  bool waitForProcessOrJob(HANDLE processHandle, LPDWORD exitCode = NULL);
=======
  void processLOOTOut(const std::string &lootOut, std::string &errorMessages, QProgressDialog &dialog);
>>>>>>> b2d04d70

  void updateModInDirectoryStructure(unsigned int index, ModInfo::Ptr modInfo);

  QString getOriginDisplayName(int originID);

  void installTranslator(const QString &name);

  virtual void disconnectPlugins();
<<<<<<< HEAD
  void unloadPlugins();
=======
>>>>>>> b2d04d70

  void displayModInformation(ModInfo::Ptr modInfo, unsigned int index, int tab);

  virtual bool closeWindow();
  virtual void setWindowEnabled(bool enabled);

public slots:

  void displayColumnSelection(const QPoint &pos);

  void modorder_changed();
  void refresher_progress(int percent);
  void directory_refreshed();

  void toolPluginInvoke();
  void modPagePluginInvoke();

signals:


  /**
   * @brief emitted after the information dialog has been closed
   */
  void modInfoDisplayed();

  /**
   * @brief emitted when the selected style changes
   */
  void styleChanged(const QString &styleFile);


  void modListDataChanged(const QModelIndex &topLeft, const QModelIndex &bottomRight);

protected:

  virtual void showEvent(QShowEvent *event);
  virtual void closeEvent(QCloseEvent *event);
  virtual bool eventFilter(QObject *obj, QEvent *event);
  virtual void resizeEvent(QResizeEvent *event);

private:

  void actionToToolButton(QAction *&sourceAction);

  void updateToolBar();
  void activateSelectedProfile();

  void setExecutableIndex(int index);

  void startSteam();

  void updateTo(QTreeWidgetItem *subTree, const std::wstring &directorySoFar, const MOShared::DirectoryEntry &directoryEntry, bool conflictsOnly);
  bool refreshProfiles(bool selectProfile = true);
  void refreshExecutablesList();
  void installMod(QString fileName = "");

  QList<MOBase::IOrganizer::FileInfo> findFileInfos(const QString &path, const std::function<bool (const MOBase::IOrganizer::FileInfo &)> &filter) const;

  bool modifyExecutablesDialog();
  void displayModInformation(int row, int tab = 0);
  void testExtractBSA(int modIndex);

  void writeDataToFile(QFile &file, const QString &directory, const MOShared::DirectoryEntry &directoryEntry);

  void renameModInList(QFile &modList, const QString &oldName, const QString &newName);

  void refreshFilters();

  /**
   * Sets category selections from menu; for multiple mods, this will only apply
   * the changes made in the menu (which is the delta between the current menu selection and the reference mod)
   * @param menu the menu after editing by the user
   * @param modRow index of the mod to edit
   * @param referenceRow row of the reference mod
   */
  void addRemoveCategoriesFromMenu(QMenu *menu, int modRow, int referenceRow);

  /**
   * Sets category selections from menu; for multiple mods, this will completely
   * replace the current set of categories on each selected with those selected in the menu
   * @param menu the menu after editing by the user
   * @param modRow index of the mod to edit
   */
  void replaceCategoriesFromMenu(QMenu *menu, int modRow);

  bool populateMenuCategories(QMenu *menu, int targetID);

  void updateDownloadListDelegate();

  // remove invalid category-references from mods
  void fixCategories();

  void createHelpWidget();

  bool extractProgress(QProgressDialog &extractProgress, int percentage, std::string fileName);

  int checkForProblems();

  int getBinaryExecuteInfo(const QFileInfo &targetInfo, QFileInfo &binaryInfo, QString &arguments);
  QTreeWidgetItem *addFilterItem(QTreeWidgetItem *root, const QString &name, int categoryID, ModListSortProxy::FilterType type);
  void addContentFilters();
  void addCategoryFilters(QTreeWidgetItem *root, const std::set<int> &categoriesUsed, int targetID);

  void setCategoryListVisible(bool visible);

  SaveGameGamebryo *getSaveGame(const QString &name);
  SaveGameGamebryo *getSaveGame(QListWidgetItem *item);

  void displaySaveGameInfo(const SaveGameGamebryo *save, QPoint pos);

  HANDLE nextChildProcess();

  bool errorReported(QString &logFile);

  QIcon iconForExecutable(const QString &filePath);

  void updateESPLock(bool locked);

  static void setupNetworkProxy(bool activate);
  void activateProxy(bool activate);
  void setBrowserGeometry(const QByteArray &geometry);

  bool createBackup(const QString &filePath, const QDateTime &time);
  QString queryRestore(const QString &filePath);

  QMenu *modListContextMenu();

  std::set<QString> enabledArchives();

  void scheduleUpdateButton();

private:

  static const char *PATTERN_BACKUP_GLOB;
  static const char *PATTERN_BACKUP_REGEX;
  static const char *PATTERN_BACKUP_DATE;

private:

  Ui::MainWindow *ui;

  MOBase::TutorialControl m_Tutorial;

  QString m_ExeName;

  int m_OldProfileIndex;

  std::vector<QString> m_ModNameList; // the mod-list to go with the directory structure
  QProgressBar *m_RefreshProgress;
  bool m_Refreshing;

  QStringList m_DefaultArchives;

  QAbstractItemModel *m_ModListGroupingProxy;
  ModListSortProxy *m_ModListSortProxy;

  PluginListSortProxy *m_PluginListSortProxy;

  int m_OldExecutableIndex;

  QString m_GamePath;

  int m_ContextRow;
  QPersistentModelIndex m_ContextIdx;
  QTreeWidgetItem *m_ContextItem;
  QAction *m_ContextAction;

  //int m_SelectedSaveGame;

  CategoryFactory &m_CategoryFactory;

  int m_ModsToUpdate;

  bool m_LoginAttempted;

  QTimer m_CheckBSATimer;
  QTimer m_SaveMetaTimer;
  QTimer m_UpdateProblemsTimer;

  QTime m_StartTime;
  SaveGameInfoWidget *m_CurrentSaveView;

  OrganizerCore &m_OrganizerCore;
  PluginContainer &m_PluginContainer;

  MOBase::IPluginGame *m_ActiveGame;

  QString m_CurrentLanguage;
  std::vector<QTranslator*> m_Translators;

  BrowserDialog m_IntegratedBrowser;

  QFileSystemWatcher m_SavesWatcher;

  std::vector<QTreeWidgetItem*> m_RemoveWidget;

  QByteArray m_ArchiveListHash;

  bool m_DidUpdateMasterList;

  LockedDialog *m_LockDialog { nullptr };

private slots:

  void showMessage(const QString &message);
  void showError(const QString &message);

  // main window actions
  void helpTriggered();
  void issueTriggered();
  void wikiTriggered();
  void tutorialTriggered();
  void extractBSATriggered();

  // modlist context menu
  void installMod_clicked();
  void restoreBackup_clicked();
  void renameMod_clicked();
  void removeMod_clicked();
  void reinstallMod_clicked();
  void endorse_clicked();
  void dontendorse_clicked();
  void unendorse_clicked();
  void ignoreMissingData_clicked();
  void visitOnNexus_clicked();
  void openExplorer_clicked();
  void information_clicked();
  // savegame context menu
  void deleteSavegame_clicked();
  void fixMods_clicked();
  // data-tree context menu
  void writeDataToFile();
  void openDataFile();
  void addAsExecutable();
  void previewDataFile();
  void hideFile();
  void unhideFile();

  void linkToolbar();
  void linkDesktop();
  void linkMenu();

  void languageChange(const QString &newLanguage);
  void saveSelectionChanged(QListWidgetItem *newItem);

  void windowTutorialFinished(const QString &windowName);

  BSA::EErrorCode extractBSA(BSA::Archive &archive, BSA::Folder::Ptr folder, const QString &destination, QProgressDialog &extractProgress);

  void createModFromOverwrite();

  void procError(QProcess::ProcessError error);
  void procFinished(int exitCode, QProcess::ExitStatus exitStatus);

  // nexus related
  void checkModsForUpdates();
  void nexusLinkActivated(const QString &link);

  void loginFailed(const QString &message);

  void linkClicked(const QString &url);

  void updateAvailable();

  void motdReceived(const QString &motd);
  void notEndorsedYet();

  void originModified(int originID);

  void addRemoveCategories_MenuHandler();
  void replaceCategories_MenuHandler();

  void savePrimaryCategory();
  void addPrimaryCategoryCandidates();

  void modDetailsUpdated(bool success);
  void modlistChanged(int row);

  void modInstalled(const QString &modName);

  void nxmUpdatesAvailable(const std::vector<int> &modIDs, QVariant userData, QVariant resultData, int requestID);
  void nxmEndorsementToggled(int, QVariant, QVariant resultData, int);
  void nxmDownloadURLs(int modID, int fileID, QVariant userData, QVariant resultData, int requestID);
  void nxmRequestFailed(int modID, int fileID, QVariant userData, int requestID, const QString &errorString);

  void editCategories();
  void deselectFilters();

  void displayModInformation(const QString &modName, int tab);
  void modOpenNext();
  void modOpenPrev();

  void modRenamed(const QString &oldName, const QString &newName);
  void modRemoved(const QString &fileName);

  void hideSaveGameInfo();

  void hookUpWindowTutorials();

  void resumeDownload(int downloadIndex);
  void endorseMod(ModInfo::Ptr mod);
  void cancelModListEditor();

  void lockESPIndex();
  void unlockESPIndex();

  void enableVisibleMods();
  void disableVisibleMods();
  void exportModListCSV();

  void startExeAction();

  void checkBSAList();

  void updateProblemsButton();

  void saveModMetas();

  void updateStyle(const QString &style);

  void modlistChanged(const QModelIndex &index, int role);
  void fileMoved(const QString &filePath, const QString &oldOriginName, const QString &newOriginName);


  void modFilterActive(bool active);
  void espFilterChanged(const QString &filter);
  void downloadFilterChanged(const QString &filter);

  void expandModList(const QModelIndex &index);

  /**
   * @brief resize columns in mod list and plugin list to content
   */
  void resizeLists(bool modListCustom, bool pluginListCustom);

  /**
   * @brief allow columns in mod list and plugin list to be resized
   */
  void allowListResize();

  void toolBar_customContextMenuRequested(const QPoint &point);
  void removeFromToolbar();
  void overwriteClosed(int);

  void changeVersioningScheme();
  void ignoreUpdate();
  void unignoreUpdate();

  void refreshSavesIfOpen();
  void expandDataTreeItem(QTreeWidgetItem *item);
  void about();
  void delayedRemove();

  void modlistSelectionChanged(const QModelIndex &current, const QModelIndex &previous);
  void modListSortIndicatorChanged(int column, Qt::SortOrder order);

private slots: // ui slots
  // actions
  void on_actionAdd_Profile_triggered();
  void on_actionInstallMod_triggered();
  void on_actionModify_Executables_triggered();
  void on_actionNexus_triggered();
  void on_actionProblems_triggered();
  void on_actionSettings_triggered();
  void on_actionUpdate_triggered();
  void on_actionEndorseMO_triggered();

  void on_bsaList_customContextMenuRequested(const QPoint &pos);
  void bsaList_itemMoved();
  void on_btnRefreshData_clicked();
  void on_categoriesList_customContextMenuRequested(const QPoint &pos);
  void on_conflictsCheckBox_toggled(bool checked);
  void on_dataTree_customContextMenuRequested(const QPoint &pos);
  void on_executablesListBox_currentIndexChanged(int index);
  void on_modList_customContextMenuRequested(const QPoint &pos);
  void on_modList_doubleClicked(const QModelIndex &index);
  void on_profileBox_currentIndexChanged(int index);
  void on_savegameList_customContextMenuRequested(const QPoint &pos);
  void on_startButton_clicked();
  void on_tabWidget_currentChanged(int index);

  void on_espList_customContextMenuRequested(const QPoint &pos);
  void on_displayCategoriesBtn_toggled(bool checked);
  void on_groupCombo_currentIndexChanged(int index);
  void on_categoriesList_itemSelectionChanged();
  void on_linkButton_pressed();
  void on_showHiddenBox_toggled(bool checked);
  void on_bsaList_itemChanged(QTreeWidgetItem *item, int column);
  void on_bossButton_clicked();

  void on_saveButton_clicked();
  void on_restoreButton_clicked();
  void on_restoreModsButton_clicked();
  void on_saveModsButton_clicked();
  void on_actionCopy_Log_to_Clipboard_triggered();
  void on_categoriesAndBtn_toggled(bool checked);
  void on_categoriesOrBtn_toggled(bool checked);
  void on_managedArchiveLabel_linkHovered(const QString &link);
  void on_manageArchivesBox_toggled(bool checked);

};



#endif // MAINWINDOW_H
<|MERGE_RESOLUTION|>--- conflicted
+++ resolved
@@ -1,535 +1,525 @@
-/*
-Copyright (C) 2012 Sebastian Herbord. All rights reserved.
-
-This file is part of Mod Organizer.
-
-Mod Organizer is free software: you can redistribute it and/or modify
-it under the terms of the GNU General Public License as published by
-the Free Software Foundation, either version 3 of the License, or
-(at your option) any later version.
-
-Mod Organizer is distributed in the hope that it will be useful,
-but WITHOUT ANY WARRANTY; without even the implied warranty of
-MERCHANTABILITY or FITNESS FOR A PARTICULAR PURPOSE.  See the
-GNU General Public License for more details.
-
-You should have received a copy of the GNU General Public License
-along with Mod Organizer.  If not, see <http://www.gnu.org/licenses/>.
-*/
-
-#ifndef MAINWINDOW_H
-#define MAINWINDOW_H
-
-#include <QMainWindow>
-#include <QFileInfo>
-#include <QDir>
-#include <QTreeWidget>
-#include <QListWidgetItem>
-#include <QProcess>
-#include <QThread>
-#include <QProgressBar>
-#include <QTranslator>
-#include <QPluginLoader>
-#include "executableslist.h"
-#include "modlist.h"
-#include "pluginlist.h"
-#include "plugincontainer.h"
-#define WIN32_LEAN_AND_MEAN
-#include <windows.h>
-#include <archive.h>
-#include "directoryrefresher.h"
-#include <imoinfo.h>
-#include <iplugingame.h>
-#include "settings.h"
-#include "downloadmanager.h"
-#include "installationmanager.h"
-#include "selfupdater.h"
-#include "savegamegamebyro.h"
-#include "modlistsortproxy.h"
-#include "pluginlistsortproxy.h"
-#include "tutorialcontrol.h"
-#include "savegameinfowidgetgamebryo.h"
-#include "previewgenerator.h"
-#include "browserdialog.h"
-#include "iuserinterface.h"
-#include <guessedvalue.h>
-#include <directoryentry.h>
-#ifndef Q_MOC_RUN
-#include <boost/signals2.hpp>
-#endif
-
-namespace Ui {
-    class MainWindow;
-}
-
-class LockedDialog;
-class QToolButton;
-class ModListSortProxy;
-class ModListGroupCategoriesProxy;
-
-
-class MainWindow : public QMainWindow, public IUserInterface
-{
-  Q_OBJECT
-
-  friend class OrganizerProxy;
-
-
-public:
-  explicit MainWindow(const QString &exeName, QSettings &initSettings,
-                      OrganizerCore &organizerCore, PluginContainer &pluginContainer,
-                      QWidget *parent = 0);
-  ~MainWindow();
-
-  void storeSettings(QSettings &settings) override;
-  void readSettings();
-
-  virtual void lock() override;
-  virtual void unlock() override;
-  virtual bool unlockClicked() override;
-
-  bool addProfile();
-  void updateBSAList(const QStringList &defaultArchives, const QStringList &activeArchives);
-  void refreshDataTree();
-  void refreshSaveList();
-
-  void setExecutablesList(const ExecutablesList &executablesList);
-
-  void setModListSorting(int index);
-  void setESPListSorting(int index);
-
-  void createFirstProfile();
-
-  bool saveArchiveList();
-
-  void registerPluginTool(MOBase::IPluginTool *tool);
-  void registerModPage(MOBase::IPluginModPage *modPage);
-
-  void addPrimaryCategoryCandidates(QMenu *primaryCategoryMenu, ModInfo::Ptr info);
-
-  void createStdoutPipe(HANDLE *stdOutRead, HANDLE *stdOutWrite);
-  std::string readFromPipe(HANDLE stdOutRead);
-<<<<<<< HEAD
-  void processLOOTOut(const std::string &lootOut, std::string &reportURL, std::string &errorMessages, QProgressDialog &dialog);
-
-  bool waitForProcessOrJob(HANDLE processHandle, LPDWORD exitCode = NULL);
-=======
-  void processLOOTOut(const std::string &lootOut, std::string &errorMessages, QProgressDialog &dialog);
->>>>>>> b2d04d70
-
-  void updateModInDirectoryStructure(unsigned int index, ModInfo::Ptr modInfo);
-
-  QString getOriginDisplayName(int originID);
-
-  void installTranslator(const QString &name);
-
-  virtual void disconnectPlugins();
-<<<<<<< HEAD
-  void unloadPlugins();
-=======
->>>>>>> b2d04d70
-
-  void displayModInformation(ModInfo::Ptr modInfo, unsigned int index, int tab);
-
-  virtual bool closeWindow();
-  virtual void setWindowEnabled(bool enabled);
-
-public slots:
-
-  void displayColumnSelection(const QPoint &pos);
-
-  void modorder_changed();
-  void refresher_progress(int percent);
-  void directory_refreshed();
-
-  void toolPluginInvoke();
-  void modPagePluginInvoke();
-
-signals:
-
-
-  /**
-   * @brief emitted after the information dialog has been closed
-   */
-  void modInfoDisplayed();
-
-  /**
-   * @brief emitted when the selected style changes
-   */
-  void styleChanged(const QString &styleFile);
-
-
-  void modListDataChanged(const QModelIndex &topLeft, const QModelIndex &bottomRight);
-
-protected:
-
-  virtual void showEvent(QShowEvent *event);
-  virtual void closeEvent(QCloseEvent *event);
-  virtual bool eventFilter(QObject *obj, QEvent *event);
-  virtual void resizeEvent(QResizeEvent *event);
-
-private:
-
-  void actionToToolButton(QAction *&sourceAction);
-
-  void updateToolBar();
-  void activateSelectedProfile();
-
-  void setExecutableIndex(int index);
-
-  void startSteam();
-
-  void updateTo(QTreeWidgetItem *subTree, const std::wstring &directorySoFar, const MOShared::DirectoryEntry &directoryEntry, bool conflictsOnly);
-  bool refreshProfiles(bool selectProfile = true);
-  void refreshExecutablesList();
-  void installMod(QString fileName = "");
-
-  QList<MOBase::IOrganizer::FileInfo> findFileInfos(const QString &path, const std::function<bool (const MOBase::IOrganizer::FileInfo &)> &filter) const;
-
-  bool modifyExecutablesDialog();
-  void displayModInformation(int row, int tab = 0);
-  void testExtractBSA(int modIndex);
-
-  void writeDataToFile(QFile &file, const QString &directory, const MOShared::DirectoryEntry &directoryEntry);
-
-  void renameModInList(QFile &modList, const QString &oldName, const QString &newName);
-
-  void refreshFilters();
-
-  /**
-   * Sets category selections from menu; for multiple mods, this will only apply
-   * the changes made in the menu (which is the delta between the current menu selection and the reference mod)
-   * @param menu the menu after editing by the user
-   * @param modRow index of the mod to edit
-   * @param referenceRow row of the reference mod
-   */
-  void addRemoveCategoriesFromMenu(QMenu *menu, int modRow, int referenceRow);
-
-  /**
-   * Sets category selections from menu; for multiple mods, this will completely
-   * replace the current set of categories on each selected with those selected in the menu
-   * @param menu the menu after editing by the user
-   * @param modRow index of the mod to edit
-   */
-  void replaceCategoriesFromMenu(QMenu *menu, int modRow);
-
-  bool populateMenuCategories(QMenu *menu, int targetID);
-
-  void updateDownloadListDelegate();
-
-  // remove invalid category-references from mods
-  void fixCategories();
-
-  void createHelpWidget();
-
-  bool extractProgress(QProgressDialog &extractProgress, int percentage, std::string fileName);
-
-  int checkForProblems();
-
-  int getBinaryExecuteInfo(const QFileInfo &targetInfo, QFileInfo &binaryInfo, QString &arguments);
-  QTreeWidgetItem *addFilterItem(QTreeWidgetItem *root, const QString &name, int categoryID, ModListSortProxy::FilterType type);
-  void addContentFilters();
-  void addCategoryFilters(QTreeWidgetItem *root, const std::set<int> &categoriesUsed, int targetID);
-
-  void setCategoryListVisible(bool visible);
-
-  SaveGameGamebryo *getSaveGame(const QString &name);
-  SaveGameGamebryo *getSaveGame(QListWidgetItem *item);
-
-  void displaySaveGameInfo(const SaveGameGamebryo *save, QPoint pos);
-
-  HANDLE nextChildProcess();
-
-  bool errorReported(QString &logFile);
-
-  QIcon iconForExecutable(const QString &filePath);
-
-  void updateESPLock(bool locked);
-
-  static void setupNetworkProxy(bool activate);
-  void activateProxy(bool activate);
-  void setBrowserGeometry(const QByteArray &geometry);
-
-  bool createBackup(const QString &filePath, const QDateTime &time);
-  QString queryRestore(const QString &filePath);
-
-  QMenu *modListContextMenu();
-
-  std::set<QString> enabledArchives();
-
-  void scheduleUpdateButton();
-
-private:
-
-  static const char *PATTERN_BACKUP_GLOB;
-  static const char *PATTERN_BACKUP_REGEX;
-  static const char *PATTERN_BACKUP_DATE;
-
-private:
-
-  Ui::MainWindow *ui;
-
-  MOBase::TutorialControl m_Tutorial;
-
-  QString m_ExeName;
-
-  int m_OldProfileIndex;
-
-  std::vector<QString> m_ModNameList; // the mod-list to go with the directory structure
-  QProgressBar *m_RefreshProgress;
-  bool m_Refreshing;
-
-  QStringList m_DefaultArchives;
-
-  QAbstractItemModel *m_ModListGroupingProxy;
-  ModListSortProxy *m_ModListSortProxy;
-
-  PluginListSortProxy *m_PluginListSortProxy;
-
-  int m_OldExecutableIndex;
-
-  QString m_GamePath;
-
-  int m_ContextRow;
-  QPersistentModelIndex m_ContextIdx;
-  QTreeWidgetItem *m_ContextItem;
-  QAction *m_ContextAction;
-
-  //int m_SelectedSaveGame;
-
-  CategoryFactory &m_CategoryFactory;
-
-  int m_ModsToUpdate;
-
-  bool m_LoginAttempted;
-
-  QTimer m_CheckBSATimer;
-  QTimer m_SaveMetaTimer;
-  QTimer m_UpdateProblemsTimer;
-
-  QTime m_StartTime;
-  SaveGameInfoWidget *m_CurrentSaveView;
-
-  OrganizerCore &m_OrganizerCore;
-  PluginContainer &m_PluginContainer;
-
-  MOBase::IPluginGame *m_ActiveGame;
-
-  QString m_CurrentLanguage;
-  std::vector<QTranslator*> m_Translators;
-
-  BrowserDialog m_IntegratedBrowser;
-
-  QFileSystemWatcher m_SavesWatcher;
-
-  std::vector<QTreeWidgetItem*> m_RemoveWidget;
-
-  QByteArray m_ArchiveListHash;
-
-  bool m_DidUpdateMasterList;
-
-  LockedDialog *m_LockDialog { nullptr };
-
-private slots:
-
-  void showMessage(const QString &message);
-  void showError(const QString &message);
-
-  // main window actions
-  void helpTriggered();
-  void issueTriggered();
-  void wikiTriggered();
-  void tutorialTriggered();
-  void extractBSATriggered();
-
-  // modlist context menu
-  void installMod_clicked();
-  void restoreBackup_clicked();
-  void renameMod_clicked();
-  void removeMod_clicked();
-  void reinstallMod_clicked();
-  void endorse_clicked();
-  void dontendorse_clicked();
-  void unendorse_clicked();
-  void ignoreMissingData_clicked();
-  void visitOnNexus_clicked();
-  void openExplorer_clicked();
-  void information_clicked();
-  // savegame context menu
-  void deleteSavegame_clicked();
-  void fixMods_clicked();
-  // data-tree context menu
-  void writeDataToFile();
-  void openDataFile();
-  void addAsExecutable();
-  void previewDataFile();
-  void hideFile();
-  void unhideFile();
-
-  void linkToolbar();
-  void linkDesktop();
-  void linkMenu();
-
-  void languageChange(const QString &newLanguage);
-  void saveSelectionChanged(QListWidgetItem *newItem);
-
-  void windowTutorialFinished(const QString &windowName);
-
-  BSA::EErrorCode extractBSA(BSA::Archive &archive, BSA::Folder::Ptr folder, const QString &destination, QProgressDialog &extractProgress);
-
-  void createModFromOverwrite();
-
-  void procError(QProcess::ProcessError error);
-  void procFinished(int exitCode, QProcess::ExitStatus exitStatus);
-
-  // nexus related
-  void checkModsForUpdates();
-  void nexusLinkActivated(const QString &link);
-
-  void loginFailed(const QString &message);
-
-  void linkClicked(const QString &url);
-
-  void updateAvailable();
-
-  void motdReceived(const QString &motd);
-  void notEndorsedYet();
-
-  void originModified(int originID);
-
-  void addRemoveCategories_MenuHandler();
-  void replaceCategories_MenuHandler();
-
-  void savePrimaryCategory();
-  void addPrimaryCategoryCandidates();
-
-  void modDetailsUpdated(bool success);
-  void modlistChanged(int row);
-
-  void modInstalled(const QString &modName);
-
-  void nxmUpdatesAvailable(const std::vector<int> &modIDs, QVariant userData, QVariant resultData, int requestID);
-  void nxmEndorsementToggled(int, QVariant, QVariant resultData, int);
-  void nxmDownloadURLs(int modID, int fileID, QVariant userData, QVariant resultData, int requestID);
-  void nxmRequestFailed(int modID, int fileID, QVariant userData, int requestID, const QString &errorString);
-
-  void editCategories();
-  void deselectFilters();
-
-  void displayModInformation(const QString &modName, int tab);
-  void modOpenNext();
-  void modOpenPrev();
-
-  void modRenamed(const QString &oldName, const QString &newName);
-  void modRemoved(const QString &fileName);
-
-  void hideSaveGameInfo();
-
-  void hookUpWindowTutorials();
-
-  void resumeDownload(int downloadIndex);
-  void endorseMod(ModInfo::Ptr mod);
-  void cancelModListEditor();
-
-  void lockESPIndex();
-  void unlockESPIndex();
-
-  void enableVisibleMods();
-  void disableVisibleMods();
-  void exportModListCSV();
-
-  void startExeAction();
-
-  void checkBSAList();
-
-  void updateProblemsButton();
-
-  void saveModMetas();
-
-  void updateStyle(const QString &style);
-
-  void modlistChanged(const QModelIndex &index, int role);
-  void fileMoved(const QString &filePath, const QString &oldOriginName, const QString &newOriginName);
-
-
-  void modFilterActive(bool active);
-  void espFilterChanged(const QString &filter);
-  void downloadFilterChanged(const QString &filter);
-
-  void expandModList(const QModelIndex &index);
-
-  /**
-   * @brief resize columns in mod list and plugin list to content
-   */
-  void resizeLists(bool modListCustom, bool pluginListCustom);
-
-  /**
-   * @brief allow columns in mod list and plugin list to be resized
-   */
-  void allowListResize();
-
-  void toolBar_customContextMenuRequested(const QPoint &point);
-  void removeFromToolbar();
-  void overwriteClosed(int);
-
-  void changeVersioningScheme();
-  void ignoreUpdate();
-  void unignoreUpdate();
-
-  void refreshSavesIfOpen();
-  void expandDataTreeItem(QTreeWidgetItem *item);
-  void about();
-  void delayedRemove();
-
-  void modlistSelectionChanged(const QModelIndex &current, const QModelIndex &previous);
-  void modListSortIndicatorChanged(int column, Qt::SortOrder order);
-
-private slots: // ui slots
-  // actions
-  void on_actionAdd_Profile_triggered();
-  void on_actionInstallMod_triggered();
-  void on_actionModify_Executables_triggered();
-  void on_actionNexus_triggered();
-  void on_actionProblems_triggered();
-  void on_actionSettings_triggered();
-  void on_actionUpdate_triggered();
-  void on_actionEndorseMO_triggered();
-
-  void on_bsaList_customContextMenuRequested(const QPoint &pos);
-  void bsaList_itemMoved();
-  void on_btnRefreshData_clicked();
-  void on_categoriesList_customContextMenuRequested(const QPoint &pos);
-  void on_conflictsCheckBox_toggled(bool checked);
-  void on_dataTree_customContextMenuRequested(const QPoint &pos);
-  void on_executablesListBox_currentIndexChanged(int index);
-  void on_modList_customContextMenuRequested(const QPoint &pos);
-  void on_modList_doubleClicked(const QModelIndex &index);
-  void on_profileBox_currentIndexChanged(int index);
-  void on_savegameList_customContextMenuRequested(const QPoint &pos);
-  void on_startButton_clicked();
-  void on_tabWidget_currentChanged(int index);
-
-  void on_espList_customContextMenuRequested(const QPoint &pos);
-  void on_displayCategoriesBtn_toggled(bool checked);
-  void on_groupCombo_currentIndexChanged(int index);
-  void on_categoriesList_itemSelectionChanged();
-  void on_linkButton_pressed();
-  void on_showHiddenBox_toggled(bool checked);
-  void on_bsaList_itemChanged(QTreeWidgetItem *item, int column);
-  void on_bossButton_clicked();
-
-  void on_saveButton_clicked();
-  void on_restoreButton_clicked();
-  void on_restoreModsButton_clicked();
-  void on_saveModsButton_clicked();
-  void on_actionCopy_Log_to_Clipboard_triggered();
-  void on_categoriesAndBtn_toggled(bool checked);
-  void on_categoriesOrBtn_toggled(bool checked);
-  void on_managedArchiveLabel_linkHovered(const QString &link);
-  void on_manageArchivesBox_toggled(bool checked);
-
-};
-
-
-
-#endif // MAINWINDOW_H
+/*
+Copyright (C) 2012 Sebastian Herbord. All rights reserved.
+
+This file is part of Mod Organizer.
+
+Mod Organizer is free software: you can redistribute it and/or modify
+it under the terms of the GNU General Public License as published by
+the Free Software Foundation, either version 3 of the License, or
+(at your option) any later version.
+
+Mod Organizer is distributed in the hope that it will be useful,
+but WITHOUT ANY WARRANTY; without even the implied warranty of
+MERCHANTABILITY or FITNESS FOR A PARTICULAR PURPOSE.  See the
+GNU General Public License for more details.
+
+You should have received a copy of the GNU General Public License
+along with Mod Organizer.  If not, see <http://www.gnu.org/licenses/>.
+*/
+
+#ifndef MAINWINDOW_H
+#define MAINWINDOW_H
+
+#include <QMainWindow>
+#include <QFileInfo>
+#include <QDir>
+#include <QTreeWidget>
+#include <QListWidgetItem>
+#include <QProcess>
+#include <QThread>
+#include <QProgressBar>
+#include <QTranslator>
+#include <QPluginLoader>
+#include "executableslist.h"
+#include "modlist.h"
+#include "pluginlist.h"
+#include "plugincontainer.h"
+#define WIN32_LEAN_AND_MEAN
+#include <windows.h>
+#include <archive.h>
+#include "directoryrefresher.h"
+#include <imoinfo.h>
+#include <iplugingame.h>
+#include "settings.h"
+#include "downloadmanager.h"
+#include "installationmanager.h"
+#include "selfupdater.h"
+#include "savegamegamebyro.h"
+#include "modlistsortproxy.h"
+#include "pluginlistsortproxy.h"
+#include "tutorialcontrol.h"
+#include "savegameinfowidgetgamebryo.h"
+#include "previewgenerator.h"
+#include "browserdialog.h"
+#include "iuserinterface.h"
+#include <guessedvalue.h>
+#include <directoryentry.h>
+#ifndef Q_MOC_RUN
+#include <boost/signals2.hpp>
+#endif
+
+namespace Ui {
+    class MainWindow;
+}
+
+class LockedDialog;
+class QToolButton;
+class ModListSortProxy;
+class ModListGroupCategoriesProxy;
+
+
+class MainWindow : public QMainWindow, public IUserInterface
+{
+  Q_OBJECT
+
+  friend class OrganizerProxy;
+
+
+public:
+  explicit MainWindow(const QString &exeName, QSettings &initSettings,
+                      OrganizerCore &organizerCore, PluginContainer &pluginContainer,
+                      QWidget *parent = 0);
+  ~MainWindow();
+
+  void storeSettings(QSettings &settings) override;
+  void readSettings();
+
+  virtual void lock() override;
+  virtual void unlock() override;
+  virtual bool unlockClicked() override;
+
+  bool addProfile();
+  void updateBSAList(const QStringList &defaultArchives, const QStringList &activeArchives);
+  void refreshDataTree();
+  void refreshSaveList();
+
+  void setExecutablesList(const ExecutablesList &executablesList);
+
+  void setModListSorting(int index);
+  void setESPListSorting(int index);
+
+  void createFirstProfile();
+
+  bool saveArchiveList();
+
+  void registerPluginTool(MOBase::IPluginTool *tool);
+  void registerModPage(MOBase::IPluginModPage *modPage);
+
+  void addPrimaryCategoryCandidates(QMenu *primaryCategoryMenu, ModInfo::Ptr info);
+
+  void createStdoutPipe(HANDLE *stdOutRead, HANDLE *stdOutWrite);
+  std::string readFromPipe(HANDLE stdOutRead);
+  void processLOOTOut(const std::string &lootOut, std::string &errorMessages, QProgressDialog &dialog);
+
+  void updateModInDirectoryStructure(unsigned int index, ModInfo::Ptr modInfo);
+
+  QString getOriginDisplayName(int originID);
+
+  void installTranslator(const QString &name);
+
+  virtual void disconnectPlugins();
+
+  void displayModInformation(ModInfo::Ptr modInfo, unsigned int index, int tab);
+
+  virtual bool closeWindow();
+  virtual void setWindowEnabled(bool enabled);
+
+public slots:
+
+  void displayColumnSelection(const QPoint &pos);
+
+  void modorder_changed();
+  void refresher_progress(int percent);
+  void directory_refreshed();
+
+  void toolPluginInvoke();
+  void modPagePluginInvoke();
+
+signals:
+
+
+  /**
+   * @brief emitted after the information dialog has been closed
+   */
+  void modInfoDisplayed();
+
+  /**
+   * @brief emitted when the selected style changes
+   */
+  void styleChanged(const QString &styleFile);
+
+
+  void modListDataChanged(const QModelIndex &topLeft, const QModelIndex &bottomRight);
+
+protected:
+
+  virtual void showEvent(QShowEvent *event);
+  virtual void closeEvent(QCloseEvent *event);
+  virtual bool eventFilter(QObject *obj, QEvent *event);
+  virtual void resizeEvent(QResizeEvent *event);
+
+private:
+
+  void actionToToolButton(QAction *&sourceAction);
+
+  void updateToolBar();
+  void activateSelectedProfile();
+
+  void setExecutableIndex(int index);
+
+  void startSteam();
+
+  void updateTo(QTreeWidgetItem *subTree, const std::wstring &directorySoFar, const MOShared::DirectoryEntry &directoryEntry, bool conflictsOnly);
+  bool refreshProfiles(bool selectProfile = true);
+  void refreshExecutablesList();
+  void installMod(QString fileName = "");
+
+  QList<MOBase::IOrganizer::FileInfo> findFileInfos(const QString &path, const std::function<bool (const MOBase::IOrganizer::FileInfo &)> &filter) const;
+
+  bool modifyExecutablesDialog();
+  void displayModInformation(int row, int tab = 0);
+  void testExtractBSA(int modIndex);
+
+  void writeDataToFile(QFile &file, const QString &directory, const MOShared::DirectoryEntry &directoryEntry);
+
+  void renameModInList(QFile &modList, const QString &oldName, const QString &newName);
+
+  void refreshFilters();
+
+  /**
+   * Sets category selections from menu; for multiple mods, this will only apply
+   * the changes made in the menu (which is the delta between the current menu selection and the reference mod)
+   * @param menu the menu after editing by the user
+   * @param modRow index of the mod to edit
+   * @param referenceRow row of the reference mod
+   */
+  void addRemoveCategoriesFromMenu(QMenu *menu, int modRow, int referenceRow);
+
+  /**
+   * Sets category selections from menu; for multiple mods, this will completely
+   * replace the current set of categories on each selected with those selected in the menu
+   * @param menu the menu after editing by the user
+   * @param modRow index of the mod to edit
+   */
+  void replaceCategoriesFromMenu(QMenu *menu, int modRow);
+
+  bool populateMenuCategories(QMenu *menu, int targetID);
+
+  void updateDownloadListDelegate();
+
+  // remove invalid category-references from mods
+  void fixCategories();
+
+  void createHelpWidget();
+
+  bool extractProgress(QProgressDialog &extractProgress, int percentage, std::string fileName);
+
+  int checkForProblems();
+
+  int getBinaryExecuteInfo(const QFileInfo &targetInfo, QFileInfo &binaryInfo, QString &arguments);
+  QTreeWidgetItem *addFilterItem(QTreeWidgetItem *root, const QString &name, int categoryID, ModListSortProxy::FilterType type);
+  void addContentFilters();
+  void addCategoryFilters(QTreeWidgetItem *root, const std::set<int> &categoriesUsed, int targetID);
+
+  void setCategoryListVisible(bool visible);
+
+  SaveGameGamebryo *getSaveGame(const QString &name);
+  SaveGameGamebryo *getSaveGame(QListWidgetItem *item);
+
+  void displaySaveGameInfo(const SaveGameGamebryo *save, QPoint pos);
+
+  HANDLE nextChildProcess();
+
+  bool errorReported(QString &logFile);
+
+  QIcon iconForExecutable(const QString &filePath);
+
+  void updateESPLock(bool locked);
+
+  static void setupNetworkProxy(bool activate);
+  void activateProxy(bool activate);
+  void setBrowserGeometry(const QByteArray &geometry);
+
+  bool createBackup(const QString &filePath, const QDateTime &time);
+  QString queryRestore(const QString &filePath);
+
+  QMenu *modListContextMenu();
+
+  std::set<QString> enabledArchives();
+
+  void scheduleUpdateButton();
+
+private:
+
+  static const char *PATTERN_BACKUP_GLOB;
+  static const char *PATTERN_BACKUP_REGEX;
+  static const char *PATTERN_BACKUP_DATE;
+
+private:
+
+  Ui::MainWindow *ui;
+
+  MOBase::TutorialControl m_Tutorial;
+
+  QString m_ExeName;
+
+  int m_OldProfileIndex;
+
+  std::vector<QString> m_ModNameList; // the mod-list to go with the directory structure
+  QProgressBar *m_RefreshProgress;
+  bool m_Refreshing;
+
+  QStringList m_DefaultArchives;
+
+  QAbstractItemModel *m_ModListGroupingProxy;
+  ModListSortProxy *m_ModListSortProxy;
+
+  PluginListSortProxy *m_PluginListSortProxy;
+
+  int m_OldExecutableIndex;
+
+  QString m_GamePath;
+
+  int m_ContextRow;
+  QPersistentModelIndex m_ContextIdx;
+  QTreeWidgetItem *m_ContextItem;
+  QAction *m_ContextAction;
+
+  //int m_SelectedSaveGame;
+
+  CategoryFactory &m_CategoryFactory;
+
+  int m_ModsToUpdate;
+
+  bool m_LoginAttempted;
+
+  QTimer m_CheckBSATimer;
+  QTimer m_SaveMetaTimer;
+  QTimer m_UpdateProblemsTimer;
+
+  QTime m_StartTime;
+  SaveGameInfoWidget *m_CurrentSaveView;
+
+  OrganizerCore &m_OrganizerCore;
+  PluginContainer &m_PluginContainer;
+
+  MOBase::IPluginGame *m_ActiveGame;
+
+  QString m_CurrentLanguage;
+  std::vector<QTranslator*> m_Translators;
+
+  BrowserDialog m_IntegratedBrowser;
+
+  QFileSystemWatcher m_SavesWatcher;
+
+  std::vector<QTreeWidgetItem*> m_RemoveWidget;
+
+  QByteArray m_ArchiveListHash;
+
+  bool m_DidUpdateMasterList;
+
+  LockedDialog *m_LockDialog { nullptr };
+
+private slots:
+
+  void showMessage(const QString &message);
+  void showError(const QString &message);
+
+  // main window actions
+  void helpTriggered();
+  void issueTriggered();
+  void wikiTriggered();
+  void tutorialTriggered();
+  void extractBSATriggered();
+
+  // modlist context menu
+  void installMod_clicked();
+  void restoreBackup_clicked();
+  void renameMod_clicked();
+  void removeMod_clicked();
+  void reinstallMod_clicked();
+  void endorse_clicked();
+  void dontendorse_clicked();
+  void unendorse_clicked();
+  void ignoreMissingData_clicked();
+  void visitOnNexus_clicked();
+  void openExplorer_clicked();
+  void information_clicked();
+  // savegame context menu
+  void deleteSavegame_clicked();
+  void fixMods_clicked();
+  // data-tree context menu
+  void writeDataToFile();
+  void openDataFile();
+  void addAsExecutable();
+  void previewDataFile();
+  void hideFile();
+  void unhideFile();
+
+  void linkToolbar();
+  void linkDesktop();
+  void linkMenu();
+
+  void languageChange(const QString &newLanguage);
+  void saveSelectionChanged(QListWidgetItem *newItem);
+
+  void windowTutorialFinished(const QString &windowName);
+
+  BSA::EErrorCode extractBSA(BSA::Archive &archive, BSA::Folder::Ptr folder, const QString &destination, QProgressDialog &extractProgress);
+
+  void createModFromOverwrite();
+
+  void procError(QProcess::ProcessError error);
+  void procFinished(int exitCode, QProcess::ExitStatus exitStatus);
+
+  // nexus related
+  void checkModsForUpdates();
+  void nexusLinkActivated(const QString &link);
+
+  void loginFailed(const QString &message);
+
+  void linkClicked(const QString &url);
+
+  void updateAvailable();
+
+  void motdReceived(const QString &motd);
+  void notEndorsedYet();
+
+  void originModified(int originID);
+
+  void addRemoveCategories_MenuHandler();
+  void replaceCategories_MenuHandler();
+
+  void savePrimaryCategory();
+  void addPrimaryCategoryCandidates();
+
+  void modDetailsUpdated(bool success);
+  void modlistChanged(int row);
+
+  void modInstalled(const QString &modName);
+
+  void nxmUpdatesAvailable(const std::vector<int> &modIDs, QVariant userData, QVariant resultData, int requestID);
+  void nxmEndorsementToggled(int, QVariant, QVariant resultData, int);
+  void nxmDownloadURLs(int modID, int fileID, QVariant userData, QVariant resultData, int requestID);
+  void nxmRequestFailed(int modID, int fileID, QVariant userData, int requestID, const QString &errorString);
+
+  void editCategories();
+  void deselectFilters();
+
+  void displayModInformation(const QString &modName, int tab);
+  void modOpenNext();
+  void modOpenPrev();
+
+  void modRenamed(const QString &oldName, const QString &newName);
+  void modRemoved(const QString &fileName);
+
+  void hideSaveGameInfo();
+
+  void hookUpWindowTutorials();
+
+  void resumeDownload(int downloadIndex);
+  void endorseMod(ModInfo::Ptr mod);
+  void cancelModListEditor();
+
+  void lockESPIndex();
+  void unlockESPIndex();
+
+  void enableVisibleMods();
+  void disableVisibleMods();
+  void exportModListCSV();
+
+  void startExeAction();
+
+  void checkBSAList();
+
+  void updateProblemsButton();
+
+  void saveModMetas();
+
+  void updateStyle(const QString &style);
+
+  void modlistChanged(const QModelIndex &index, int role);
+  void fileMoved(const QString &filePath, const QString &oldOriginName, const QString &newOriginName);
+
+
+  void modFilterActive(bool active);
+  void espFilterChanged(const QString &filter);
+  void downloadFilterChanged(const QString &filter);
+
+  void expandModList(const QModelIndex &index);
+
+  /**
+   * @brief resize columns in mod list and plugin list to content
+   */
+  void resizeLists(bool modListCustom, bool pluginListCustom);
+
+  /**
+   * @brief allow columns in mod list and plugin list to be resized
+   */
+  void allowListResize();
+
+  void toolBar_customContextMenuRequested(const QPoint &point);
+  void removeFromToolbar();
+  void overwriteClosed(int);
+
+  void changeVersioningScheme();
+  void ignoreUpdate();
+  void unignoreUpdate();
+
+  void refreshSavesIfOpen();
+  void expandDataTreeItem(QTreeWidgetItem *item);
+  void about();
+  void delayedRemove();
+
+  void modlistSelectionChanged(const QModelIndex &current, const QModelIndex &previous);
+  void modListSortIndicatorChanged(int column, Qt::SortOrder order);
+
+private slots: // ui slots
+  // actions
+  void on_actionAdd_Profile_triggered();
+  void on_actionInstallMod_triggered();
+  void on_actionModify_Executables_triggered();
+  void on_actionNexus_triggered();
+  void on_actionProblems_triggered();
+  void on_actionSettings_triggered();
+  void on_actionUpdate_triggered();
+  void on_actionEndorseMO_triggered();
+
+  void on_bsaList_customContextMenuRequested(const QPoint &pos);
+  void bsaList_itemMoved();
+  void on_btnRefreshData_clicked();
+  void on_categoriesList_customContextMenuRequested(const QPoint &pos);
+  void on_conflictsCheckBox_toggled(bool checked);
+  void on_dataTree_customContextMenuRequested(const QPoint &pos);
+  void on_executablesListBox_currentIndexChanged(int index);
+  void on_modList_customContextMenuRequested(const QPoint &pos);
+  void on_modList_doubleClicked(const QModelIndex &index);
+  void on_profileBox_currentIndexChanged(int index);
+  void on_savegameList_customContextMenuRequested(const QPoint &pos);
+  void on_startButton_clicked();
+  void on_tabWidget_currentChanged(int index);
+
+  void on_espList_customContextMenuRequested(const QPoint &pos);
+  void on_displayCategoriesBtn_toggled(bool checked);
+  void on_groupCombo_currentIndexChanged(int index);
+  void on_categoriesList_itemSelectionChanged();
+  void on_linkButton_pressed();
+  void on_showHiddenBox_toggled(bool checked);
+  void on_bsaList_itemChanged(QTreeWidgetItem *item, int column);
+  void on_bossButton_clicked();
+
+  void on_saveButton_clicked();
+  void on_restoreButton_clicked();
+  void on_restoreModsButton_clicked();
+  void on_saveModsButton_clicked();
+  void on_actionCopy_Log_to_Clipboard_triggered();
+  void on_categoriesAndBtn_toggled(bool checked);
+  void on_categoriesOrBtn_toggled(bool checked);
+  void on_managedArchiveLabel_linkHovered(const QString &link);
+  void on_manageArchivesBox_toggled(bool checked);
+
+};
+
+
+
+#endif // MAINWINDOW_H