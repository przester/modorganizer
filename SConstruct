--- conflicted
+++ resolved
@@ -59,7 +59,6 @@
         PathVariable('SEVENZIPPATH', 'Path to 7zip sources', sevenzippath,
                                                         PathVariable.PathIsDir),
         PathVariable('ZLIBPATH', 'Path to zlib install', zlibpath,
-<<<<<<< HEAD
                                                         PathVariable.PathIsDir),
         PathVariable('GIT', 'Path to git executable', git,
                                                        PathVariable.PathIsFile),
@@ -67,9 +66,6 @@
                                                        PathVariable.PathIsFile),
         PathVariable('IWYU', 'Path to include-what-you-use executable', None,
                                                         PathVariable.PathIsFile)
-=======
-                                                        PathVariable.PathIsDir)
->>>>>>> 688e149c
     )
 
     return vars
@@ -372,7 +368,7 @@
         '-DQ_COMPILER_INITIALIZER_LISTS',
         '-DQ_COMPILER_DECLTYPE',
         '-DQ_COMPILER_VARIADIC_TEMPLATES',
-]
+    ]
     if env['CONFIG'] == 'debug':
         env['IWYU_FLAGS'] += [ '-D_DEBUG' ]
 
