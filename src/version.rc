#include "Winver.h"

// If VS_FF_PRERELEASE is not set, MO labels the build as a release and uses VER_FILEVERSION to determine version number.
// Otherwise, if letters are used in VER_FILEVERSION_STR, uses the full MOBase::VersionInfo parser
// Otherwise, uses the numbers from VER_FILEVERSION and sets the release type as pre-alpha
<<<<<<< HEAD
#define VER_FILEVERSION     2,2,0
#define VER_FILEVERSION_STR "2.2.0\0"
=======
#define VER_FILEVERSION     2,1,7
#define VER_FILEVERSION_STR "2.1.7alpha1\0"
>>>>>>> eb50d0b4

VS_VERSION_INFO VERSIONINFO
FILEVERSION     VER_FILEVERSION
PRODUCTVERSION  VER_FILEVERSION
FILEFLAGSMASK   VS_FFI_FILEFLAGSMASK
FILEFLAGS       VS_FF_PRERELEASE
FILEOS          VOS__WINDOWS32
FILETYPE        VFT_APP
FILESUBTYPE     (0)
BEGIN
    BLOCK "StringFileInfo"
    BEGIN
      BLOCK "040904B0"
      BEGIN
        VALUE "FileVersion", VER_FILEVERSION_STR
        VALUE "CompanyName", "Mod Organizer 2 Team\0"
        VALUE "FileDescription",  "Mod Organizer 2 GUI\0"
        VALUE "OriginalFilename", "ModOrganizer.exe\0"
        VALUE "InternalName", "ModOrganizer2\0"
        VALUE "LegalCopyright", "Copyright 2011-2016 Sebastian Herbord\r\nCopyright 2016-2018 Mod Organizer 2 contributors\0"
        VALUE "ProductName",      "Mod Organizer 2\0"
        VALUE "ProductVersion", VER_FILEVERSION_STR
      END
    END

    BLOCK "VarFileInfo"
    BEGIN
      VALUE "Translation", 0x0409L, 1200
    END
END
<|MERGE_RESOLUTION|>--- conflicted
+++ resolved
@@ -1,42 +1,37 @@
-#include "Winver.h"
-
-// If VS_FF_PRERELEASE is not set, MO labels the build as a release and uses VER_FILEVERSION to determine version number.
-// Otherwise, if letters are used in VER_FILEVERSION_STR, uses the full MOBase::VersionInfo parser
-// Otherwise, uses the numbers from VER_FILEVERSION and sets the release type as pre-alpha
-<<<<<<< HEAD
-#define VER_FILEVERSION     2,2,0
-#define VER_FILEVERSION_STR "2.2.0\0"
-=======
-#define VER_FILEVERSION     2,1,7
-#define VER_FILEVERSION_STR "2.1.7alpha1\0"
->>>>>>> eb50d0b4
-
-VS_VERSION_INFO VERSIONINFO
-FILEVERSION     VER_FILEVERSION
-PRODUCTVERSION  VER_FILEVERSION
-FILEFLAGSMASK   VS_FFI_FILEFLAGSMASK
-FILEFLAGS       VS_FF_PRERELEASE
-FILEOS          VOS__WINDOWS32
-FILETYPE        VFT_APP
-FILESUBTYPE     (0)
-BEGIN
-    BLOCK "StringFileInfo"
-    BEGIN
-      BLOCK "040904B0"
-      BEGIN
-        VALUE "FileVersion", VER_FILEVERSION_STR
-        VALUE "CompanyName", "Mod Organizer 2 Team\0"
-        VALUE "FileDescription",  "Mod Organizer 2 GUI\0"
-        VALUE "OriginalFilename", "ModOrganizer.exe\0"
-        VALUE "InternalName", "ModOrganizer2\0"
-        VALUE "LegalCopyright", "Copyright 2011-2016 Sebastian Herbord\r\nCopyright 2016-2018 Mod Organizer 2 contributors\0"
-        VALUE "ProductName",      "Mod Organizer 2\0"
-        VALUE "ProductVersion", VER_FILEVERSION_STR
-      END
-    END
-
-    BLOCK "VarFileInfo"
-    BEGIN
-      VALUE "Translation", 0x0409L, 1200
-    END
-END
+#include "Winver.h"
+
+// If VS_FF_PRERELEASE is not set, MO labels the build as a release and uses VER_FILEVERSION to determine version number.
+// Otherwise, if letters are used in VER_FILEVERSION_STR, uses the full MOBase::VersionInfo parser
+// Otherwise, uses the numbers from VER_FILEVERSION and sets the release type as pre-alpha
+#define VER_FILEVERSION     2,2,1
+#define VER_FILEVERSION_STR "2.2.1\0"
+
+VS_VERSION_INFO VERSIONINFO
+FILEVERSION     VER_FILEVERSION
+PRODUCTVERSION  VER_FILEVERSION
+FILEFLAGSMASK   VS_FFI_FILEFLAGSMASK
+FILEFLAGS       VS_FF_PRERELEASE
+FILEOS          VOS__WINDOWS32
+FILETYPE        VFT_APP
+FILESUBTYPE     (0)
+BEGIN
+    BLOCK "StringFileInfo"
+    BEGIN
+      BLOCK "040904B0"
+      BEGIN
+        VALUE "FileVersion", VER_FILEVERSION_STR
+        VALUE "CompanyName", "Mod Organizer 2 Team\0"
+        VALUE "FileDescription",  "Mod Organizer 2 GUI\0"
+        VALUE "OriginalFilename", "ModOrganizer.exe\0"
+        VALUE "InternalName", "ModOrganizer2\0"
+        VALUE "LegalCopyright", "Copyright 2011-2016 Sebastian Herbord\r\nCopyright 2016-2018 Mod Organizer 2 contributors\0"
+        VALUE "ProductName",      "Mod Organizer 2\0"
+        VALUE "ProductVersion", VER_FILEVERSION_STR
+      END
+    END
+
+    BLOCK "VarFileInfo"
+    BEGIN
+      VALUE "Translation", 0x0409L, 1200
+    END
+END