--- conflicted
+++ resolved
@@ -1,1402 +1,1398 @@
-/*
-Copyright (C) 2012 Sebastian Herbord. All rights reserved.
-
-This file is part of Mod Organizer.
-
-Mod Organizer is free software: you can redistribute it and/or modify
-it under the terms of the GNU General Public License as published by
-the Free Software Foundation, either version 3 of the License, or
-(at your option) any later version.
-
-Mod Organizer is distributed in the hope that it will be useful,
-but WITHOUT ANY WARRANTY; without even the implied warranty of
-MERCHANTABILITY or FITNESS FOR A PARTICULAR PURPOSE.  See the
-GNU General Public License for more details.
-
-You should have received a copy of the GNU General Public License
-along with Mod Organizer.  If not, see <http://www.gnu.org/licenses/>.
-*/
-
-#include "modlist.h"
-
-#include "messagedialog.h"
-#include "installationtester.h"
-#include "qtgroupingproxy.h"
-#include "viewmarkingscrollbar.h"
-#include "modlistsortproxy.h"
-#include "pluginlist.h"
-#include "settings.h"
-#include "modinforegular.h"
-#include <appconfig.h>
-#include <utility.h>
-#include <report.h>
-
-#include <QFileInfo>
-#include <QDir>
-#include <QDirIterator>
-#include <QMimeData>
-#include <QStandardItemModel>
-#include <QMessageBox>
-#include <QStringList>
-#include <QEvent>
-#include <QContextMenuEvent>
-#include <QMenu>
-#include <QCheckBox>
-#include <QWidgetAction>
-#include <QAbstractItemView>
-#include <QSortFilterProxyModel>
-#include <QApplication>
-#include <QFontDatabase>
-
-#include <sstream>
-#include <stdexcept>
-#include <algorithm>
-
-
-using namespace MOBase;
-
-
-ModList::ModList(PluginContainer *pluginContainer, QObject *parent)
-  : QAbstractItemModel(parent)
-  , m_Profile(nullptr)
-  , m_NexusInterface(nullptr)
-  , m_Modified(false)
-  , m_FontMetrics(QFont())
-  , m_DropOnItems(false)
-  , m_PluginContainer(pluginContainer)
-{
-  m_ContentIcons[ModInfo::CONTENT_PLUGIN]    = std::make_tuple(":/MO/gui/content/plugin", tr("Game Plugins (ESP/ESM/ESL)"));
-  m_ContentIcons[ModInfo::CONTENT_INTERFACE] = std::make_tuple(":/MO/gui/content/interface", tr("Interface"));
-  m_ContentIcons[ModInfo::CONTENT_MESH]      = std::make_tuple(":/MO/gui/content/mesh", tr("Meshes"));
-  m_ContentIcons[ModInfo::CONTENT_BSA]       = std::make_tuple(":/MO/gui/content/bsa", tr("Bethesda Archive"));
-  m_ContentIcons[ModInfo::CONTENT_SCRIPT]    = std::make_tuple(":/MO/gui/content/script", tr("Scripts (Papyrus)"));
-  m_ContentIcons[ModInfo::CONTENT_SKSE]      = std::make_tuple(":/MO/gui/content/skse", tr("Script Extender Plugin"));
-  m_ContentIcons[ModInfo::CONTENT_SKYPROC]   = std::make_tuple(":/MO/gui/content/skyproc", tr("SkyProc Patcher"));
-  m_ContentIcons[ModInfo::CONTENT_SOUND]     = std::make_tuple(":/MO/gui/content/sound", tr("Sound or Music"));
-  m_ContentIcons[ModInfo::CONTENT_TEXTURE]   = std::make_tuple(":/MO/gui/content/texture", tr("Textures"));
-  m_ContentIcons[ModInfo::CONTENT_MCM]       = std::make_tuple(":/MO/gui/content/menu", tr("MCM Configuration"));
-  m_ContentIcons[ModInfo::CONTENT_INI]       = std::make_tuple(":/MO/gui/content/inifile", tr("INI files"));
-  m_ContentIcons[ModInfo::CONTENT_MODGROUP]  = std::make_tuple(":/MO/gui/content/modgroup", tr("ModGroup files"));
-
-  m_LastCheck.start();
-}
-
-ModList::~ModList()
-{
-  m_ModStateChanged.disconnect_all_slots();
-  m_ModMoved.disconnect_all_slots();
-}
-
-void ModList::setProfile(Profile *profile)
-{
-  m_Profile = profile;
-}
-
-int ModList::rowCount(const QModelIndex &parent) const
-{
-  if (!parent.isValid()) {
-    return ModInfo::getNumMods();
-  } else {
-    return 0;
-  }
-}
-
-bool ModList::hasChildren(const QModelIndex &parent) const
-{
-  if (!parent.isValid()) {
-    return ModInfo::getNumMods() > 0;
-  } else {
-    return false;
-  }
-}
-
-
-int ModList::columnCount(const QModelIndex &) const
-{
-  return COL_LASTCOLUMN + 1;
-}
-
-
-QVariant ModList::getOverwriteData(int column, int role) const
-{
-  switch (role) {
-    case Qt::DisplayRole: {
-      if (column == 0) {
-        return "Overwrite";
-      } else {
-        return QVariant();
-      }
-    } break;
-    case Qt::CheckStateRole: {
-      if (column == 0) {
-        return Qt::Checked;
-      } else {
-        return QVariant();
-      }
-    } break;
-    case Qt::TextAlignmentRole: return QVariant(Qt::AlignCenter | Qt::AlignVCenter);
-    case Qt::UserRole: return -1;
-    case Qt::ForegroundRole: return QBrush(Qt::red);
-    case Qt::ToolTipRole: return tr("This entry contains files that have been created inside the virtual data tree (i.e. by the construction kit)");
-    default: return QVariant();
-  }
-}
-
-
-QString ModList::getFlagText(ModInfo::EFlag flag, ModInfo::Ptr modInfo) const
-{
-  switch (flag) {
-    case ModInfo::FLAG_BACKUP: return tr("Backup");
-    case ModInfo::FLAG_SEPARATOR: return tr("Separator");
-    case ModInfo::FLAG_INVALID: return tr("No valid game data");
-    case ModInfo::FLAG_NOTENDORSED: return tr("Not endorsed yet");
-    case ModInfo::FLAG_NOTES: {
-      QStringList output;
-      if (!modInfo->comments().isEmpty())
-        output << QString("<i>%1</i>").arg(modInfo->comments());
-      if (!modInfo->notes().isEmpty())
-        output << QString("<i>%1</i>").arg(modInfo->notes());
-      return output.join("");
-    }
-    case ModInfo::FLAG_CONFLICT_OVERWRITE: return tr("Overwrites loose files");
-    case ModInfo::FLAG_CONFLICT_OVERWRITTEN: return tr("Overwritten loose files");
-    case ModInfo::FLAG_CONFLICT_MIXED: return tr("Loose files Overwrites & Overwritten");
-    case ModInfo::FLAG_CONFLICT_REDUNDANT: return tr("Redundant");
-<<<<<<< HEAD
-    case ModInfo::FLAG_ALTERNATE_GAME: return tr("<br>This mod is for a different game, "
-      "make sure it's compatible or it could cause crashes.");
-=======
-    case ModInfo::FLAG_ARCHIVE_LOOSE_CONFLICT_OVERWRITE: return tr("Overwrites an archive with loose files");
-    case ModInfo::FLAG_ARCHIVE_LOOSE_CONFLICT_OVERWRITTEN: return tr("Archive is overwritten by loose files");
-    case ModInfo::FLAG_ARCHIVE_CONFLICT_OVERWRITE: return tr("Overwrites another archive file");
-    case ModInfo::FLAG_ARCHIVE_CONFLICT_OVERWRITTEN: return tr("Overwritten by another archive file");
-    case ModInfo::FLAG_ARCHIVE_CONFLICT_MIXED: return tr("Archive files overwrites & overwritten");
-    case ModInfo::FLAG_ALTERNATE_GAME: return tr("This mod targets a different game");
->>>>>>> 0ab87850
-    default: return "";
-  }
-}
-
-
-QVariantList ModList::contentsToIcons(const std::vector<ModInfo::EContent> &contents) const
-{
-  QVariantList result;
-  std::set<ModInfo::EContent> contentsSet(contents.begin(), contents.end());
-  for (auto iter = m_ContentIcons.begin(); iter != m_ContentIcons.end(); ++iter) {
-    if (contentsSet.find(iter->first) != contentsSet.end()) {
-      result.append(std::get<0>(iter->second));
-    } else {
-      result.append(QString());
-    }
-  }
-  return result;
-}
-
-QString ModList::contentsToToolTip(const std::vector<ModInfo::EContent> &contents) const
-{
-  QString result("<table cellspacing=7>");
-
-  std::set<ModInfo::EContent> contentsSet(contents.begin(), contents.end());
-  for (auto iter = m_ContentIcons.begin(); iter != m_ContentIcons.end(); ++iter) {
-    if (contentsSet.find(iter->first) != contentsSet.end()) {
-      result.append(QString("<tr><td><img src=\"%1\" width=32/></td>"
-                            "<td valign=\"middle\">%2</td></tr>")
-                    .arg(std::get<0>(iter->second)).arg(std::get<1>(iter->second)));
-    }
-  }
-  result.append("</table>");
-  return result;
-}
-
-
-QVariant ModList::data(const QModelIndex &modelIndex, int role) const
-{
-  if (m_Profile == nullptr) return QVariant();
-  if (!modelIndex.isValid()) return QVariant();
-  unsigned int modIndex = modelIndex.row();
-  int column = modelIndex.column();
-
-  ModInfo::Ptr modInfo = ModInfo::getByIndex(modIndex);
-  if ((role == Qt::DisplayRole) ||
-      (role == Qt::EditRole)) {
-    if ((column == COL_FLAGS)
-        || (column == COL_CONTENT)) {
-      return QVariant();
-    } else if (column == COL_NAME) {
-      auto flags = modInfo->getFlags();
-      if (std::find(flags.begin(), flags.end(), ModInfo::FLAG_SEPARATOR) != flags.end())
-      {
-        return modInfo->name().replace("_separator", "");
-      }
-      else
-        return modInfo->name();
-    } else if (column == COL_VERSION) {
-      VersionInfo verInfo = modInfo->getVersion();
-      QString version = verInfo.displayString();
-      if (role != Qt::EditRole) {
-        if (version.isEmpty() && modInfo->canBeUpdated()) {
-          version = "?";
-        }
-      }
-      return version;
-    } else if (column == COL_PRIORITY) {
-      int priority = modInfo->getFixedPriority();
-      if (priority != INT_MIN) {
-        return QVariant(); // hide priority for mods where it's fixed
-      } else {
-        return m_Profile->getModPriority(modIndex);
-      }
-    } else if (column == COL_MODID) {
-      int modID = modInfo->getNexusID();
-      if (modID >= 0) {
-        return modID;
-      }
-      else {
-        return QVariant();
-      }
-    } else if (column == COL_GAME) {
-      if (m_PluginContainer != nullptr) {
-        for (auto game : m_PluginContainer->plugins<IPluginGame>()) {
-          if (game->gameShortName() == modInfo->getGameName())
-            return game->gameName();
-        }
-      }
-      return modInfo->getGameName();
-    } else if (column == COL_CATEGORY) {
-      if (modInfo->hasFlag(ModInfo::FLAG_FOREIGN)) {
-        return tr("Non-MO");
-      } else {
-        int category = modInfo->getPrimaryCategory();
-        if (category != -1) {
-          CategoryFactory &categoryFactory = CategoryFactory::instance();
-          if (categoryFactory.categoryExists(category)) {
-            try {
-              int categoryIdx = categoryFactory.getCategoryIndex(category);
-              return categoryFactory.getCategoryName(categoryIdx);
-            } catch (const std::exception &e) {
-              qCritical("failed to retrieve category name: %s", e.what());
-              return QString();
-            }
-          } else {
-            qWarning("category %d doesn't exist (may have been removed)", category);
-            modInfo->setCategory(category, false);
-            return QString();
-          }
-        } else {
-          return QVariant();
-        }
-      }
-    } else if (column == COL_INSTALLTIME) {
-      // display installation time for mods that can be updated
-      if (modInfo->creationTime().isValid()) {
-        return modInfo->creationTime();
-      } else {
-        return QVariant();
-      }
-    } else if (column == COL_NOTES) {
-      return modInfo->comments();
-    } else {
-      return tr("invalid");
-    }
-  } else if ((role == Qt::CheckStateRole) && (column == 0)) {
-    if (modInfo->canBeEnabled()) {
-      return m_Profile->modEnabled(modIndex) ? Qt::Checked : Qt::Unchecked;
-    } else {
-      return QVariant();
-    }
-  } else if (role == Qt::TextAlignmentRole) {
-    auto flags = modInfo->getFlags();
-    if (column == COL_NAME) {
-      if (modInfo->getHighlight() & ModInfo::HIGHLIGHT_CENTER) {
-        return QVariant(Qt::AlignCenter | Qt::AlignVCenter);
-      } else {
-        return QVariant(Qt::AlignLeft | Qt::AlignVCenter);
-      }
-    } else if (column == COL_VERSION) {
-      return QVariant(Qt::AlignRight | Qt::AlignVCenter);
-    } else if (column == COL_NOTES) {
-      return QVariant(Qt::AlignLeft | Qt::AlignVCenter);
-    } else {
-      return QVariant(Qt::AlignCenter | Qt::AlignVCenter);
-    }
-  } else if (role == Qt::UserRole) {
-    if (column == COL_CATEGORY) {
-      QVariantList categoryNames;
-      std::set<int> categories = modInfo->getCategories();
-      CategoryFactory &categoryFactory = CategoryFactory::instance();
-      for (auto iter = categories.begin(); iter != categories.end(); ++iter) {
-        categoryNames.append(categoryFactory.getCategoryName(categoryFactory.getCategoryIndex(*iter)));
-      }
-      if (categoryNames.count() != 0) {
-        return categoryNames;
-      } else {
-        return QVariant();
-      }
-    } else if (column == COL_PRIORITY) {
-      int priority = modInfo->getFixedPriority();
-      if (priority != INT_MIN) {
-        return priority;
-      } else {
-        return m_Profile->getModPriority(modIndex);
-      }
-    } else {
-      return modInfo->getNexusID();
-    }
-  } else if (role == Qt::UserRole + 1) {
-    return modIndex;
-  } else if (role == Qt::UserRole + 2) {
-    switch (column) {
-      case COL_MODID:    return QtGroupingProxy::AGGR_FIRST;
-      case COL_VERSION:  return QtGroupingProxy::AGGR_MAX;
-      case COL_CATEGORY: return QtGroupingProxy::AGGR_FIRST;
-      case COL_PRIORITY: return QtGroupingProxy::AGGR_MIN;
-      default: return QtGroupingProxy::AGGR_NONE;
-    }
-  } else if (role == Qt::UserRole + 3) {
-    return contentsToIcons(modInfo->getContents());
-  } else if (role == Qt::UserRole + 4) {
-    return modInfo->getGameName();
-  } else if (role == Qt::FontRole) {
-    QFont result;
-    auto flags = modInfo->getFlags();
-    if (column == COL_NAME) {
-      if (std::find(flags.begin(), flags.end(), ModInfo::FLAG_SEPARATOR) != flags.end())
-      {
-        //result.setCapitalization(QFont::AllUppercase);
-        result.setItalic(true);
-        //result.setUnderline(true);
-        result.setBold(true);
-      } else if (modInfo->getHighlight() & ModInfo::HIGHLIGHT_INVALID) {
-        result.setItalic(true);
-      }
-    } else if ((column == COL_CATEGORY) && (modInfo->hasFlag(ModInfo::FLAG_FOREIGN))) {
-      result.setItalic(true);
-    } else if (column == COL_VERSION) {
-      if (modInfo->updateAvailable() || modInfo->downgradeAvailable()) {
-        result.setWeight(QFont::Bold);
-      }
-    }
-    return result;
-  } else if (role == Qt::DecorationRole) {
-    if (column == COL_VERSION) {
-      if (modInfo->updateAvailable()) {
-        return QIcon(":/MO/gui/update_available");
-      } else if (modInfo->downgradeAvailable()) {
-        return QIcon(":/MO/gui/warning");
-      } else if (modInfo->getVersion().scheme() == VersionInfo::SCHEME_DATE) {
-        return QIcon(":/MO/gui/version_date");
-      }
-    }
-    return QVariant();
-  } else if (role == Qt::ForegroundRole) {
-    if (modInfo->hasFlag(ModInfo::FLAG_SEPARATOR) && modInfo->getColor().isValid()) {
-      return Settings::getIdealTextColor(modInfo->getColor());
-    } else if (column == COL_NAME) {
-      int highlight = modInfo->getHighlight();
-      if (highlight & ModInfo::HIGHLIGHT_IMPORTANT)
-        return QBrush(Qt::darkRed);
-      else if (highlight & ModInfo::HIGHLIGHT_INVALID)
-        return QBrush(Qt::darkGray);
-    } else if (column == COL_VERSION) {
-      if (!modInfo->getNewestVersion().isValid()) {
-        return QVariant();
-      } else if (modInfo->updateAvailable() || modInfo->downgradeAvailable()) {
-        return QBrush(Qt::red);
-      } else {
-        return QBrush(Qt::darkGreen);
-      }
-    }
-    return QVariant();
-  } else if ((role == Qt::BackgroundRole)
-             || (role == ViewMarkingScrollBar::DEFAULT_ROLE)) {
-    bool overwrite = m_Overwrite.find(modIndex) != m_Overwrite.end();
-    bool archiveOverwrite = m_ArchiveOverwrite.find(modIndex) != m_ArchiveOverwrite.end();
-    bool archiveLooseOverwrite = m_ArchiveLooseOverwrite.find(modIndex) != m_ArchiveLooseOverwrite.end();
-    bool overwritten = m_Overwritten.find(modIndex) != m_Overwritten.end();
-    bool archiveOverwritten = m_ArchiveOverwritten.find(modIndex) != m_ArchiveOverwritten.end();
-    bool archiveLooseOverwritten = m_ArchiveLooseOverwritten.find(modIndex) != m_ArchiveLooseOverwritten.end();
-    if (modInfo->getHighlight() & ModInfo::HIGHLIGHT_PLUGIN) {
-      return Settings::instance().modlistContainsPluginColor();
-    } else if (overwritten || archiveLooseOverwritten) {
-      return Settings::instance().modlistOverwritingLooseColor();
-    } else if (overwrite || archiveLooseOverwrite) {
-      return Settings::instance().modlistOverwrittenLooseColor();
-    } else if (archiveOverwritten) {
-      return Settings::instance().modlistOverwritingArchiveColor();
-    } else if (archiveOverwrite) {
-      return Settings::instance().modlistOverwrittenArchiveColor();
-    } else if (modInfo->hasFlag(ModInfo::FLAG_SEPARATOR)
-               && modInfo->getColor().isValid()
-               && ((role != ViewMarkingScrollBar::DEFAULT_ROLE)
-                    || Settings::instance().colorSeparatorScrollbar())) {
-      return modInfo->getColor();
-    } else {
-      return QVariant();
-    }
-  } else if (role == Qt::ToolTipRole) {
-    if (column == COL_FLAGS) {
-      QString result;
-
-      for (ModInfo::EFlag flag : modInfo->getFlags()) {
-        if (result.length() != 0) result += "<br>";
-        result += getFlagText(flag, modInfo);
-      }
-
-      return result;
-    } else if (column == COL_CONTENT) {
-      return contentsToToolTip(modInfo->getContents());
-    } else if (column == COL_NAME) {
-      try {
-        return modInfo->getDescription();
-      } catch (const std::exception &e) {
-        qCritical("invalid mod description: %s", e.what());
-        return QString();
-      }
-    } else if (column == COL_VERSION) {
-      QString text = tr("installed version: \"%1\", newest version: \"%2\"").arg(modInfo->getVersion().displayString()).arg(modInfo->getNewestVersion().displayString());
-      if (modInfo->downgradeAvailable()) {
-        text += "<br>" + tr("The newest version on Nexus seems to be older than the one you have installed. This could either mean the version you have has been withdrawn "
-                          "(i.e. due to a bug) or the author uses a non-standard versioning scheme and that newest version is actually newer. "
-                          "Either way you may want to \"upgrade\".");
-      }
-      return text;
-    } else if (column == COL_CATEGORY) {
-      const std::set<int> &categories = modInfo->getCategories();
-      std::wostringstream categoryString;
-      categoryString << ToWString(tr("Categories: <br>"));
-      CategoryFactory &categoryFactory = CategoryFactory::instance();
-      for (std::set<int>::const_iterator catIter = categories.begin();
-           catIter != categories.end(); ++catIter) {
-        if (catIter != categories.begin()) {
-          categoryString << " , ";
-        }
-        try {
-          categoryString << "<span style=\"white-space: nowrap;\"><i>" << ToWString(categoryFactory.getCategoryName(categoryFactory.getCategoryIndex(*catIter))) << "</font></span>";
-        } catch (const std::exception &e) {
-          qCritical("failed to generate tooltip: %s", e.what());
-          return QString();
-        }
-      }
-
-      return ToQString(categoryString.str());
-    } else if (column == COL_NOTES) {
-      return getFlagText(ModInfo::FLAG_NOTES, modInfo);
-    } else {
-      return QVariant();
-    }
-  } else {
-    return QVariant();
-  }
-}
-
-
-bool ModList::renameMod(int index, const QString &newName)
-{
-  QString nameFixed = newName;
-  if (!fixDirectoryName(nameFixed) || nameFixed.isEmpty()) {
-    MessageDialog::showMessage(tr("Invalid name"), nullptr);
-    return false;
-  }
-
-  if (ModList::allMods().contains(nameFixed, Qt::CaseInsensitive) && nameFixed.toLower()!=ModInfo::getByIndex(index)->name().toLower() ) {
-	  MessageDialog::showMessage(tr("Name is already in use by another mod"), nullptr);
-	  return false;
-  }
-
-  ModInfo::Ptr modInfo = ModInfo::getByIndex(index);
-  QString oldName = modInfo->name();
-  if (nameFixed != oldName) {
-    // before we rename, ensure there is no scheduled asynchronous to rewrite
-    m_Profile->cancelModlistWrite();
-
-
-    if (modInfo->setName(nameFixed))
-      // Notice there is a good chance that setName() updated the modinfo indexes
-      // the modRenamed() call will refresh the indexes in the current profile
-      // and update the modlists in all profiles
-      emit modRenamed(oldName, nameFixed);
-  }
-
-  // invalidate the currently displayed state of this list
-  notifyChange(-1);
-  return true;
-}
-
-bool ModList::setData(const QModelIndex &index, const QVariant &value, int role)
-{
-  if (m_Profile == nullptr) return false;
-
-  if (static_cast<unsigned int>(index.row()) >= ModInfo::getNumMods()) {
-    return false;
-  }
-
-  int modID = index.row();
-
-  ModInfo::Ptr info = ModInfo::getByIndex(modID);
-  IModList::ModStates oldState = state(modID);
-
-  bool result = false;
-
-  emit aboutToChangeData();
-
-  if (role == Qt::CheckStateRole) {
-    bool enabled = value.toInt() == Qt::Checked;
-    if (m_Profile->modEnabled(modID) != enabled) {
-      m_Profile->setModEnabled(modID, enabled);
-      m_Modified = true;
-      m_LastCheck.restart();
-      emit modlistChanged(index, role);
-    }
-    result = true;
-    emit dataChanged(index, index);
-  } else if (role == Qt::EditRole) {
-    switch (index.column()) {
-      case COL_NAME: {
-        auto flags = info->getFlags();
-        if (std::find(flags.begin(), flags.end(), ModInfo::FLAG_SEPARATOR) != flags.end())
-        {
-          result = renameMod(modID, value.toString() + "_separator");
-        }
-        else
-          result = renameMod(modID, value.toString());
-      } break;
-      case COL_PRIORITY: {
-        bool ok = false;
-        int newPriority = value.toInt(&ok);
-        if (ok && newPriority < 0) {
-          newPriority = 0;
-        }
-        if (ok) {
-          m_Profile->setModPriority(modID, newPriority);
-
-          emit modorder_changed();
-          result = true;
-        } else {
-          result = false;
-        }
-      } break;
-      case COL_MODID: {
-        bool ok = false;
-        int newID = value.toInt(&ok);
-        if (ok) {
-          info->setNexusID(newID);
-          emit modlistChanged(index, role);
-          result = true;
-        } else {
-          result = false;
-        }
-      } break;
-      case COL_VERSION: {
-        VersionInfo::VersionScheme scheme = info->getVersion().scheme();
-        VersionInfo version(value.toString(), scheme, true);
-        if (version.isValid()) {
-          info->setVersion(version);
-          result = true;
-        } else {
-          result = false;
-        }
-      } break;
-      case COL_NOTES: {
-        info->setComments(value.toString());
-        result = true;
-      } break;
-      default: {
-        qWarning("edit on column \"%s\" not supported",
-                 getColumnName(index.column()).toUtf8().constData());
-        result = false;
-      } break;
-    }
-    if (result) {
-      emit dataChanged(index, index);
-    }
-  }
-
-  emit postDataChanged();
-
-  IModList::ModStates newState = state(modID);
-  if (oldState != newState) {
-    try {
-      m_ModStateChanged(info->name(), newState);
-    } catch (const std::exception &e) {
-      qCritical("failed to invoke state changed notification: %s", e.what());
-    } catch (...) {
-      qCritical("failed to invoke state changed notification: unknown exception");
-    }
-  }
-
-  return result;
-}
-
-
-QVariant ModList::headerData(int section, Qt::Orientation orientation,
-                             int role) const
-{
-  if (orientation == Qt::Horizontal) {
-    if (role == Qt::DisplayRole) {
-      return getColumnName(section);
-    } else if (role == Qt::ToolTipRole) {
-      return getColumnToolTip(section);
-    } else if (role == Qt::TextAlignmentRole) {
-      return QVariant(Qt::AlignCenter);
-    } else if (role == Qt::SizeHintRole) {
-      QSize temp = m_FontMetrics.size(Qt::TextSingleLine, getColumnName(section));
-      temp.rwidth() += 20;
-      temp.rheight() += 12;
-      return temp;
-    }
-  }
-  return QAbstractItemModel::headerData(section, orientation, role);
-}
-
-
-Qt::ItemFlags ModList::flags(const QModelIndex &modelIndex) const
-{
-  Qt::ItemFlags result = QAbstractItemModel::flags(modelIndex);
-  if (modelIndex.internalId() < 0) {
-    return Qt::ItemIsEnabled;
-  }
-  if (modelIndex.isValid()) {
-    ModInfo::Ptr modInfo = ModInfo::getByIndex(modelIndex.row());
-    std::vector<ModInfo::EFlag> flags = modInfo->getFlags();
-    if (modInfo->getFixedPriority() == INT_MIN) {
-      result |= Qt::ItemIsDragEnabled;
-      result |= Qt::ItemIsUserCheckable;
-      if ((modelIndex.column() == COL_PRIORITY) ||
-          (modelIndex.column() == COL_VERSION) ||
-          (modelIndex.column() == COL_MODID)) {
-        result |= Qt::ItemIsEditable;
-      }
-      if (((modelIndex.column() == COL_NAME) ||
-           (modelIndex.column() == COL_NOTES))
-          && (std::find(flags.begin(), flags.end(), ModInfo::FLAG_FOREIGN) == flags.end())) {
-        result |= Qt::ItemIsEditable;
-      }
-    }
-    if (m_DropOnItems
-        && (std::find(flags.begin(), flags.end(), ModInfo::FLAG_OVERWRITE) == flags.end())) {
-      result |= Qt::ItemIsDropEnabled;
-    }
-  } else {
-    if (!m_DropOnItems) result |= Qt::ItemIsDropEnabled;
-  }
-  return result;
-}
-
-
-QStringList ModList::mimeTypes() const
-{
-  QStringList result = QAbstractItemModel::mimeTypes();
-  result.append("text/uri-list");
-  return result;
-}
-
-QMimeData *ModList::mimeData(const QModelIndexList &indexes) const
-{
-  QMimeData *result = QAbstractItemModel::mimeData(indexes);
-  result->setData("text/plain", "mod");
-  return result;
-}
-
-void ModList::changeModPriority(std::vector<int> sourceIndices, int newPriority)
-{
-  if (m_Profile == nullptr) return;
-
-  emit layoutAboutToBeChanged();
-  Profile *profile = m_Profile;
-
-  // sort the moving mods by ascending priorities
-  std::sort(sourceIndices.begin(), sourceIndices.end(),
-    [profile](const int &LHS, const int &RHS) {
-    return profile->getModPriority(LHS) > profile->getModPriority(RHS);
-  });
-
-  // move mods that are decreasing in priority
-  for (std::vector<int>::const_iterator iter = sourceIndices.begin();
-       iter != sourceIndices.end(); ++iter) {
-    int oldPriority = profile->getModPriority(*iter);
-    if (oldPriority > newPriority) {
-      profile->setModPriority(*iter, newPriority);
-      m_ModMoved(ModInfo::getByIndex(*iter)->name(), oldPriority, newPriority);
-    }
-  }
-
-  // sort the moving mods by descending priorities
-  std::sort(sourceIndices.begin(), sourceIndices.end(),
-    [profile](const int &LHS, const int &RHS) {
-    return profile->getModPriority(LHS) < profile->getModPriority(RHS);
-  });
-
-  // if at least one mod is increasing in priority, the target index is
-  // that of the row BELOW the dropped location, otherwise it's the one above
-  for (std::vector<int>::const_iterator iter = sourceIndices.begin();
-    iter != sourceIndices.end(); ++iter) {
-    int oldPriority = profile->getModPriority(*iter);
-    if (oldPriority < newPriority) {
-      --newPriority;
-      break;
-    }
-  }
-
-  // move mods that are increasing in priority
-  for (std::vector<int>::const_iterator iter = sourceIndices.begin();
-    iter != sourceIndices.end(); ++iter) {
-    int oldPriority = profile->getModPriority(*iter);
-    if (oldPriority < newPriority) {
-      profile->setModPriority(*iter, newPriority);
-      m_ModMoved(ModInfo::getByIndex(*iter)->name(), oldPriority, newPriority);
-    }
-  }
-
-  emit layoutChanged();
-
-  emit modorder_changed();
-}
-
-
-void ModList::changeModPriority(int sourceIndex, int newPriority)
-{
-  if (m_Profile == nullptr) return;
-  emit layoutAboutToBeChanged();
-
-  m_Profile->setModPriority(sourceIndex, newPriority);
-
-  emit layoutChanged();
-
-  emit modorder_changed();
-}
-
-void ModList::setOverwriteMarkers(const std::set<unsigned int> &overwrite, const std::set<unsigned int> &overwritten)
-{
-  m_Overwrite = overwrite;
-  m_Overwritten = overwritten;
-  notifyChange(0, rowCount() - 1);
-}
-
-void ModList::setArchiveOverwriteMarkers(const std::set<unsigned int> &overwrite, const std::set<unsigned int> &overwritten)
-{
-  m_ArchiveOverwrite = overwrite;
-  m_ArchiveOverwritten = overwritten;
-  notifyChange(0, rowCount() - 1);
-}
-
-void ModList::setArchiveLooseOverwriteMarkers(const std::set<unsigned int> &overwrite, const std::set<unsigned int> &overwritten)
-{
-  m_ArchiveLooseOverwrite = overwrite;
-  m_ArchiveLooseOverwritten = overwritten;
-  notifyChange(0, rowCount() - 1);
-}
-
-void ModList::setPluginContainer(PluginContainer *pluginContianer)
-{
-  m_PluginContainer = pluginContianer;
-}
-
-bool ModList::modInfoAboutToChange(ModInfo::Ptr info)
-{
-  if (m_ChangeInfo.name.isEmpty()) {
-    m_ChangeInfo.name = info->name();
-    m_ChangeInfo.state = state(info->name());
-    return true;
-  } else {
-    return false;
-  }
-}
-
-void ModList::modInfoChanged(ModInfo::Ptr info)
-{
-  if (info->name() == m_ChangeInfo.name) {
-    IModList::ModStates newState = state(info->name());
-    if (m_ChangeInfo.state != newState) {
-      m_ModStateChanged(info->name(), newState);
-    }
-
-    int row = ModInfo::getIndex(info->name());
-    info->testValid();
-    emit aboutToChangeData();
-    emit dataChanged(index(row, 0), index(row, columnCount()));
-    emit postDataChanged();
-  } else {
-    qCritical("modInfoChanged not called after modInfoAboutToChange");
-  }
-  m_ChangeInfo.name = QString();
-}
-
-void ModList::disconnectSlots() {
-  m_ModMoved.disconnect_all_slots();
-  m_ModStateChanged.disconnect_all_slots();
-}
-
-int ModList::timeElapsedSinceLastChecked() const
-{
-  return m_LastCheck.elapsed();
-}
-
-void ModList::highlightMods(const QItemSelectionModel *selection, const MOShared::DirectoryEntry &directoryEntry)
-{
-  for (unsigned int i = 0; i < ModInfo::getNumMods(); ++i) {
-      ModInfo::getByIndex(i)->setPluginSelected(false);
-  }
-  for (QModelIndex idx : selection->selectedRows(PluginList::COL_NAME)) {
-    QString modName = idx.data().toString();
-
-    const MOShared::FileEntry::Ptr fileEntry = directoryEntry.findFile(modName.toStdWString());
-    if (fileEntry.get() != nullptr) {
-      bool archive = false;
-      std::vector<std::pair<int, std::pair<std::wstring, int>>> origins;
-      {
-        std::vector<std::pair<int, std::pair<std::wstring, int>>> alternatives = fileEntry->getAlternatives();
-        origins.insert(origins.end(), std::pair<int, std::pair<std::wstring, int>>(fileEntry->getOrigin(archive), fileEntry->getArchive()));
-      }
-      for (auto originInfo : origins) {
-        MOShared::FilesOrigin &origin = directoryEntry.getOriginByID(originInfo.first);
-        for (unsigned int i = 0; i < ModInfo::getNumMods(); ++i) {
-          if (ModInfo::getByIndex(i)->internalName() == QString::fromStdWString(origin.getName())) {
-            ModInfo::getByIndex(i)->setPluginSelected(true);
-            break;
-          }
-        }
-      }
-    }
-  }
-  notifyChange(0, rowCount() - 1);
-}
-
-IModList::ModStates ModList::state(unsigned int modIndex) const
-{
-  IModList::ModStates result;
-  if (modIndex != UINT_MAX) {
-    result |= IModList::STATE_EXISTS;
-    ModInfo::Ptr modInfo = ModInfo::getByIndex(modIndex);
-    if (modInfo->isEmpty()) {
-      result |= IModList::STATE_EMPTY;
-    }
-    if (modInfo->endorsedState() == ModInfo::ENDORSED_TRUE) {
-      result |= IModList::STATE_ENDORSED;
-    }
-    if (modInfo->isValid()) {
-      result |= IModList::STATE_VALID;
-    }
-    if (modInfo->isRegular()) {
-      QSharedPointer<ModInfoRegular> modInfoRegular = modInfo.staticCast<ModInfoRegular>();
-      if (modInfoRegular->isAlternate() && !modInfoRegular->isConverted())
-        result |= IModList::STATE_ALTERNATE;
-      if (!modInfo->isValid() && modInfoRegular->isValidated())
-        result |= IModList::STATE_VALID;
-    }
-    if (modInfo->canBeEnabled()) {
-      if (m_Profile->modEnabled(modIndex)) {
-        result |= IModList::STATE_ACTIVE;
-      }
-    } else {
-      result |= IModList::STATE_ESSENTIAL;
-    }
-  }
-  return result;
-}
-
-QString ModList::displayName(const QString &internalName) const
-{
-  unsigned int modIndex = ModInfo::getIndex(internalName);
-  if (modIndex == UINT_MAX) {
-    // might be better to throw an exception?
-    return internalName;
-  } else {
-    return ModInfo::getByIndex(modIndex)->name();
-  }
-}
-
-QStringList ModList::allMods() const
-{
-  QStringList result;
-  for (unsigned int i = 0; i < ModInfo::getNumMods(); ++i) {
-    result.append(ModInfo::getByIndex(i)->internalName());
-  }
-  return result;
-}
-
-IModList::ModStates ModList::state(const QString &name) const
-{
-  unsigned int modIndex = ModInfo::getIndex(name);
-
-  return state(modIndex);
-}
-
-bool ModList::setActive(const QString &name, bool active)
-{
-  unsigned int modIndex = ModInfo::getIndex(name);
-  if (modIndex == UINT_MAX) {
-    return false;
-  } else {
-    m_Profile->setModEnabled(modIndex, active);
-
-    IModList::ModStates newState = state(modIndex);
-    m_ModStateChanged(name, newState);
-    return true;
-  }
-}
-
-int ModList::priority(const QString &name) const
-{
-  unsigned int modIndex = ModInfo::getIndex(name);
-  if (modIndex == UINT_MAX) {
-    return -1;
-  } else {
-    return m_Profile->getModPriority(modIndex);
-  }
-}
-
-bool ModList::setPriority(const QString &name, int newPriority)
-{
-  if ((newPriority < 0) || (newPriority >= static_cast<int>(m_Profile->numRegularMods()))) {
-    return false;
-  }
-
-  unsigned int modIndex = ModInfo::getIndex(name);
-  if (modIndex == UINT_MAX) {
-    return false;
-  } else {
-    m_Profile->setModPriority(modIndex, newPriority);
-    notifyChange(modIndex);
-    return true;
-  }
-}
-
-bool ModList::onModStateChanged(const std::function<void (const QString &, IModList::ModStates)> &func)
-{
-  auto conn = m_ModStateChanged.connect(func);
-  return conn.connected();
-}
-
-bool ModList::onModMoved(const std::function<void (const QString &, int, int)> &func)
-{
-  auto conn = m_ModMoved.connect(func);
-  return conn.connected();
-}
-
-bool ModList::dropURLs(const QMimeData *mimeData, int row, const QModelIndex &parent)
-{
-  QStringList source;
-  QStringList target;
-
-  if (row == -1) {
-    row = parent.row();
-  }
-  ModInfo::Ptr modInfo = ModInfo::getByIndex(row);
-  QDir modDirectory(modInfo->absolutePath());
-  QDir gameDirectory(Settings::instance().getOverwriteDirectory());
-
-  unsigned int overwriteIndex = ModInfo::findMod([] (ModInfo::Ptr mod) -> bool {
-    std::vector<ModInfo::EFlag> flags = mod->getFlags();
-    return std::find(flags.begin(), flags.end(), ModInfo::FLAG_OVERWRITE) != flags.end(); });
-
-  QString overwriteName = ModInfo::getByIndex(overwriteIndex)->name();
-
-  for (const QUrl &url : mimeData->urls()) {
-    //qDebug("URL drop requested: %s", qUtf8Printable(url.toLocalFile()));
-    if (!url.isLocalFile()) {
-      qDebug("URL drop ignored: Not a local file.");
-      continue;
-    }
-    QString relativePath = gameDirectory.relativeFilePath(url.toLocalFile());
-    if (relativePath.startsWith("..")) {
-      qDebug("URL drop ignored: relative path starts with ..");
-      continue;
-    }
-    source.append(url.toLocalFile());
-    target.append(modDirectory.absoluteFilePath(relativePath));
-    emit fileMoved(relativePath, overwriteName, modInfo->name());
-  }
-
-  if (source.count() != 0) {
-    if (!shellMove(source, target)) {
-      qDebug("Move failed %lu",::GetLastError());
-      return false;
-    }
-  }
-
-  if (!modInfo->isValid()) {
-    modInfo->testValid();
-  }
-
-  return true;
-}
-
-bool ModList::dropMod(const QMimeData *mimeData, int row, const QModelIndex &parent)
-{
-
-  try {
-    QByteArray encoded = mimeData->data("application/x-qabstractitemmodeldatalist");
-    QDataStream stream(&encoded, QIODevice::ReadOnly);
-    std::vector<int> sourceRows;
-
-    while (!stream.atEnd()) {
-      int sourceRow, col;
-      QMap<int,  QVariant> roleDataMap;
-      stream >> sourceRow >> col >> roleDataMap;
-      if (col == 0) {
-        sourceRows.push_back(sourceRow);
-      }
-    }
-
-    if (row == -1) {
-      row = parent.row();
-    }
-
-    if ((row < 0) || (static_cast<unsigned int>(row) >= ModInfo::getNumMods())) {
-      return false;
-    }
-
-    int newPriority = 0;
-    {
-      if ((row < 0) || (row > static_cast<int>(m_Profile->numRegularMods()))) {
-        newPriority = m_Profile->numRegularMods() + 1;
-      } else {
-        newPriority = m_Profile->getModPriority(row);
-      }
-      if (newPriority == -1) {
-        newPriority = m_Profile->numRegularMods() + 1;
-      }
-    }
-    changeModPriority(sourceRows, newPriority);
-  } catch (const std::exception &e) {
-    reportError(tr("drag&drop failed: %1").arg(e.what()));
-  }
-
-  return false;
-}
-
-
-bool ModList::dropMimeData(const QMimeData *mimeData, Qt::DropAction action, int row, int, const QModelIndex &parent)
-{
-  if (action == Qt::IgnoreAction) {
-    return true;
-  }
-
-  if (m_Profile == nullptr) return false;
-
-  if (mimeData->hasUrls()) {
-    return dropURLs(mimeData, row, parent);
-  } else if (mimeData->hasText()) {
-    return dropMod(mimeData, row, parent);
-  } else {
-    return false;
-  }
-}
-
-void ModList::removeRowForce(int row, const QModelIndex &parent)
-{
-  if (static_cast<unsigned int>(row) >= ModInfo::getNumMods()) {
-    return;
-  }
-  if (m_Profile == nullptr) return;
-
-  ModInfo::Ptr modInfo = ModInfo::getByIndex(row);
-
-  bool wasEnabled = m_Profile->modEnabled(row);
-
-  m_Profile->setModEnabled(row, false);
-
-  m_Profile->cancelModlistWrite();
-  beginRemoveRows(parent, row, row);
-  ModInfo::removeMod(row);
-  endRemoveRows();
-  m_Profile->refreshModStatus();  // removes the mod from the status list
-  m_Profile->writeModlist(); // this ensures the modified list gets written back before new mods can be installed
-
-  if (wasEnabled) {
-    emit removeOrigin(modInfo->name());
-  }
-
-  emit modUninstalled(modInfo->getInstallationFile());
-}
-
-bool ModList::removeRows(int row, int count, const QModelIndex &parent)
-{
-  if (static_cast<unsigned int>(row) >= ModInfo::getNumMods()) {
-    return false;
-  }
-  if (m_Profile == nullptr) {
-    return false;
-  }
-
-  bool success = false;
-
-  if (count == 1) {
-    ModInfo::Ptr modInfo = ModInfo::getByIndex(row);
-    std::vector<ModInfo::EFlag> flags = modInfo->getFlags();
-    if ((std::find(flags.begin(), flags.end(), ModInfo::FLAG_OVERWRITE) != flags.end()) && (QDir(modInfo->absolutePath()).count() > 2)) {
-      emit clearOverwrite();
-      success = true;
-    }
-  }
-
-  for (int i = 0; i < count; ++i) {
-    ModInfo::Ptr modInfo = ModInfo::getByIndex(row + i);
-    if (!modInfo->isRegular()) {
-      continue;
-    }
-
-    success = true;
-
-    QMessageBox confirmBox(QMessageBox::Question, tr("Confirm"),
-                           tr("Are you sure you want to remove \"%1\"?").arg(modInfo->name()),
-                           QMessageBox::Yes | QMessageBox::No);
-
-    if (confirmBox.exec() == QMessageBox::Yes) {
-      m_Profile->setModEnabled(row + i, false);
-      removeRowForce(row + i, parent);
-    }
-  }
-
-  return success;
-}
-
-
-void ModList::notifyChange(int rowStart, int rowEnd)
-{
-  if (rowStart < 0) {
-    m_Overwrite.clear();
-    m_Overwritten.clear();
-    m_ArchiveOverwrite.clear();
-    m_ArchiveOverwritten.clear();
-    m_ArchiveLooseOverwrite.clear();
-    m_ArchiveLooseOverwritten.clear();
-    beginResetModel();
-    endResetModel();
-  } else {
-    if (rowEnd == -1) {
-      rowEnd = rowStart;
-    }
-    emit dataChanged(this->index(rowStart, 0), this->index(rowEnd, this->columnCount() - 1));
-  }
-}
-
-
-QModelIndex ModList::index(int row, int column, const QModelIndex&) const
-{
-  if ((row < 0) || (row >= rowCount()) || (column < 0) || (column >= columnCount())) {
-    return QModelIndex();
-  }
-  QModelIndex res = createIndex(row, column, row);
-  return res;
-}
-
-
-QModelIndex ModList::parent(const QModelIndex&) const
-{
-  return QModelIndex();
-}
-
-QMap<int, QVariant> ModList::itemData(const QModelIndex &index) const
-{
-  QMap<int, QVariant> result = QAbstractItemModel::itemData(index);
-  result[Qt::UserRole] = data(index, Qt::UserRole);
-  return result;
-}
-
-
-void ModList::dropModeUpdate(bool dropOnItems)
-{
-  if (m_DropOnItems != dropOnItems) {
-    m_DropOnItems = dropOnItems;
-  }
-}
-
-
-QString ModList::getColumnName(int column)
-{
-  switch (column) {
-    case COL_FLAGS:    return tr("Flags");
-    case COL_CONTENT:  return tr("Content");
-    case COL_NAME:     return tr("Mod Name");
-    case COL_VERSION:  return tr("Version");
-    case COL_PRIORITY: return tr("Priority");
-    case COL_CATEGORY: return tr("Category");
-    case COL_GAME:     return tr("Source Game");
-    case COL_MODID:    return tr("Nexus ID");
-    case COL_INSTALLTIME: return tr("Installation");
-    case COL_NOTES:    return tr("Notes");
-    default: return tr("unknown");
-  }
-}
-
-
-QString ModList::getColumnToolTip(int column)
-{
-  switch (column) {
-    case COL_NAME:     return tr("Name of your mods");
-    case COL_VERSION:  return tr("Version of the mod (if available)");
-    case COL_PRIORITY: return tr("Installation priority of your mod. The higher, the more \"important\" it is and thus "
-                                 "overwrites files from mods with lower priority.");
-    case COL_CATEGORY: return tr("Category of the mod.");
-    case COL_GAME:     return tr("The source game which was the origin of this mod.");
-    case COL_MODID:    return tr("Id of the mod as used on Nexus.");
-    case COL_FLAGS:    return tr("Emblemes to highlight things that might require attention.");
-    case COL_CONTENT:  return tr("Depicts the content of the mod:<br>"
-                                 "<table cellspacing=7>"
-                                 "<tr><td><img src=\":/MO/gui/content/plugin\" width=32/></td><td>Game plugins (esp/esm/esl)</td></tr>"
-                                 "<tr><td><img src=\":/MO/gui/content/interface\" width=32/></td><td>Interface</td></tr>"
-                                 "<tr><td><img src=\":/MO/gui/content/mesh\" width=32/></td><td>Meshes</td></tr>"
-                                 "<tr><td><img src=\":/MO/gui/content/bsa\" width=32/></td><td>BSA</td></tr>"
-                                 "<tr><td><img src=\":/MO/gui/content/texture\" width=32/></td><td>Textures</td></tr>"
-                                 "<tr><td><img src=\":/MO/gui/content/sound\" width=32/></td><td>Sounds</td></tr>"
-                                 "<tr><td><img src=\":/MO/gui/content/music\" width=32/></td><td>Music</td></tr>"
-                                 "<tr><td><img src=\":/MO/gui/content/string\" width=32/></td><td>Strings</td></tr>"
-                                 "<tr><td><img src=\":/MO/gui/content/script\" width=32/></td><td>Scripts (Papyrus)</td></tr>"
-                                 "<tr><td><img src=\":/MO/gui/content/skse\" width=32/></td><td>Script Extender plugins</td></tr>"
-                                 "<tr><td><img src=\":/MO/gui/content/skyproc\" width=32/></td><td>SkyProc Patcher</td></tr>"
-                                 "<tr><td><img src=\":/MO/gui/content/menu\" width=32/></td><td>Mod Configuration Menu</td></tr>"
-                                 "<tr><td><img src=\":/MO/gui/content/inifile\" width=32/></td><td>INI files</td></tr>"
-                                 "<tr><td><img src=\":/MO/gui/content/modgroup\" width=32/></td><td>ModGroup files</td></tr>"
-
-                                 "</table>");
-    case COL_INSTALLTIME: return tr("Time this mod was installed");
-    case COL_NOTES:       return tr("User notes about the mod");
-    default: return tr("unknown");
-  }
-}
-
-
-bool ModList::moveSelection(QAbstractItemView *itemView, int direction)
-{
-  QItemSelectionModel *selectionModel = itemView->selectionModel();
-
-  const QAbstractProxyModel *proxyModel = qobject_cast<const QAbstractProxyModel*>(selectionModel->model());
-  const QSortFilterProxyModel *filterModel = nullptr;
-
-  while ((filterModel == nullptr) && (proxyModel != nullptr)) {
-    filterModel = qobject_cast<const QSortFilterProxyModel*>(proxyModel);
-    if (filterModel == nullptr) {
-      proxyModel = qobject_cast<const QAbstractProxyModel*>(proxyModel->sourceModel());
-    }
-  }
-  if (filterModel == nullptr) {
-    return true;
-  }
-
-  int offset = -1;
-  if (((direction < 0) && (filterModel->sortOrder() == Qt::DescendingOrder)) ||
-      ((direction > 0) && (filterModel->sortOrder() == Qt::AscendingOrder))) {
-    offset = 1;
-  }
-
-  QModelIndexList rows = selectionModel->selectedRows();
-  if (direction > 0) {
-    for (int i = 0; i < rows.size() / 2; ++i) {
-      rows.swap(i, rows.size() - i - 1);
-    }
-  }
-  for (QModelIndex idx : rows) {
-    if (filterModel != nullptr) {
-      idx = filterModel->mapToSource(idx);
-    }
-    int newPriority = m_Profile->getModPriority(idx.row()) + offset;
-    if ((newPriority >= 0) && (newPriority < static_cast<int>(m_Profile->numRegularMods()))) {
-      m_Profile->setModPriority(idx.row(), newPriority);
-      notifyChange(idx.row());
-    }
-  }
-  emit modorder_changed();
-  return true;
-}
-
-bool ModList::deleteSelection(QAbstractItemView *itemView)
-{
-  QItemSelectionModel *selectionModel = itemView->selectionModel();
-
-  QModelIndexList rows = selectionModel->selectedRows();
-  if (rows.count() > 1) {
-    emit removeSelectedMods();
-  } else if (rows.count() == 1) {
-    removeRow(rows[0].data(Qt::UserRole + 1).toInt(), QModelIndex());
-  }
-  return true;
-}
-
-bool ModList::toggleSelection(QAbstractItemView *itemView)
-{
-  emit aboutToChangeData();
-
-  QItemSelectionModel *selectionModel = itemView->selectionModel();
-
-  QList<unsigned int> modsToEnable;
-  QList<unsigned int> modsToDisable;
-  QModelIndexList dirtyMods;
-  for (QModelIndex idx : selectionModel->selectedRows()) {
-    int modId = idx.data(Qt::UserRole + 1).toInt();
-    if (m_Profile->modEnabled(modId)) {
-      modsToDisable.append(modId);
-      dirtyMods.append(idx);
-    } else {
-      modsToEnable.append(modId);
-      dirtyMods.append(idx);
-    }
-  }
-
-  m_Profile->setModsEnabled(modsToEnable, modsToDisable);
-
-  emit modlistChanged(dirtyMods, 0);
-
-  m_Modified = true;
-  m_LastCheck.restart();
-
-  emit dataChanged(index(0, 0), index(rowCount() - 1, columnCount() - 1));
-
-  emit postDataChanged();
-
-  return true;
-}
-
-bool ModList::eventFilter(QObject *obj, QEvent *event)
-{
-  if (event->type() == QEvent::ContextMenu) {
-    QContextMenuEvent *contextEvent = static_cast<QContextMenuEvent*>(event);
-    QWidget *object = qobject_cast<QWidget*>(obj);
-    if ((object != nullptr) && (contextEvent->reason() == QContextMenuEvent::Mouse)) {
-      emit requestColumnSelect(object->mapToGlobal(contextEvent->pos()));
-
-      return true;
-    }
-  } else if ((event->type() == QEvent::KeyPress) && (m_Profile != nullptr)) {
-    QAbstractItemView *itemView = qobject_cast<QAbstractItemView*>(obj);
-    QKeyEvent *keyEvent = static_cast<QKeyEvent*>(event);
-
-    if ((itemView != nullptr)
-        && (keyEvent->modifiers() == Qt::ControlModifier)
-        && ((keyEvent->key() == Qt::Key_Up) || (keyEvent->key() == Qt::Key_Down))) {
-      return moveSelection(itemView, keyEvent->key() == Qt::Key_Up ? -1 : 1);
-    } else if (keyEvent->key() == Qt::Key_Delete) {
-      return deleteSelection(itemView);
-    } else if (keyEvent->key() == Qt::Key_Space) {
-      return toggleSelection(itemView);
-    }
-    return QAbstractItemModel::eventFilter(obj, event);
-  }
-  return QAbstractItemModel::eventFilter(obj, event);
-}
-
-//note: caller needs to make sure sort proxy is updated
-void ModList::enableSelected(const QItemSelectionModel *selectionModel)
-{
-  if (selectionModel->hasSelection()) {
-    QList<unsigned int> modsToEnable;
-    for (auto row : selectionModel->selectedRows(COL_PRIORITY)) {
-      int modID = m_Profile->modIndexByPriority(row.data().toInt());
-      modsToEnable.append(modID);
-    }
-    m_Profile->setModsEnabled(modsToEnable, QList<unsigned int>());
-  }
-}
-
-//note: caller needs to make sure sort proxy is updated
-void ModList::disableSelected(const QItemSelectionModel *selectionModel)
-{
-  if (selectionModel->hasSelection()) {
-    QList<unsigned int> modsToDisable;
-    for (auto row : selectionModel->selectedRows(COL_PRIORITY)) {
-      int modID = m_Profile->modIndexByPriority(row.data().toInt());
-      modsToDisable.append(modID);
-    }
-    m_Profile->setModsEnabled(QList<unsigned int>(), modsToDisable);
-  }
-}
+/*
+Copyright (C) 2012 Sebastian Herbord. All rights reserved.
+
+This file is part of Mod Organizer.
+
+Mod Organizer is free software: you can redistribute it and/or modify
+it under the terms of the GNU General Public License as published by
+the Free Software Foundation, either version 3 of the License, or
+(at your option) any later version.
+
+Mod Organizer is distributed in the hope that it will be useful,
+but WITHOUT ANY WARRANTY; without even the implied warranty of
+MERCHANTABILITY or FITNESS FOR A PARTICULAR PURPOSE.  See the
+GNU General Public License for more details.
+
+You should have received a copy of the GNU General Public License
+along with Mod Organizer.  If not, see <http://www.gnu.org/licenses/>.
+*/
+
+#include "modlist.h"
+
+#include "messagedialog.h"
+#include "installationtester.h"
+#include "qtgroupingproxy.h"
+#include "viewmarkingscrollbar.h"
+#include "modlistsortproxy.h"
+#include "pluginlist.h"
+#include "settings.h"
+#include "modinforegular.h"
+#include <appconfig.h>
+#include <utility.h>
+#include <report.h>
+
+#include <QFileInfo>
+#include <QDir>
+#include <QDirIterator>
+#include <QMimeData>
+#include <QStandardItemModel>
+#include <QMessageBox>
+#include <QStringList>
+#include <QEvent>
+#include <QContextMenuEvent>
+#include <QMenu>
+#include <QCheckBox>
+#include <QWidgetAction>
+#include <QAbstractItemView>
+#include <QSortFilterProxyModel>
+#include <QApplication>
+#include <QFontDatabase>
+
+#include <sstream>
+#include <stdexcept>
+#include <algorithm>
+
+
+using namespace MOBase;
+
+
+ModList::ModList(PluginContainer *pluginContainer, QObject *parent)
+  : QAbstractItemModel(parent)
+  , m_Profile(nullptr)
+  , m_NexusInterface(nullptr)
+  , m_Modified(false)
+  , m_FontMetrics(QFont())
+  , m_DropOnItems(false)
+  , m_PluginContainer(pluginContainer)
+{
+  m_ContentIcons[ModInfo::CONTENT_PLUGIN]    = std::make_tuple(":/MO/gui/content/plugin", tr("Game Plugins (ESP/ESM/ESL)"));
+  m_ContentIcons[ModInfo::CONTENT_INTERFACE] = std::make_tuple(":/MO/gui/content/interface", tr("Interface"));
+  m_ContentIcons[ModInfo::CONTENT_MESH]      = std::make_tuple(":/MO/gui/content/mesh", tr("Meshes"));
+  m_ContentIcons[ModInfo::CONTENT_BSA]       = std::make_tuple(":/MO/gui/content/bsa", tr("Bethesda Archive"));
+  m_ContentIcons[ModInfo::CONTENT_SCRIPT]    = std::make_tuple(":/MO/gui/content/script", tr("Scripts (Papyrus)"));
+  m_ContentIcons[ModInfo::CONTENT_SKSE]      = std::make_tuple(":/MO/gui/content/skse", tr("Script Extender Plugin"));
+  m_ContentIcons[ModInfo::CONTENT_SKYPROC]   = std::make_tuple(":/MO/gui/content/skyproc", tr("SkyProc Patcher"));
+  m_ContentIcons[ModInfo::CONTENT_SOUND]     = std::make_tuple(":/MO/gui/content/sound", tr("Sound or Music"));
+  m_ContentIcons[ModInfo::CONTENT_TEXTURE]   = std::make_tuple(":/MO/gui/content/texture", tr("Textures"));
+  m_ContentIcons[ModInfo::CONTENT_MCM]       = std::make_tuple(":/MO/gui/content/menu", tr("MCM Configuration"));
+  m_ContentIcons[ModInfo::CONTENT_INI]       = std::make_tuple(":/MO/gui/content/inifile", tr("INI files"));
+  m_ContentIcons[ModInfo::CONTENT_MODGROUP]  = std::make_tuple(":/MO/gui/content/modgroup", tr("ModGroup files"));
+
+  m_LastCheck.start();
+}
+
+ModList::~ModList()
+{
+  m_ModStateChanged.disconnect_all_slots();
+  m_ModMoved.disconnect_all_slots();
+}
+
+void ModList::setProfile(Profile *profile)
+{
+  m_Profile = profile;
+}
+
+int ModList::rowCount(const QModelIndex &parent) const
+{
+  if (!parent.isValid()) {
+    return ModInfo::getNumMods();
+  } else {
+    return 0;
+  }
+}
+
+bool ModList::hasChildren(const QModelIndex &parent) const
+{
+  if (!parent.isValid()) {
+    return ModInfo::getNumMods() > 0;
+  } else {
+    return false;
+  }
+}
+
+
+int ModList::columnCount(const QModelIndex &) const
+{
+  return COL_LASTCOLUMN + 1;
+}
+
+
+QVariant ModList::getOverwriteData(int column, int role) const
+{
+  switch (role) {
+    case Qt::DisplayRole: {
+      if (column == 0) {
+        return "Overwrite";
+      } else {
+        return QVariant();
+      }
+    } break;
+    case Qt::CheckStateRole: {
+      if (column == 0) {
+        return Qt::Checked;
+      } else {
+        return QVariant();
+      }
+    } break;
+    case Qt::TextAlignmentRole: return QVariant(Qt::AlignCenter | Qt::AlignVCenter);
+    case Qt::UserRole: return -1;
+    case Qt::ForegroundRole: return QBrush(Qt::red);
+    case Qt::ToolTipRole: return tr("This entry contains files that have been created inside the virtual data tree (i.e. by the construction kit)");
+    default: return QVariant();
+  }
+}
+
+
+QString ModList::getFlagText(ModInfo::EFlag flag, ModInfo::Ptr modInfo) const
+{
+  switch (flag) {
+    case ModInfo::FLAG_BACKUP: return tr("Backup");
+    case ModInfo::FLAG_SEPARATOR: return tr("Separator");
+    case ModInfo::FLAG_INVALID: return tr("No valid game data");
+    case ModInfo::FLAG_NOTENDORSED: return tr("Not endorsed yet");
+    case ModInfo::FLAG_NOTES: {
+      QStringList output;
+      if (!modInfo->comments().isEmpty())
+        output << QString("<i>%1</i>").arg(modInfo->comments());
+      if (!modInfo->notes().isEmpty())
+        output << QString("<i>%1</i>").arg(modInfo->notes());
+      return output.join("");
+    }
+    case ModInfo::FLAG_CONFLICT_OVERWRITE: return tr("Overwrites loose files");
+    case ModInfo::FLAG_CONFLICT_OVERWRITTEN: return tr("Overwritten loose files");
+    case ModInfo::FLAG_CONFLICT_MIXED: return tr("Loose files Overwrites & Overwritten");
+    case ModInfo::FLAG_CONFLICT_REDUNDANT: return tr("Redundant");
+    case ModInfo::FLAG_ARCHIVE_LOOSE_CONFLICT_OVERWRITE: return tr("Overwrites an archive with loose files");
+    case ModInfo::FLAG_ARCHIVE_LOOSE_CONFLICT_OVERWRITTEN: return tr("Archive is overwritten by loose files");
+    case ModInfo::FLAG_ARCHIVE_CONFLICT_OVERWRITE: return tr("Overwrites another archive file");
+    case ModInfo::FLAG_ARCHIVE_CONFLICT_OVERWRITTEN: return tr("Overwritten by another archive file");
+    case ModInfo::FLAG_ARCHIVE_CONFLICT_MIXED: return tr("Archive files overwrites & overwritten");
+    case ModInfo::FLAG_ALTERNATE_GAME: return tr("<br>This mod is for a different game, "
+      "make sure it's compatible or it could cause crashes.");
+    default: return "";
+  }
+}
+
+
+QVariantList ModList::contentsToIcons(const std::vector<ModInfo::EContent> &contents) const
+{
+  QVariantList result;
+  std::set<ModInfo::EContent> contentsSet(contents.begin(), contents.end());
+  for (auto iter = m_ContentIcons.begin(); iter != m_ContentIcons.end(); ++iter) {
+    if (contentsSet.find(iter->first) != contentsSet.end()) {
+      result.append(std::get<0>(iter->second));
+    } else {
+      result.append(QString());
+    }
+  }
+  return result;
+}
+
+QString ModList::contentsToToolTip(const std::vector<ModInfo::EContent> &contents) const
+{
+  QString result("<table cellspacing=7>");
+
+  std::set<ModInfo::EContent> contentsSet(contents.begin(), contents.end());
+  for (auto iter = m_ContentIcons.begin(); iter != m_ContentIcons.end(); ++iter) {
+    if (contentsSet.find(iter->first) != contentsSet.end()) {
+      result.append(QString("<tr><td><img src=\"%1\" width=32/></td>"
+                            "<td valign=\"middle\">%2</td></tr>")
+                    .arg(std::get<0>(iter->second)).arg(std::get<1>(iter->second)));
+    }
+  }
+  result.append("</table>");
+  return result;
+}
+
+
+QVariant ModList::data(const QModelIndex &modelIndex, int role) const
+{
+  if (m_Profile == nullptr) return QVariant();
+  if (!modelIndex.isValid()) return QVariant();
+  unsigned int modIndex = modelIndex.row();
+  int column = modelIndex.column();
+
+  ModInfo::Ptr modInfo = ModInfo::getByIndex(modIndex);
+  if ((role == Qt::DisplayRole) ||
+      (role == Qt::EditRole)) {
+    if ((column == COL_FLAGS)
+        || (column == COL_CONTENT)) {
+      return QVariant();
+    } else if (column == COL_NAME) {
+      auto flags = modInfo->getFlags();
+      if (std::find(flags.begin(), flags.end(), ModInfo::FLAG_SEPARATOR) != flags.end())
+      {
+        return modInfo->name().replace("_separator", "");
+      }
+      else
+        return modInfo->name();
+    } else if (column == COL_VERSION) {
+      VersionInfo verInfo = modInfo->getVersion();
+      QString version = verInfo.displayString();
+      if (role != Qt::EditRole) {
+        if (version.isEmpty() && modInfo->canBeUpdated()) {
+          version = "?";
+        }
+      }
+      return version;
+    } else if (column == COL_PRIORITY) {
+      int priority = modInfo->getFixedPriority();
+      if (priority != INT_MIN) {
+        return QVariant(); // hide priority for mods where it's fixed
+      } else {
+        return m_Profile->getModPriority(modIndex);
+      }
+    } else if (column == COL_MODID) {
+      int modID = modInfo->getNexusID();
+      if (modID >= 0) {
+        return modID;
+      }
+      else {
+        return QVariant();
+      }
+    } else if (column == COL_GAME) {
+      if (m_PluginContainer != nullptr) {
+        for (auto game : m_PluginContainer->plugins<IPluginGame>()) {
+          if (game->gameShortName() == modInfo->getGameName())
+            return game->gameName();
+        }
+      }
+      return modInfo->getGameName();
+    } else if (column == COL_CATEGORY) {
+      if (modInfo->hasFlag(ModInfo::FLAG_FOREIGN)) {
+        return tr("Non-MO");
+      } else {
+        int category = modInfo->getPrimaryCategory();
+        if (category != -1) {
+          CategoryFactory &categoryFactory = CategoryFactory::instance();
+          if (categoryFactory.categoryExists(category)) {
+            try {
+              int categoryIdx = categoryFactory.getCategoryIndex(category);
+              return categoryFactory.getCategoryName(categoryIdx);
+            } catch (const std::exception &e) {
+              qCritical("failed to retrieve category name: %s", e.what());
+              return QString();
+            }
+          } else {
+            qWarning("category %d doesn't exist (may have been removed)", category);
+            modInfo->setCategory(category, false);
+            return QString();
+          }
+        } else {
+          return QVariant();
+        }
+      }
+    } else if (column == COL_INSTALLTIME) {
+      // display installation time for mods that can be updated
+      if (modInfo->creationTime().isValid()) {
+        return modInfo->creationTime();
+      } else {
+        return QVariant();
+      }
+    } else if (column == COL_NOTES) {
+      return modInfo->comments();
+    } else {
+      return tr("invalid");
+    }
+  } else if ((role == Qt::CheckStateRole) && (column == 0)) {
+    if (modInfo->canBeEnabled()) {
+      return m_Profile->modEnabled(modIndex) ? Qt::Checked : Qt::Unchecked;
+    } else {
+      return QVariant();
+    }
+  } else if (role == Qt::TextAlignmentRole) {
+    auto flags = modInfo->getFlags();
+    if (column == COL_NAME) {
+      if (modInfo->getHighlight() & ModInfo::HIGHLIGHT_CENTER) {
+        return QVariant(Qt::AlignCenter | Qt::AlignVCenter);
+      } else {
+        return QVariant(Qt::AlignLeft | Qt::AlignVCenter);
+      }
+    } else if (column == COL_VERSION) {
+      return QVariant(Qt::AlignRight | Qt::AlignVCenter);
+    } else if (column == COL_NOTES) {
+      return QVariant(Qt::AlignLeft | Qt::AlignVCenter);
+    } else {
+      return QVariant(Qt::AlignCenter | Qt::AlignVCenter);
+    }
+  } else if (role == Qt::UserRole) {
+    if (column == COL_CATEGORY) {
+      QVariantList categoryNames;
+      std::set<int> categories = modInfo->getCategories();
+      CategoryFactory &categoryFactory = CategoryFactory::instance();
+      for (auto iter = categories.begin(); iter != categories.end(); ++iter) {
+        categoryNames.append(categoryFactory.getCategoryName(categoryFactory.getCategoryIndex(*iter)));
+      }
+      if (categoryNames.count() != 0) {
+        return categoryNames;
+      } else {
+        return QVariant();
+      }
+    } else if (column == COL_PRIORITY) {
+      int priority = modInfo->getFixedPriority();
+      if (priority != INT_MIN) {
+        return priority;
+      } else {
+        return m_Profile->getModPriority(modIndex);
+      }
+    } else {
+      return modInfo->getNexusID();
+    }
+  } else if (role == Qt::UserRole + 1) {
+    return modIndex;
+  } else if (role == Qt::UserRole + 2) {
+    switch (column) {
+      case COL_MODID:    return QtGroupingProxy::AGGR_FIRST;
+      case COL_VERSION:  return QtGroupingProxy::AGGR_MAX;
+      case COL_CATEGORY: return QtGroupingProxy::AGGR_FIRST;
+      case COL_PRIORITY: return QtGroupingProxy::AGGR_MIN;
+      default: return QtGroupingProxy::AGGR_NONE;
+    }
+  } else if (role == Qt::UserRole + 3) {
+    return contentsToIcons(modInfo->getContents());
+  } else if (role == Qt::UserRole + 4) {
+    return modInfo->getGameName();
+  } else if (role == Qt::FontRole) {
+    QFont result;
+    auto flags = modInfo->getFlags();
+    if (column == COL_NAME) {
+      if (std::find(flags.begin(), flags.end(), ModInfo::FLAG_SEPARATOR) != flags.end())
+      {
+        //result.setCapitalization(QFont::AllUppercase);
+        result.setItalic(true);
+        //result.setUnderline(true);
+        result.setBold(true);
+      } else if (modInfo->getHighlight() & ModInfo::HIGHLIGHT_INVALID) {
+        result.setItalic(true);
+      }
+    } else if ((column == COL_CATEGORY) && (modInfo->hasFlag(ModInfo::FLAG_FOREIGN))) {
+      result.setItalic(true);
+    } else if (column == COL_VERSION) {
+      if (modInfo->updateAvailable() || modInfo->downgradeAvailable()) {
+        result.setWeight(QFont::Bold);
+      }
+    }
+    return result;
+  } else if (role == Qt::DecorationRole) {
+    if (column == COL_VERSION) {
+      if (modInfo->updateAvailable()) {
+        return QIcon(":/MO/gui/update_available");
+      } else if (modInfo->downgradeAvailable()) {
+        return QIcon(":/MO/gui/warning");
+      } else if (modInfo->getVersion().scheme() == VersionInfo::SCHEME_DATE) {
+        return QIcon(":/MO/gui/version_date");
+      }
+    }
+    return QVariant();
+  } else if (role == Qt::ForegroundRole) {
+    if (modInfo->hasFlag(ModInfo::FLAG_SEPARATOR) && modInfo->getColor().isValid()) {
+      return Settings::getIdealTextColor(modInfo->getColor());
+    } else if (column == COL_NAME) {
+      int highlight = modInfo->getHighlight();
+      if (highlight & ModInfo::HIGHLIGHT_IMPORTANT)
+        return QBrush(Qt::darkRed);
+      else if (highlight & ModInfo::HIGHLIGHT_INVALID)
+        return QBrush(Qt::darkGray);
+    } else if (column == COL_VERSION) {
+      if (!modInfo->getNewestVersion().isValid()) {
+        return QVariant();
+      } else if (modInfo->updateAvailable() || modInfo->downgradeAvailable()) {
+        return QBrush(Qt::red);
+      } else {
+        return QBrush(Qt::darkGreen);
+      }
+    }
+    return QVariant();
+  } else if ((role == Qt::BackgroundRole)
+             || (role == ViewMarkingScrollBar::DEFAULT_ROLE)) {
+    bool overwrite = m_Overwrite.find(modIndex) != m_Overwrite.end();
+    bool archiveOverwrite = m_ArchiveOverwrite.find(modIndex) != m_ArchiveOverwrite.end();
+    bool archiveLooseOverwrite = m_ArchiveLooseOverwrite.find(modIndex) != m_ArchiveLooseOverwrite.end();
+    bool overwritten = m_Overwritten.find(modIndex) != m_Overwritten.end();
+    bool archiveOverwritten = m_ArchiveOverwritten.find(modIndex) != m_ArchiveOverwritten.end();
+    bool archiveLooseOverwritten = m_ArchiveLooseOverwritten.find(modIndex) != m_ArchiveLooseOverwritten.end();
+    if (modInfo->getHighlight() & ModInfo::HIGHLIGHT_PLUGIN) {
+      return Settings::instance().modlistContainsPluginColor();
+    } else if (overwritten || archiveLooseOverwritten) {
+      return Settings::instance().modlistOverwritingLooseColor();
+    } else if (overwrite || archiveLooseOverwrite) {
+      return Settings::instance().modlistOverwrittenLooseColor();
+    } else if (archiveOverwritten) {
+      return Settings::instance().modlistOverwritingArchiveColor();
+    } else if (archiveOverwrite) {
+      return Settings::instance().modlistOverwrittenArchiveColor();
+    } else if (modInfo->hasFlag(ModInfo::FLAG_SEPARATOR)
+               && modInfo->getColor().isValid()
+               && ((role != ViewMarkingScrollBar::DEFAULT_ROLE)
+                    || Settings::instance().colorSeparatorScrollbar())) {
+      return modInfo->getColor();
+    } else {
+      return QVariant();
+    }
+  } else if (role == Qt::ToolTipRole) {
+    if (column == COL_FLAGS) {
+      QString result;
+
+      for (ModInfo::EFlag flag : modInfo->getFlags()) {
+        if (result.length() != 0) result += "<br>";
+        result += getFlagText(flag, modInfo);
+      }
+
+      return result;
+    } else if (column == COL_CONTENT) {
+      return contentsToToolTip(modInfo->getContents());
+    } else if (column == COL_NAME) {
+      try {
+        return modInfo->getDescription();
+      } catch (const std::exception &e) {
+        qCritical("invalid mod description: %s", e.what());
+        return QString();
+      }
+    } else if (column == COL_VERSION) {
+      QString text = tr("installed version: \"%1\", newest version: \"%2\"").arg(modInfo->getVersion().displayString()).arg(modInfo->getNewestVersion().displayString());
+      if (modInfo->downgradeAvailable()) {
+        text += "<br>" + tr("The newest version on Nexus seems to be older than the one you have installed. This could either mean the version you have has been withdrawn "
+                          "(i.e. due to a bug) or the author uses a non-standard versioning scheme and that newest version is actually newer. "
+                          "Either way you may want to \"upgrade\".");
+      }
+      return text;
+    } else if (column == COL_CATEGORY) {
+      const std::set<int> &categories = modInfo->getCategories();
+      std::wostringstream categoryString;
+      categoryString << ToWString(tr("Categories: <br>"));
+      CategoryFactory &categoryFactory = CategoryFactory::instance();
+      for (std::set<int>::const_iterator catIter = categories.begin();
+           catIter != categories.end(); ++catIter) {
+        if (catIter != categories.begin()) {
+          categoryString << " , ";
+        }
+        try {
+          categoryString << "<span style=\"white-space: nowrap;\"><i>" << ToWString(categoryFactory.getCategoryName(categoryFactory.getCategoryIndex(*catIter))) << "</font></span>";
+        } catch (const std::exception &e) {
+          qCritical("failed to generate tooltip: %s", e.what());
+          return QString();
+        }
+      }
+
+      return ToQString(categoryString.str());
+    } else if (column == COL_NOTES) {
+      return getFlagText(ModInfo::FLAG_NOTES, modInfo);
+    } else {
+      return QVariant();
+    }
+  } else {
+    return QVariant();
+  }
+}
+
+
+bool ModList::renameMod(int index, const QString &newName)
+{
+  QString nameFixed = newName;
+  if (!fixDirectoryName(nameFixed) || nameFixed.isEmpty()) {
+    MessageDialog::showMessage(tr("Invalid name"), nullptr);
+    return false;
+  }
+
+  if (ModList::allMods().contains(nameFixed, Qt::CaseInsensitive) && nameFixed.toLower()!=ModInfo::getByIndex(index)->name().toLower() ) {
+	  MessageDialog::showMessage(tr("Name is already in use by another mod"), nullptr);
+	  return false;
+  }
+
+  ModInfo::Ptr modInfo = ModInfo::getByIndex(index);
+  QString oldName = modInfo->name();
+  if (nameFixed != oldName) {
+    // before we rename, ensure there is no scheduled asynchronous to rewrite
+    m_Profile->cancelModlistWrite();
+
+
+    if (modInfo->setName(nameFixed))
+      // Notice there is a good chance that setName() updated the modinfo indexes
+      // the modRenamed() call will refresh the indexes in the current profile
+      // and update the modlists in all profiles
+      emit modRenamed(oldName, nameFixed);
+  }
+
+  // invalidate the currently displayed state of this list
+  notifyChange(-1);
+  return true;
+}
+
+bool ModList::setData(const QModelIndex &index, const QVariant &value, int role)
+{
+  if (m_Profile == nullptr) return false;
+
+  if (static_cast<unsigned int>(index.row()) >= ModInfo::getNumMods()) {
+    return false;
+  }
+
+  int modID = index.row();
+
+  ModInfo::Ptr info = ModInfo::getByIndex(modID);
+  IModList::ModStates oldState = state(modID);
+
+  bool result = false;
+
+  emit aboutToChangeData();
+
+  if (role == Qt::CheckStateRole) {
+    bool enabled = value.toInt() == Qt::Checked;
+    if (m_Profile->modEnabled(modID) != enabled) {
+      m_Profile->setModEnabled(modID, enabled);
+      m_Modified = true;
+      m_LastCheck.restart();
+      emit modlistChanged(index, role);
+    }
+    result = true;
+    emit dataChanged(index, index);
+  } else if (role == Qt::EditRole) {
+    switch (index.column()) {
+      case COL_NAME: {
+        auto flags = info->getFlags();
+        if (std::find(flags.begin(), flags.end(), ModInfo::FLAG_SEPARATOR) != flags.end())
+        {
+          result = renameMod(modID, value.toString() + "_separator");
+        }
+        else
+          result = renameMod(modID, value.toString());
+      } break;
+      case COL_PRIORITY: {
+        bool ok = false;
+        int newPriority = value.toInt(&ok);
+        if (ok && newPriority < 0) {
+          newPriority = 0;
+        }
+        if (ok) {
+          m_Profile->setModPriority(modID, newPriority);
+
+          emit modorder_changed();
+          result = true;
+        } else {
+          result = false;
+        }
+      } break;
+      case COL_MODID: {
+        bool ok = false;
+        int newID = value.toInt(&ok);
+        if (ok) {
+          info->setNexusID(newID);
+          emit modlistChanged(index, role);
+          result = true;
+        } else {
+          result = false;
+        }
+      } break;
+      case COL_VERSION: {
+        VersionInfo::VersionScheme scheme = info->getVersion().scheme();
+        VersionInfo version(value.toString(), scheme, true);
+        if (version.isValid()) {
+          info->setVersion(version);
+          result = true;
+        } else {
+          result = false;
+        }
+      } break;
+      case COL_NOTES: {
+        info->setComments(value.toString());
+        result = true;
+      } break;
+      default: {
+        qWarning("edit on column \"%s\" not supported",
+                 getColumnName(index.column()).toUtf8().constData());
+        result = false;
+      } break;
+    }
+    if (result) {
+      emit dataChanged(index, index);
+    }
+  }
+
+  emit postDataChanged();
+
+  IModList::ModStates newState = state(modID);
+  if (oldState != newState) {
+    try {
+      m_ModStateChanged(info->name(), newState);
+    } catch (const std::exception &e) {
+      qCritical("failed to invoke state changed notification: %s", e.what());
+    } catch (...) {
+      qCritical("failed to invoke state changed notification: unknown exception");
+    }
+  }
+
+  return result;
+}
+
+
+QVariant ModList::headerData(int section, Qt::Orientation orientation,
+                             int role) const
+{
+  if (orientation == Qt::Horizontal) {
+    if (role == Qt::DisplayRole) {
+      return getColumnName(section);
+    } else if (role == Qt::ToolTipRole) {
+      return getColumnToolTip(section);
+    } else if (role == Qt::TextAlignmentRole) {
+      return QVariant(Qt::AlignCenter);
+    } else if (role == Qt::SizeHintRole) {
+      QSize temp = m_FontMetrics.size(Qt::TextSingleLine, getColumnName(section));
+      temp.rwidth() += 20;
+      temp.rheight() += 12;
+      return temp;
+    }
+  }
+  return QAbstractItemModel::headerData(section, orientation, role);
+}
+
+
+Qt::ItemFlags ModList::flags(const QModelIndex &modelIndex) const
+{
+  Qt::ItemFlags result = QAbstractItemModel::flags(modelIndex);
+  if (modelIndex.internalId() < 0) {
+    return Qt::ItemIsEnabled;
+  }
+  if (modelIndex.isValid()) {
+    ModInfo::Ptr modInfo = ModInfo::getByIndex(modelIndex.row());
+    std::vector<ModInfo::EFlag> flags = modInfo->getFlags();
+    if (modInfo->getFixedPriority() == INT_MIN) {
+      result |= Qt::ItemIsDragEnabled;
+      result |= Qt::ItemIsUserCheckable;
+      if ((modelIndex.column() == COL_PRIORITY) ||
+          (modelIndex.column() == COL_VERSION) ||
+          (modelIndex.column() == COL_MODID)) {
+        result |= Qt::ItemIsEditable;
+      }
+      if (((modelIndex.column() == COL_NAME) ||
+           (modelIndex.column() == COL_NOTES))
+          && (std::find(flags.begin(), flags.end(), ModInfo::FLAG_FOREIGN) == flags.end())) {
+        result |= Qt::ItemIsEditable;
+      }
+    }
+    if (m_DropOnItems
+        && (std::find(flags.begin(), flags.end(), ModInfo::FLAG_OVERWRITE) == flags.end())) {
+      result |= Qt::ItemIsDropEnabled;
+    }
+  } else {
+    if (!m_DropOnItems) result |= Qt::ItemIsDropEnabled;
+  }
+  return result;
+}
+
+
+QStringList ModList::mimeTypes() const
+{
+  QStringList result = QAbstractItemModel::mimeTypes();
+  result.append("text/uri-list");
+  return result;
+}
+
+QMimeData *ModList::mimeData(const QModelIndexList &indexes) const
+{
+  QMimeData *result = QAbstractItemModel::mimeData(indexes);
+  result->setData("text/plain", "mod");
+  return result;
+}
+
+void ModList::changeModPriority(std::vector<int> sourceIndices, int newPriority)
+{
+  if (m_Profile == nullptr) return;
+
+  emit layoutAboutToBeChanged();
+  Profile *profile = m_Profile;
+
+  // sort the moving mods by ascending priorities
+  std::sort(sourceIndices.begin(), sourceIndices.end(),
+    [profile](const int &LHS, const int &RHS) {
+    return profile->getModPriority(LHS) > profile->getModPriority(RHS);
+  });
+
+  // move mods that are decreasing in priority
+  for (std::vector<int>::const_iterator iter = sourceIndices.begin();
+       iter != sourceIndices.end(); ++iter) {
+    int oldPriority = profile->getModPriority(*iter);
+    if (oldPriority > newPriority) {
+      profile->setModPriority(*iter, newPriority);
+      m_ModMoved(ModInfo::getByIndex(*iter)->name(), oldPriority, newPriority);
+    }
+  }
+
+  // sort the moving mods by descending priorities
+  std::sort(sourceIndices.begin(), sourceIndices.end(),
+    [profile](const int &LHS, const int &RHS) {
+    return profile->getModPriority(LHS) < profile->getModPriority(RHS);
+  });
+
+  // if at least one mod is increasing in priority, the target index is
+  // that of the row BELOW the dropped location, otherwise it's the one above
+  for (std::vector<int>::const_iterator iter = sourceIndices.begin();
+    iter != sourceIndices.end(); ++iter) {
+    int oldPriority = profile->getModPriority(*iter);
+    if (oldPriority < newPriority) {
+      --newPriority;
+      break;
+    }
+  }
+
+  // move mods that are increasing in priority
+  for (std::vector<int>::const_iterator iter = sourceIndices.begin();
+    iter != sourceIndices.end(); ++iter) {
+    int oldPriority = profile->getModPriority(*iter);
+    if (oldPriority < newPriority) {
+      profile->setModPriority(*iter, newPriority);
+      m_ModMoved(ModInfo::getByIndex(*iter)->name(), oldPriority, newPriority);
+    }
+  }
+
+  emit layoutChanged();
+
+  emit modorder_changed();
+}
+
+
+void ModList::changeModPriority(int sourceIndex, int newPriority)
+{
+  if (m_Profile == nullptr) return;
+  emit layoutAboutToBeChanged();
+
+  m_Profile->setModPriority(sourceIndex, newPriority);
+
+  emit layoutChanged();
+
+  emit modorder_changed();
+}
+
+void ModList::setOverwriteMarkers(const std::set<unsigned int> &overwrite, const std::set<unsigned int> &overwritten)
+{
+  m_Overwrite = overwrite;
+  m_Overwritten = overwritten;
+  notifyChange(0, rowCount() - 1);
+}
+
+void ModList::setArchiveOverwriteMarkers(const std::set<unsigned int> &overwrite, const std::set<unsigned int> &overwritten)
+{
+  m_ArchiveOverwrite = overwrite;
+  m_ArchiveOverwritten = overwritten;
+  notifyChange(0, rowCount() - 1);
+}
+
+void ModList::setArchiveLooseOverwriteMarkers(const std::set<unsigned int> &overwrite, const std::set<unsigned int> &overwritten)
+{
+  m_ArchiveLooseOverwrite = overwrite;
+  m_ArchiveLooseOverwritten = overwritten;
+  notifyChange(0, rowCount() - 1);
+}
+
+void ModList::setPluginContainer(PluginContainer *pluginContianer)
+{
+  m_PluginContainer = pluginContianer;
+}
+
+bool ModList::modInfoAboutToChange(ModInfo::Ptr info)
+{
+  if (m_ChangeInfo.name.isEmpty()) {
+    m_ChangeInfo.name = info->name();
+    m_ChangeInfo.state = state(info->name());
+    return true;
+  } else {
+    return false;
+  }
+}
+
+void ModList::modInfoChanged(ModInfo::Ptr info)
+{
+  if (info->name() == m_ChangeInfo.name) {
+    IModList::ModStates newState = state(info->name());
+    if (m_ChangeInfo.state != newState) {
+      m_ModStateChanged(info->name(), newState);
+    }
+
+    int row = ModInfo::getIndex(info->name());
+    info->testValid();
+    emit aboutToChangeData();
+    emit dataChanged(index(row, 0), index(row, columnCount()));
+    emit postDataChanged();
+  } else {
+    qCritical("modInfoChanged not called after modInfoAboutToChange");
+  }
+  m_ChangeInfo.name = QString();
+}
+
+void ModList::disconnectSlots() {
+  m_ModMoved.disconnect_all_slots();
+  m_ModStateChanged.disconnect_all_slots();
+}
+
+int ModList::timeElapsedSinceLastChecked() const
+{
+  return m_LastCheck.elapsed();
+}
+
+void ModList::highlightMods(const QItemSelectionModel *selection, const MOShared::DirectoryEntry &directoryEntry)
+{
+  for (unsigned int i = 0; i < ModInfo::getNumMods(); ++i) {
+      ModInfo::getByIndex(i)->setPluginSelected(false);
+  }
+  for (QModelIndex idx : selection->selectedRows(PluginList::COL_NAME)) {
+    QString modName = idx.data().toString();
+
+    const MOShared::FileEntry::Ptr fileEntry = directoryEntry.findFile(modName.toStdWString());
+    if (fileEntry.get() != nullptr) {
+      bool archive = false;
+      std::vector<std::pair<int, std::pair<std::wstring, int>>> origins;
+      {
+        std::vector<std::pair<int, std::pair<std::wstring, int>>> alternatives = fileEntry->getAlternatives();
+        origins.insert(origins.end(), std::pair<int, std::pair<std::wstring, int>>(fileEntry->getOrigin(archive), fileEntry->getArchive()));
+      }
+      for (auto originInfo : origins) {
+        MOShared::FilesOrigin &origin = directoryEntry.getOriginByID(originInfo.first);
+        for (unsigned int i = 0; i < ModInfo::getNumMods(); ++i) {
+          if (ModInfo::getByIndex(i)->internalName() == QString::fromStdWString(origin.getName())) {
+            ModInfo::getByIndex(i)->setPluginSelected(true);
+            break;
+          }
+        }
+      }
+    }
+  }
+  notifyChange(0, rowCount() - 1);
+}
+
+IModList::ModStates ModList::state(unsigned int modIndex) const
+{
+  IModList::ModStates result;
+  if (modIndex != UINT_MAX) {
+    result |= IModList::STATE_EXISTS;
+    ModInfo::Ptr modInfo = ModInfo::getByIndex(modIndex);
+    if (modInfo->isEmpty()) {
+      result |= IModList::STATE_EMPTY;
+    }
+    if (modInfo->endorsedState() == ModInfo::ENDORSED_TRUE) {
+      result |= IModList::STATE_ENDORSED;
+    }
+    if (modInfo->isValid()) {
+      result |= IModList::STATE_VALID;
+    }
+    if (modInfo->isRegular()) {
+      QSharedPointer<ModInfoRegular> modInfoRegular = modInfo.staticCast<ModInfoRegular>();
+      if (modInfoRegular->isAlternate() && !modInfoRegular->isConverted())
+        result |= IModList::STATE_ALTERNATE;
+      if (!modInfo->isValid() && modInfoRegular->isValidated())
+        result |= IModList::STATE_VALID;
+    }
+    if (modInfo->canBeEnabled()) {
+      if (m_Profile->modEnabled(modIndex)) {
+        result |= IModList::STATE_ACTIVE;
+      }
+    } else {
+      result |= IModList::STATE_ESSENTIAL;
+    }
+  }
+  return result;
+}
+
+QString ModList::displayName(const QString &internalName) const
+{
+  unsigned int modIndex = ModInfo::getIndex(internalName);
+  if (modIndex == UINT_MAX) {
+    // might be better to throw an exception?
+    return internalName;
+  } else {
+    return ModInfo::getByIndex(modIndex)->name();
+  }
+}
+
+QStringList ModList::allMods() const
+{
+  QStringList result;
+  for (unsigned int i = 0; i < ModInfo::getNumMods(); ++i) {
+    result.append(ModInfo::getByIndex(i)->internalName());
+  }
+  return result;
+}
+
+IModList::ModStates ModList::state(const QString &name) const
+{
+  unsigned int modIndex = ModInfo::getIndex(name);
+
+  return state(modIndex);
+}
+
+bool ModList::setActive(const QString &name, bool active)
+{
+  unsigned int modIndex = ModInfo::getIndex(name);
+  if (modIndex == UINT_MAX) {
+    return false;
+  } else {
+    m_Profile->setModEnabled(modIndex, active);
+
+    IModList::ModStates newState = state(modIndex);
+    m_ModStateChanged(name, newState);
+    return true;
+  }
+}
+
+int ModList::priority(const QString &name) const
+{
+  unsigned int modIndex = ModInfo::getIndex(name);
+  if (modIndex == UINT_MAX) {
+    return -1;
+  } else {
+    return m_Profile->getModPriority(modIndex);
+  }
+}
+
+bool ModList::setPriority(const QString &name, int newPriority)
+{
+  if ((newPriority < 0) || (newPriority >= static_cast<int>(m_Profile->numRegularMods()))) {
+    return false;
+  }
+
+  unsigned int modIndex = ModInfo::getIndex(name);
+  if (modIndex == UINT_MAX) {
+    return false;
+  } else {
+    m_Profile->setModPriority(modIndex, newPriority);
+    notifyChange(modIndex);
+    return true;
+  }
+}
+
+bool ModList::onModStateChanged(const std::function<void (const QString &, IModList::ModStates)> &func)
+{
+  auto conn = m_ModStateChanged.connect(func);
+  return conn.connected();
+}
+
+bool ModList::onModMoved(const std::function<void (const QString &, int, int)> &func)
+{
+  auto conn = m_ModMoved.connect(func);
+  return conn.connected();
+}
+
+bool ModList::dropURLs(const QMimeData *mimeData, int row, const QModelIndex &parent)
+{
+  QStringList source;
+  QStringList target;
+
+  if (row == -1) {
+    row = parent.row();
+  }
+  ModInfo::Ptr modInfo = ModInfo::getByIndex(row);
+  QDir modDirectory(modInfo->absolutePath());
+  QDir gameDirectory(Settings::instance().getOverwriteDirectory());
+
+  unsigned int overwriteIndex = ModInfo::findMod([] (ModInfo::Ptr mod) -> bool {
+    std::vector<ModInfo::EFlag> flags = mod->getFlags();
+    return std::find(flags.begin(), flags.end(), ModInfo::FLAG_OVERWRITE) != flags.end(); });
+
+  QString overwriteName = ModInfo::getByIndex(overwriteIndex)->name();
+
+  for (const QUrl &url : mimeData->urls()) {
+    //qDebug("URL drop requested: %s", qUtf8Printable(url.toLocalFile()));
+    if (!url.isLocalFile()) {
+      qDebug("URL drop ignored: Not a local file.");
+      continue;
+    }
+    QString relativePath = gameDirectory.relativeFilePath(url.toLocalFile());
+    if (relativePath.startsWith("..")) {
+      qDebug("URL drop ignored: relative path starts with ..");
+      continue;
+    }
+    source.append(url.toLocalFile());
+    target.append(modDirectory.absoluteFilePath(relativePath));
+    emit fileMoved(relativePath, overwriteName, modInfo->name());
+  }
+
+  if (source.count() != 0) {
+    if (!shellMove(source, target)) {
+      qDebug("Move failed %lu",::GetLastError());
+      return false;
+    }
+  }
+
+  if (!modInfo->isValid()) {
+    modInfo->testValid();
+  }
+
+  return true;
+}
+
+bool ModList::dropMod(const QMimeData *mimeData, int row, const QModelIndex &parent)
+{
+
+  try {
+    QByteArray encoded = mimeData->data("application/x-qabstractitemmodeldatalist");
+    QDataStream stream(&encoded, QIODevice::ReadOnly);
+    std::vector<int> sourceRows;
+
+    while (!stream.atEnd()) {
+      int sourceRow, col;
+      QMap<int,  QVariant> roleDataMap;
+      stream >> sourceRow >> col >> roleDataMap;
+      if (col == 0) {
+        sourceRows.push_back(sourceRow);
+      }
+    }
+
+    if (row == -1) {
+      row = parent.row();
+    }
+
+    if ((row < 0) || (static_cast<unsigned int>(row) >= ModInfo::getNumMods())) {
+      return false;
+    }
+
+    int newPriority = 0;
+    {
+      if ((row < 0) || (row > static_cast<int>(m_Profile->numRegularMods()))) {
+        newPriority = m_Profile->numRegularMods() + 1;
+      } else {
+        newPriority = m_Profile->getModPriority(row);
+      }
+      if (newPriority == -1) {
+        newPriority = m_Profile->numRegularMods() + 1;
+      }
+    }
+    changeModPriority(sourceRows, newPriority);
+  } catch (const std::exception &e) {
+    reportError(tr("drag&drop failed: %1").arg(e.what()));
+  }
+
+  return false;
+}
+
+
+bool ModList::dropMimeData(const QMimeData *mimeData, Qt::DropAction action, int row, int, const QModelIndex &parent)
+{
+  if (action == Qt::IgnoreAction) {
+    return true;
+  }
+
+  if (m_Profile == nullptr) return false;
+
+  if (mimeData->hasUrls()) {
+    return dropURLs(mimeData, row, parent);
+  } else if (mimeData->hasText()) {
+    return dropMod(mimeData, row, parent);
+  } else {
+    return false;
+  }
+}
+
+void ModList::removeRowForce(int row, const QModelIndex &parent)
+{
+  if (static_cast<unsigned int>(row) >= ModInfo::getNumMods()) {
+    return;
+  }
+  if (m_Profile == nullptr) return;
+
+  ModInfo::Ptr modInfo = ModInfo::getByIndex(row);
+
+  bool wasEnabled = m_Profile->modEnabled(row);
+
+  m_Profile->setModEnabled(row, false);
+
+  m_Profile->cancelModlistWrite();
+  beginRemoveRows(parent, row, row);
+  ModInfo::removeMod(row);
+  endRemoveRows();
+  m_Profile->refreshModStatus();  // removes the mod from the status list
+  m_Profile->writeModlist(); // this ensures the modified list gets written back before new mods can be installed
+
+  if (wasEnabled) {
+    emit removeOrigin(modInfo->name());
+  }
+
+  emit modUninstalled(modInfo->getInstallationFile());
+}
+
+bool ModList::removeRows(int row, int count, const QModelIndex &parent)
+{
+  if (static_cast<unsigned int>(row) >= ModInfo::getNumMods()) {
+    return false;
+  }
+  if (m_Profile == nullptr) {
+    return false;
+  }
+
+  bool success = false;
+
+  if (count == 1) {
+    ModInfo::Ptr modInfo = ModInfo::getByIndex(row);
+    std::vector<ModInfo::EFlag> flags = modInfo->getFlags();
+    if ((std::find(flags.begin(), flags.end(), ModInfo::FLAG_OVERWRITE) != flags.end()) && (QDir(modInfo->absolutePath()).count() > 2)) {
+      emit clearOverwrite();
+      success = true;
+    }
+  }
+
+  for (int i = 0; i < count; ++i) {
+    ModInfo::Ptr modInfo = ModInfo::getByIndex(row + i);
+    if (!modInfo->isRegular()) {
+      continue;
+    }
+
+    success = true;
+
+    QMessageBox confirmBox(QMessageBox::Question, tr("Confirm"),
+                           tr("Are you sure you want to remove \"%1\"?").arg(modInfo->name()),
+                           QMessageBox::Yes | QMessageBox::No);
+
+    if (confirmBox.exec() == QMessageBox::Yes) {
+      m_Profile->setModEnabled(row + i, false);
+      removeRowForce(row + i, parent);
+    }
+  }
+
+  return success;
+}
+
+
+void ModList::notifyChange(int rowStart, int rowEnd)
+{
+  if (rowStart < 0) {
+    m_Overwrite.clear();
+    m_Overwritten.clear();
+    m_ArchiveOverwrite.clear();
+    m_ArchiveOverwritten.clear();
+    m_ArchiveLooseOverwrite.clear();
+    m_ArchiveLooseOverwritten.clear();
+    beginResetModel();
+    endResetModel();
+  } else {
+    if (rowEnd == -1) {
+      rowEnd = rowStart;
+    }
+    emit dataChanged(this->index(rowStart, 0), this->index(rowEnd, this->columnCount() - 1));
+  }
+}
+
+
+QModelIndex ModList::index(int row, int column, const QModelIndex&) const
+{
+  if ((row < 0) || (row >= rowCount()) || (column < 0) || (column >= columnCount())) {
+    return QModelIndex();
+  }
+  QModelIndex res = createIndex(row, column, row);
+  return res;
+}
+
+
+QModelIndex ModList::parent(const QModelIndex&) const
+{
+  return QModelIndex();
+}
+
+QMap<int, QVariant> ModList::itemData(const QModelIndex &index) const
+{
+  QMap<int, QVariant> result = QAbstractItemModel::itemData(index);
+  result[Qt::UserRole] = data(index, Qt::UserRole);
+  return result;
+}
+
+
+void ModList::dropModeUpdate(bool dropOnItems)
+{
+  if (m_DropOnItems != dropOnItems) {
+    m_DropOnItems = dropOnItems;
+  }
+}
+
+
+QString ModList::getColumnName(int column)
+{
+  switch (column) {
+    case COL_FLAGS:    return tr("Flags");
+    case COL_CONTENT:  return tr("Content");
+    case COL_NAME:     return tr("Mod Name");
+    case COL_VERSION:  return tr("Version");
+    case COL_PRIORITY: return tr("Priority");
+    case COL_CATEGORY: return tr("Category");
+    case COL_GAME:     return tr("Source Game");
+    case COL_MODID:    return tr("Nexus ID");
+    case COL_INSTALLTIME: return tr("Installation");
+    case COL_NOTES:    return tr("Notes");
+    default: return tr("unknown");
+  }
+}
+
+
+QString ModList::getColumnToolTip(int column)
+{
+  switch (column) {
+    case COL_NAME:     return tr("Name of your mods");
+    case COL_VERSION:  return tr("Version of the mod (if available)");
+    case COL_PRIORITY: return tr("Installation priority of your mod. The higher, the more \"important\" it is and thus "
+                                 "overwrites files from mods with lower priority.");
+    case COL_CATEGORY: return tr("Category of the mod.");
+    case COL_GAME:     return tr("The source game which was the origin of this mod.");
+    case COL_MODID:    return tr("Id of the mod as used on Nexus.");
+    case COL_FLAGS:    return tr("Emblemes to highlight things that might require attention.");
+    case COL_CONTENT:  return tr("Depicts the content of the mod:<br>"
+                                 "<table cellspacing=7>"
+                                 "<tr><td><img src=\":/MO/gui/content/plugin\" width=32/></td><td>Game plugins (esp/esm/esl)</td></tr>"
+                                 "<tr><td><img src=\":/MO/gui/content/interface\" width=32/></td><td>Interface</td></tr>"
+                                 "<tr><td><img src=\":/MO/gui/content/mesh\" width=32/></td><td>Meshes</td></tr>"
+                                 "<tr><td><img src=\":/MO/gui/content/bsa\" width=32/></td><td>BSA</td></tr>"
+                                 "<tr><td><img src=\":/MO/gui/content/texture\" width=32/></td><td>Textures</td></tr>"
+                                 "<tr><td><img src=\":/MO/gui/content/sound\" width=32/></td><td>Sounds</td></tr>"
+                                 "<tr><td><img src=\":/MO/gui/content/music\" width=32/></td><td>Music</td></tr>"
+                                 "<tr><td><img src=\":/MO/gui/content/string\" width=32/></td><td>Strings</td></tr>"
+                                 "<tr><td><img src=\":/MO/gui/content/script\" width=32/></td><td>Scripts (Papyrus)</td></tr>"
+                                 "<tr><td><img src=\":/MO/gui/content/skse\" width=32/></td><td>Script Extender plugins</td></tr>"
+                                 "<tr><td><img src=\":/MO/gui/content/skyproc\" width=32/></td><td>SkyProc Patcher</td></tr>"
+                                 "<tr><td><img src=\":/MO/gui/content/menu\" width=32/></td><td>Mod Configuration Menu</td></tr>"
+                                 "<tr><td><img src=\":/MO/gui/content/inifile\" width=32/></td><td>INI files</td></tr>"
+                                 "<tr><td><img src=\":/MO/gui/content/modgroup\" width=32/></td><td>ModGroup files</td></tr>"
+
+                                 "</table>");
+    case COL_INSTALLTIME: return tr("Time this mod was installed");
+    case COL_NOTES:       return tr("User notes about the mod");
+    default: return tr("unknown");
+  }
+}
+
+
+bool ModList::moveSelection(QAbstractItemView *itemView, int direction)
+{
+  QItemSelectionModel *selectionModel = itemView->selectionModel();
+
+  const QAbstractProxyModel *proxyModel = qobject_cast<const QAbstractProxyModel*>(selectionModel->model());
+  const QSortFilterProxyModel *filterModel = nullptr;
+
+  while ((filterModel == nullptr) && (proxyModel != nullptr)) {
+    filterModel = qobject_cast<const QSortFilterProxyModel*>(proxyModel);
+    if (filterModel == nullptr) {
+      proxyModel = qobject_cast<const QAbstractProxyModel*>(proxyModel->sourceModel());
+    }
+  }
+  if (filterModel == nullptr) {
+    return true;
+  }
+
+  int offset = -1;
+  if (((direction < 0) && (filterModel->sortOrder() == Qt::DescendingOrder)) ||
+      ((direction > 0) && (filterModel->sortOrder() == Qt::AscendingOrder))) {
+    offset = 1;
+  }
+
+  QModelIndexList rows = selectionModel->selectedRows();
+  if (direction > 0) {
+    for (int i = 0; i < rows.size() / 2; ++i) {
+      rows.swap(i, rows.size() - i - 1);
+    }
+  }
+  for (QModelIndex idx : rows) {
+    if (filterModel != nullptr) {
+      idx = filterModel->mapToSource(idx);
+    }
+    int newPriority = m_Profile->getModPriority(idx.row()) + offset;
+    if ((newPriority >= 0) && (newPriority < static_cast<int>(m_Profile->numRegularMods()))) {
+      m_Profile->setModPriority(idx.row(), newPriority);
+      notifyChange(idx.row());
+    }
+  }
+  emit modorder_changed();
+  return true;
+}
+
+bool ModList::deleteSelection(QAbstractItemView *itemView)
+{
+  QItemSelectionModel *selectionModel = itemView->selectionModel();
+
+  QModelIndexList rows = selectionModel->selectedRows();
+  if (rows.count() > 1) {
+    emit removeSelectedMods();
+  } else if (rows.count() == 1) {
+    removeRow(rows[0].data(Qt::UserRole + 1).toInt(), QModelIndex());
+  }
+  return true;
+}
+
+bool ModList::toggleSelection(QAbstractItemView *itemView)
+{
+  emit aboutToChangeData();
+
+  QItemSelectionModel *selectionModel = itemView->selectionModel();
+
+  QList<unsigned int> modsToEnable;
+  QList<unsigned int> modsToDisable;
+  QModelIndexList dirtyMods;
+  for (QModelIndex idx : selectionModel->selectedRows()) {
+    int modId = idx.data(Qt::UserRole + 1).toInt();
+    if (m_Profile->modEnabled(modId)) {
+      modsToDisable.append(modId);
+      dirtyMods.append(idx);
+    } else {
+      modsToEnable.append(modId);
+      dirtyMods.append(idx);
+    }
+  }
+
+  m_Profile->setModsEnabled(modsToEnable, modsToDisable);
+
+  emit modlistChanged(dirtyMods, 0);
+
+  m_Modified = true;
+  m_LastCheck.restart();
+
+  emit dataChanged(index(0, 0), index(rowCount() - 1, columnCount() - 1));
+
+  emit postDataChanged();
+
+  return true;
+}
+
+bool ModList::eventFilter(QObject *obj, QEvent *event)
+{
+  if (event->type() == QEvent::ContextMenu) {
+    QContextMenuEvent *contextEvent = static_cast<QContextMenuEvent*>(event);
+    QWidget *object = qobject_cast<QWidget*>(obj);
+    if ((object != nullptr) && (contextEvent->reason() == QContextMenuEvent::Mouse)) {
+      emit requestColumnSelect(object->mapToGlobal(contextEvent->pos()));
+
+      return true;
+    }
+  } else if ((event->type() == QEvent::KeyPress) && (m_Profile != nullptr)) {
+    QAbstractItemView *itemView = qobject_cast<QAbstractItemView*>(obj);
+    QKeyEvent *keyEvent = static_cast<QKeyEvent*>(event);
+
+    if ((itemView != nullptr)
+        && (keyEvent->modifiers() == Qt::ControlModifier)
+        && ((keyEvent->key() == Qt::Key_Up) || (keyEvent->key() == Qt::Key_Down))) {
+      return moveSelection(itemView, keyEvent->key() == Qt::Key_Up ? -1 : 1);
+    } else if (keyEvent->key() == Qt::Key_Delete) {
+      return deleteSelection(itemView);
+    } else if (keyEvent->key() == Qt::Key_Space) {
+      return toggleSelection(itemView);
+    }
+    return QAbstractItemModel::eventFilter(obj, event);
+  }
+  return QAbstractItemModel::eventFilter(obj, event);
+}
+
+//note: caller needs to make sure sort proxy is updated
+void ModList::enableSelected(const QItemSelectionModel *selectionModel)
+{
+  if (selectionModel->hasSelection()) {
+    QList<unsigned int> modsToEnable;
+    for (auto row : selectionModel->selectedRows(COL_PRIORITY)) {
+      int modID = m_Profile->modIndexByPriority(row.data().toInt());
+      modsToEnable.append(modID);
+    }
+    m_Profile->setModsEnabled(modsToEnable, QList<unsigned int>());
+  }
+}
+
+//note: caller needs to make sure sort proxy is updated
+void ModList::disableSelected(const QItemSelectionModel *selectionModel)
+{
+  if (selectionModel->hasSelection()) {
+    QList<unsigned int> modsToDisable;
+    for (auto row : selectionModel->selectedRows(COL_PRIORITY)) {
+      int modID = m_Profile->modIndexByPriority(row.data().toInt());
+      modsToDisable.append(modID);
+    }
+    m_Profile->setModsEnabled(QList<unsigned int>(), modsToDisable);
+  }
+}