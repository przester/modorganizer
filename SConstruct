import distutils.sysconfig
import os
import re
import sys

def setup_config_variables():
    """ Set up defaults values and load the configuration settings """
    # Take a sensible default for pythonpath
    must_be_specified = 'Must be specified ***'

    boostpath = must_be_specified
    if 'BOOSTPATH' in os.environ:
        boostpath = os.environ['BOOSTPATH']

    lootpath = must_be_specified
    if 'LOOTPATH' in os.environ:
        lootpath = os.environ['LOOTPATH']

    pythonpath = must_be_specified
    if 'PYTHONPATH' in os.environ:
        pythonpath = os.environ['PYTHONPATH']
    else:
        pythonpath = distutils.sysconfig.EXEC_PREFIX

    # Take qtdir from the os environment if set
    qtdir = must_be_specified
    if 'QTDIR' in os.environ:
        qtdir = os.environ['QTDIR']
    elif 'QT4DIR' in os.environ:
        qtdir = os.environ['QT4DIR']

    sevenzippath = must_be_specified
    if 'SEVENZIPPATH' in os.environ:
        sevenzippath = os.environ['SEVENZIPPATH']

    zlibpath = must_be_specified
    if 'ZLIBPATH' in os.environ:
        zlibpath = os.environ['ZLIBPATH']

    git = 'git'
    if 'GIT' in os.environ:
        git = os.environ['GIT']

    mercurial = 'hg'
    if 'MERCURIAL' in os.environ:
        hg = os.environ['HG']

    vars = Variables('scons_configure.py')
    vars.AddVariables(
        PathVariable('BOOSTPATH', 'Set to point to your boost directory',
                                             boostpath, PathVariable.PathIsDir),
        PathVariable('LOOTPATH', 'Set to point to your LOOT API directory',
                                              lootpath, PathVariable.PathIsDir),
        ('MSVC_VERSION', 'Version of msvc, defaults to latest installed'),
        PathVariable('PYTHONPATH', 'Path to python install', pythonpath,
                                                        PathVariable.PathIsDir),
        PathVariable('QTDIR', 'Path to the version of QT to use', qtdir,
                                                        PathVariable.PathIsDir),
        PathVariable('SEVENZIPPATH', 'Path to 7zip sources', sevenzippath,
                                                        PathVariable.PathIsDir),
        PathVariable('ZLIBPATH', 'Path to zlib install', zlibpath,
                                                        PathVariable.PathIsDir),
        PathVariable('GIT', 'Path to git executable', git,
                                                       PathVariable.PathIsFile),
        PathVariable('MERCURIAL', 'Path to hg executable', mercurial,
                                                       PathVariable.PathIsFile),
        PathVariable('IWYU', 'Path to include-what-you-use executable', None,
                                                        PathVariable.PathIsFile)
    )

    return vars

def add_moc_files(self, files):
    """
    The QT4 tool only sets up moc for .cpp files. If there's a header file
    with no corresponding source we have to do it ourselves. This makes it
    easier.
    Note: I could just supress the scanning and moc all the HEADER files...
    """
    targets = []
    for file in self.Flatten([files]):
        contents = file.get_contents()
        target = str(file)[:-1] + 'cpp'
        if not os.path.exists(target):
            if 'Q_OBJECT' in file.get_contents():
                header = file.name
                target = self['QT5_XMOCHPREFIX'] + header[:-2] + \
                                                         self['QT5_XMOCHSUFFIX']
                targets.append(self.ExplicitMoc5(target, header))
    return targets

def link_emitter_wrapper(target, source, env):
    # This could be better written!
    if '/DEBUG' in env['LINKFLAGS']:
        name = str(target[0])[:-3] + 'pdb'
        target.append(name)
    return (target, source)

def shlib_emitter_wrapper(target, source, env):
    if 'WINDOWS_EMBED_MANIFEST' in env:
        env.AppendUnique(LINKFLAGS = '/MANIFEST')
    return link_emitter_wrapper(target, source, env)

def fixup_qt4():
    import SCons.Tool
    oldpath = sys.path
    sys.path = SCons.Tool.DefaultToolpath + sys.path
    import qt4
    def my_qrc_path(head, prefix, tail, suffix):
        return "%s%s%s" % (prefix, tail, suffix)
    qt4.__qrc_path = my_qrc_path
    sys.path = oldpath

metadata = re.compile(r'Q_PLUGIN_METADATA\(IID *".*" *FILE *"(.*)"\)')

def json_emitter(target, source, env):
    depends = []
    for s in source:
        match = metadata.search(s.get_contents())
        if match:
            depends += [ match.group(1) ]
    env.Depends(target, depends)
    return target, source

def fixup_qt5():
    import SCons.Tool
    oldpath = sys.path
    sys.path = SCons.Tool.DefaultToolpath + sys.path
    import qt5
    def my_qrc_path(head, prefix, tail, suffix):
        return "%s%s%s" % (prefix, tail, suffix)
    qt5.__qrc_path = my_qrc_path
    sys.path = oldpath

    qt_env['BUILDERS']['Moc5'].builder.emitter = json_emitter

moduleDefines = {
    '3Support' : [ 'QT_QT3SUPPORT_LIB', 'QT3_SUPPORT' ],
    'Core'     : [ 'QT_CORE_LIB' ],
    'Declarative' : [ 'QT_DECLARATIVE_LIB' ],
    'Gui'      : [ 'QT_GUI_LIB' ],
    'Network'  : [ 'QT_NETWORK_LIB' ],
    'OpenGL'   : [ 'QT_OPENGL_LIB' ],
    'Script'   : [ 'QT_SCRIPT_LIB' ],
    'Sql'      : [ 'QT_SQL_LIB' ],
    'Svg'      : [ 'QT_SVG_LIB' ],
    'WebKit'   : [ 'QT_WEBKIT_LIB' ],
    'Xml'      : [ 'QT_XML_LIB' ],
    'XmlPatterns' : [ 'QT_XMLPATTERNS_LIB' ],
# qt5
    'Qml'      : [ 'QT_QML_LIB' ],
    'QuickWidgets' : [ 'QT_QUICKWIDGETS_LIB', 'QT_WIDGETS_LIB', 'QT_QUICK_LIB' ],
    'Widgets'  : [ 'QT_WIDGETS_LIB' ],
    'WebKitWidgets' : [ 'QT_WEBKITWIDGETS_LIB' ],
    'WinExtras' : [ 'QT_WINEXTRAS_LIB' ]
}

staticModules = [
    'UiTools',
]

def get_qt_lib_info(env):
    " Deal with the various QT naming conventions. sigh "

    # For QT4, the libraries are QTlibname{,d}4
    # For QT5, they are QT5libname{,d}

    prefix = 'QT'
    suffix = 'd' if env['CONFIG'] == 'debug' else ''

    _suffix = suffix # Because they can't be consistent within a version,
                     # let alone between
    version = env['QT_MAJOR_VERSION']
    if version <= 4:
        suffix += str(version)
    else:
        prefix += str(version)
    return prefix, suffix, _suffix

def EnableQtModules(self, *modules):
    """ Enable the specified QT modules, mainly by adding defines
        and libraries
    """
    self.AppendUnique(QT_USED_MODULES = modules)
    for module in modules:
        try:
            self.AppendUnique(CPPDEFINES = moduleDefines[module])
            if self['CONFIG'] == 'debug':
                if module == 'Declarative':
                    self.AppendUnique(CPPDEFINES = 'QT_DECLARATIVE_DEBUG')
                elif module == 'Qml':
                    self.AppendUnique(CPPDEFINES = 'QT_QML_DEBUG')
        except:
            print 'module', module, 'has no -D'
            pass

    if "Assistant" in modules:
        self.AppendUnique(CPPPATH = [
            os.path.join('$QTDIR', 'include', 'QtAssistant')
        ])
        modules.remove('Assistant')
        modules.append('AssistantClient')

    prefix, suffix, _suffix = get_qt_lib_info(self)
    self.AppendUnique(LIBS = [
        prefix + lib + suffix for lib in modules if lib not in staticModules
    ])

    self.PrependUnique(LIBS = [
        lib + _suffix for lib in modules if lib in staticModules
    ])

    if 'OpenGL' in modules:
        self.AppendUnique(LIBS = [ 'opengl32' ])

    self.AppendUnique(CPPPATH = [
        os.path.join('$QTDIR', 'include', 'QT' + module) for module in modules
    ])

def DisableQtModules(self, *modules):
    """ Disable the specified QT modules similar to enabling them """
    for module in modules:
        try:
            self['QT_USED_MODULES'].remove(module)
            self['CPPDEFINES'].remove(moduleDefines[module])
            if self['CONFIG'] == 'debug' and module == 'Declarative':
                self['CPPDEFINES'].remove('QT_DECLARATIVE_DEBUG')
        except:
            pass


    if "Assistant" in modules:
        self['CPPPATH'].remove(os.path.join('$QTDIR', 'include', 'QtAssistant'))
        modules.remove('Assistant')
        modules.append('AssistantClient')

    prefix, suffix, _suffix = get_qt_lib_info(self)

    for lib in modules:
        self['LIBS'].remove(prefix + lib + suffix)

    if 'OpenGL' in modules:
        self['LIBS'].remove('opengl32')

    for module in modules:
        self['CPPPATH'].remove(os.path.join('$QTDIR', 'include', 'QT' + module))

def setup_IWYU(env):
    import SCons.Defaults
    import SCons.Builder
    original_shared = SCons.Defaults.SharedObjectEmitter
    original_static = SCons.Defaults.StaticObjectEmitter

    def DoIWYU(env, source, target):
        for i in range(len(source)):
            s = source[i]
            dir, name = os.path.split(str(s)) # I'm sure theres a way of getting this from scons
            # Don't bother looking at moc files and 7zip source
            if not name.startswith('moc_') and \
               not dir.startswith(env['SEVENZIPPATH']):
                # Put the .iwyu in the same place as the .obj
                targ = os.path.splitext(str(target[i]))[0]
                env.Depends(env.IWYU(targ + '.iwyu', s), target[i])

    def shared_emitter(target, source, env):
        DoIWYU(env, source, target)
        return original_shared(target, source, env)

    def static_emitter(target, source, env):
        DoIWYU(env, source, target)
        return original_static(target, source, env)

    SCons.Defaults.SharedObjectEmitter = shared_emitter
    SCons.Defaults.StaticObjectEmitter = static_emitter

    def emitter(target, source, env):
        env.Depends(target, env['IWYU_MAPPING_FILE'])
        env.Depends(target, env['IWYU_MASSAGE'])
        return target, source

    def _concat_list(prefixes, list, suffixes, env, f=lambda x: x, target=None, source=None):
        """ Creates a new list from 'list' by first interpolating each element
            in the list using the 'env' dictionary and then calling f on the
            list, and concatenate the 'prefix' and 'suffix' LISTS onto each element of the list.
            A trailing space on the last element of 'prefix' or leading space on the
            first element of 'suffix' will cause them to be put into separate list
            elements rather than being concatenated.
        """

        if not list:
            return list

        l = f(SCons.PathList.PathList(list).subst_path(env, target, source))
        if l is not None:
            list = l

        # This bit replaces current concat_ixes

        result = []

        def process_stringlist(s):
            return [ str(env.subst(p, SCons.Subst.SUBST_RAW))
                                              for p in Flatten([s]) if p != '' ]

        # ensure that prefix and suffix are strings
        prefixes = process_stringlist(prefixes)
        prefix = ''
        if len(prefixes) != 0:
            if prefixes[-1][-1] != ' ':
                prefix = prefixes.pop()

        suffixes = process_stringlist(suffixes)
        suffix = ''
        if len(suffixes) != 0:
            if suffixes[-1][0] != ' ':
                suffix = suffixes.pop(0)

        for x in list:
            if isinstance(x, SCons.Node.FS.File):
                result.append(x)
                continue
            x = str(x)
            if x:
                result.append(prefixes)
                if prefix:
                    if x[:len(prefix)] != prefix:
                        x = prefix + x
                result.append(x)
                if suffix:
                    if x[-len(suffix):] != suffix:
                        result[-1] = result[-1] + suffix
                result.append(suffixes)
        return result

    env['_concat_list'] = _concat_list
    # Note to self: command 2>&1 | other command appears to work as I would hope
    # except it eats errors
    iwyu = SCons.Builder.Builder(
           action=[
                '$IWYU_MASSAGE $TARGET $IWYU $IWYU_FLAGS $IWYU_MAPPINGS $IWYU_COMCOM $SOURCE'
            ],
            emitter=emitter,
            suffix='.iwyu',
            src_suffix='.cpp')

    env.Append(BUILDERS={'IWYU': iwyu})

    # Sigh - IWYU is a right bum as it doesn't recognise /I so I have to
    # duplicate most of the usual stuff

    env['IWYU_FLAGS'] = [
        # This might turn down the output a bit. I hope
        '-Xiwyu', '--transitive_includes_only',
        # Seem to be needed for a windows build
        '-D_MT', '-D_DLL', '-m32',
        # This is something to do with clang, windows and boost headers
        '-DBOOST_USE_WINDOWS_H',
        # There's a lot of this, disabled for now
        '-Wno-inconsistent-missing-override',
        # Mark boost and Qt headers as system headers to disable a lot of noise.
        # I'm sure there has to be a better way than saying 'prefix=Q'
        '--system-header-prefix=Q',
        '--system-header-prefix=boost/',
        # Should be able to get this info from our setup really
        '-fmsc-version=1800', '-D_MSC_VER=1800',
        # clang and qt don't agree about these because clang says its gcc 4.2
        # and QT doesn't realise it's clang
        '-DQ_COMPILER_INITIALIZER_LISTS',
        '-DQ_COMPILER_DECLTYPE',
        '-DQ_COMPILER_VARIADIC_TEMPLATES',
    ]
    if env['CONFIG'] == 'debug':
        env['IWYU_FLAGS'] += [ '-D_DEBUG' ]

    env['IWYU_DEFPREFIX'] = '-D'
    env['IWYU_DEFSUFFIX'] = ''
    env['IWYU_CPPDEFFLAGS'] = '${_defines(IWYU_DEFPREFIX, CPPDEFINES, IWYU_DEFSUFFIX, __env__)}'

    env['IWYU_INCPREFIX'] = '-I'
    env['IWYU_INCSUFFIX'] = ''
    env['IWYU_CPPINCFLAGS'] = '$( ${_concat(IWYU_INCPREFIX, CPPPATH, IWYU_INCSUFFIX, __env__, RDirs, TARGET, SOURCE)} $)'

    env['IWYU_PCH_PREFIX'] = '-include' # Amazingly this works without a space
    env['IWYU_PCH_SUFFIX'] = ''
    env['IWYU_PCHFILES'] = '$( ${_concat(IWYU_PCH_PREFIX, PCHSTOP, IWYU_PCH_SUFFIX, __env__, target=TARGET, source=SOURCE)} $)'

    env['IWYU_COMCOM'] = '$IWYU_CPPDEFFLAGS $IWYU_CPPINCFLAGS $IWYU_PCHFILES $CCPDBFLAGS'
    env['IWYU_MAPPING_PREFIX'] = ['-Xiwyu', '--mapping_file=']
    env['IWYU_MAPPING_SUFFIX'] = ''
    env['IWYU_MAPPINGS'] = '$( ${_concat_list(IWYU_MAPPING_PREFIX, IWYU_MAPPING_FILE, IWYU_MAPPING_SUFFIX, __env__, f=lambda l: [ str(x) for x in l], target=TARGET, source=SOURCE)} $)'

    env['IWYU_MAPPING_FILE'] = [
        env.File('#/modorganizer/qt5_4.imp'),
        env.File('#/modorganizer/win.imp'),
        env.File('#/modorganizer/mappings.imp')
        ]

    env['IWYU_MASSAGE'] = env.File('#/modorganizer/massage_messages.py')

# Create base environment
vars = setup_config_variables()
env = Environment(variables = vars, TARGET_ARCH = 'x86')

# I'd really like to validate for unexpected settings in 'variables', but scons
# appears to throw them away
#ok = True
#for key, value in vars.UnknownVariables():
#    print "unknown variable in scons_configure.py:  %s=%s" % (key, value)
#    ok = False
#if not ok:
#    sys.exit(1)

# Patch scons to realise it's generating PDB files if /DEBUG is set
env.AppendUnique(PROGEMITTER = [ link_emitter_wrapper ])
# Ditto + windows_embed_manifest doesn't generate a manifest file
env.AppendUnique(SHLIBEMITTER = [ shlib_emitter_wrapper ])

# Work out where to find boost libraries
libdir = os.path.join(env['BOOSTPATH'], 'lib32-msvc-' + env['MSVC_VERSION'])
if not os.path.exists(libdir):
    libdir = os.path.join(env['BOOSTPATH'], 'stage', 'lib')
env.AppendUnique(LIBPATH = libdir)

# Process command line to find out what/where we're building
config = ARGUMENTS.get('CONFIG', 'debug')
env['CONFIG'] = config

# I think this is a bug in scons. It returns 12.0 for studio 13
# This needs to match the QT specified version or bad things will happen!
msvs_version = int(env['MSVS_VERSION'].split('.')[0]) + 2000
if msvs_version > 2010:
    msvs_version += 1

# Read the QT version info
with open(os.path.join(env['QTDIR'], 'mkspecs', 'qconfig.pri')) as qtinfo:
    for line in qtinfo:
        info = re.split(r'\s*=\s*', line.rstrip())
        if info[0] == 'QT_VERSION':
            env[info[0]] = info[1]
        elif '_VERSION' in info[0]:
            env[info[0]] = int(info[1])

build_dir = 'scons-ModOrganizer-QT_%s_%sfor_MSVS%d_32bit-%s' % (
    env['QT_VERSION'].replace('.', '_'),
    'OpenGL_' if 'opengl' in env['QTDIR'] else '',
    msvs_version,
    config.title())

# Put the sconsign file somewhere sane
env.SConsignFile(os.path.join(build_dir, '.sconsign.dblite'))
env.CacheDir(os.path.join(build_dir, '.cache'))

#this doesn't seem to work
#env.VariantDir('build/$CONFIG', 'source')
#env.VariantDir('build/$CONFIG', 'source', duplicate = 0)

# Ripped off from qmake.conf

# Compiler defines. Note that scons uses the same variables for C and C++
# defines and include paths so be careful if you mix languages.

# A note: QT puts _MSC_VER into the compile line, but I can see no earthly
# reason for this.

env.AppendUnique(CPPDEFINES = [
    'UNICODE',
    'WIN32',
    'NOMINMAX' # Nukes boost all over the place
])

# Default warning level.
env['WARNING_LEVEL'] = 3

# C compiler flags
env.AppendUnique(CPPFLAGS = [
    '/Zm200',
    #'/Zc:wchar_t-', # 4 v 5
    '/Zc:wchar_t',
    '/W$WARNING_LEVEL'
])

# C++ compiler flags
env.AppendUnique(CXXFLAGS = [
    '/w34100',
    '/w34189',
    '/EHsc',    # STL on
    '/GR'       # RTTI on
])

"""
# qmake.conf
#QMAKE_CFLAGS_RELEASE    = -O2 -MD
#QMAKE_CFLAGS_RELEASE_WITH_DEBUGINFO += -O2 -MD -Zi
#QMAKE_CFLAGS_LTCG       = -GL
#QMAKE_CFLAGS_MP         = -MP

QMAKE_LFLAGS_RELEASE    = /INCREMENTAL:NO
QMAKE_LFLAGS_RELEASE_WITH_DEBUGINFO = /DEBUG /OPT:REF
QMAKE_LFLAGS_LTCG       = /LTCG

# project
"""

env['WINDOWS_EMBED_MANIFEST'] = True


# Seriously, the linker doesn't apply these by default?
env.AppendUnique(LINKFLAGS = [
    '/DYNAMICBASE',
    '/NXCOMPAT'
])

# Display full path in messages. Sadly even this isn't good enough for Creator
# env.AppendUnique(CPPFLAGS = [ '/FC' ])

if env['CONFIG'] == 'debug':
   env.AppendUnique(CPPFLAGS = [ '/MDd', '/Z7' ])
   env.AppendUnique(LINKFLAGS = [ '/DEBUG' ]) #, '/OPT:REF'])
else:
    env.AppendUnique(CPPFLAGS = [ '/O2', '/MD' ])
    env.AppendUnique(LINKFLAGS = [ '/OPT:REF', '/OPT:ICF' ])

# Set up include what you use. Add this as an extra compile step. Note it
# doesn't currently generate an output file (use the output instead!).
if 'IWYU' in env:
    setup_IWYU(env)

# /OPT:REF removes unreferenced code
# for release, use /OPT:ICF (comdat folding: coalesce identical blocks of code)

# We have to make the install path absolute. *sigh*. But it appears to have to
# be in build_dir...
env['INSTALL_PATH'] = os.path.join(os.getcwd(), build_dir, '_ModOrganizer')

# Create the environment for QT
qt_env = env.Clone()

# If you don't do this for the release build, QT gets very upset...
if qt_env['CONFIG'] != 'debug':
    qt_env.AppendUnique(CPPDEFINES = [ 'QT_NO_DEBUG' ])

<<<<<<< HEAD
# Better way of working this out
qt_env['QT_MAJOR_VERSION'] = int(os.path.basename(os.path.dirname(env['QTDIR'])).split('.')[0])
qt_env['QT_MINOR_VERSION'] = int(os.path.basename(os.path.dirname(env['QTDIR'])).split('.')[1])

=======
>>>>>>> 8da9ba54
qt_env.Tool('qt%d' % qt_env['QT_MAJOR_VERSION'])

# FIXME See if I can work out how to get official scons qt to work. Appears
# to only work with QT5
fixup_qt5()

qt_env.AddMethod(add_moc_files, 'AddExtraMoc')

# A very strange rune which QT sets
qt_env['EXE_MANIFEST_DEPENDENCY'] =\
    '/MANIFESTDEPENDENCY:"' + ' '.join(("type='win32'",
                                        "name='Microsoft.Windows.Common-Controls'",
                                        "version='6.0.0.0'",
                                        "publicKeyToken='6595b64144ccf1df'",
                                        "language='*'",
                                        "processorArchitecture='*'")) + '"'

# Not sure how necessary this is. Moreover it says msvc but seems to expect
# the msvs number
qt_env.AppendUnique(CPPPATH = [
    os.path.join(env['QTDIR'], 'mkspecs', 'win32-msvc%d' % msvs_version)
])

qt_env.AddMethod(EnableQtModules)
qt_env.AddMethod(DisableQtModules)

# This is a hack. we should redirect uic to uic4/uic5 and fix the scripts
def Uicc5(self, *args, **kwargs):
    return self.Uic5(*args, **kwargs)

qt_env.AddMethod(Uicc5, 'Uic')

# Enable the base libraries.
qt_env.EnableQt5Modules([], debug = qt_env['CONFIG'] == 'debug')

# Causes too many problems if you don't do this
qt_env['QT%d_MOCCPPPATH' % qt_env['QT_MAJOR_VERSION']] = '$CPPPATH'
# Yechhh. Note: the the _VER depends on ms compiler version (and could
# be dragged from the qmake conf file or preferrably from ms compiler)
qt_env['QT%d_MOCDEFINES' % qt_env['QT_MAJOR_VERSION']] =\
    '${_defines(QT5_MOCDEFPREFIX, MOCDEFINES+CPPDEFINES, QT5_MOCDEFSUFFIX, __env__)}'
qt_env['MOCDEFINES'] = [
    '_MSC_VER=1800',
]
# QTCreator appears to add these automatically. Some of these look moderately
# dangerous if you're attempting to cross-compile
# only for qt4?
if qt_env['QT_MAJOR_VERSION'] <= 4:
    qt_env.AppendUnique(CPPDEFINES = [
        'QT_DLL',
        'QT_HAVE_MMX',
        'QT_HAVE_3DNOW',
        'QT_HAVE_SSE',
        'QT_HAVE_MMXEXT',
        'QT_HAVE_SSE2',
        'QT_THREAD_SUPPORT'
    ])

# It also adds this to the end of the include path.
# -I"c:\Apps\Qt\4.8.6\include\ActiveQt"

# Export environment. Rename it first to encourage instant Clone() calls
Export('env qt_env')

# And away we go
libs_to_install = env.SConscript('source/SConscript',
                                 variant_dir = build_dir,
                                 duplicate = 0)
libs_to_install = sorted(set(filter(lambda x: x is not None,
                                                 env.Flatten(libs_to_install))))
# There are some odd implicit dependencies
if qt_env['QT_MAJOR_VERSION'] > 4:
    libs_to_install += [
        'Multimedia',
        'MultimediaWidgets',
        'OpenGL',
        'Positioning',
        'PrintSupport',
        'Quick',
        'Sensors',
        'WebChannel',
    ]

# Finally, set up rules to install the DLLs.
# use windeployqt.exe to install all required libraries
#SET(windeploy_parameters --no-translations --no-plugins --libdir dlls --release-with-debug-info --no-compiler-runtime)
#INSTALL(
#    CODE
#    "EXECUTE_PROCESS(
#        COMMAND
#        ${qt5bin}/windeployqt.exe ModOrganizer.exe ${windeploy_parameters}
#        COMMAND
#        ${qt5bin}/windeployqt.exe uibase.dll ${windeploy_parameters}
#        WORKING_DIRECTORY ${CMAKE_INSTALL_PREFIX}/bin
#    )"
#)
# this should probably be a rule though it seems to produce an awful lot of
# Stuff(TM). or a postaction

dll_path = os.path.join('$INSTALL_PATH', 'DLLs')

prefix, suffix, suffix_ = get_qt_lib_info(qt_env)

dlls_to_install = []
dlls_to_install = [
    os.path.join(env['QTDIR'], 'bin', prefix + lib + suffix + '.dll')
                                                      for lib in libs_to_install
]

if env['CONFIG'] == 'debug':
    dlls_to_install += [
        os.path.join(env['QTDIR'], 'bin', prefix + lib + suffix + '.pdb')
                                                      for lib in libs_to_install
    ]

# There is something wrong with webkit4 and/or this build as it seems
# to need to live in the same directory as mod organiser.
if 'WebKit' in libs_to_install and qt_env['QT_MAJOR_VERSION'] == 4:
    libname = prefix + 'WebKit' + suffix
    env.Install(env['INSTALL_PATH'],
                os.path.join(env['QTDIR'], 'bin', libname + '.dll'))
    if env['CONFIG'] == 'debug':
        env.Install(env['INSTALL_PATH'],
                    os.path.join(env['QTDIR'], 'bin', libname + '.pdb'))

if qt_env['QT_MAJOR_VERSION'] > 4:
    # Guesswork a bit.
    dlls_to_install += [
        os.path.join(env['QTDIR'],
                     'bin',
                     'icu%s%d%d.dll' % (lib, qt_env['QT_MAJOR_VERSION'], qt_env['QT_MINOR_VERSION'] - 1))
            for lib in ('dt','in', 'uc')
    ]

    platform_dlls = []
    if env['CONFIG'] == 'debug':
        platform_dlls += [ 'qwindowsd.dll', 'qwindowsd.pdb' ]
    else:
        platform_dlls += [ 'qwindows.dll' ]

    # Note: Appears to work fine in DLLs or at the top level, but I'm all for
    # keeping the top directory a bit clean
    env.Install(os.path.join(dll_path, 'platforms'),
                [ os.path.join(env['QTDIR'], 'plugins', 'platforms', dll)
                                                     for dll in platform_dlls ])

    image_dlls = []
    for image in ('dds', 'gif', 'jpeg', 'tga'):
        if env['CONFIG'] == 'debug':
            image_dlls += [ 'q' + image + 'd.dll', 'q' + image + 'd.pdb' ]
        else:
            image_dlls += [ 'q' + image + '.dll' ]
    env.Install(os.path.join(dll_path, 'imageformats'),
                [ os.path.join(env['QTDIR'], 'plugins', 'imageformats', dll)
                                                        for dll in image_dlls ])

# Build your own?
dlls_to_install += [
    os.path.join('tools', 'static_data', 'dlls', '7z.dll')
]

env.Install(dll_path, dlls_to_install)

# And loot which goes somewhere else (maybe this should be done in loot_cli?)
env.Install(os.path.join('${INSTALL_PATH}', 'loot'),
            os.path.join('${LOOTPATH}', 'loot32.dll'))

# also pythondll and zip, boost python dll (all for python proxy!)
# the dll we can drag from the python install
# the zip i'm not sure about.<|MERGE_RESOLUTION|>--- conflicted
+++ resolved
@@ -539,13 +539,6 @@
 if qt_env['CONFIG'] != 'debug':
     qt_env.AppendUnique(CPPDEFINES = [ 'QT_NO_DEBUG' ])
 
-<<<<<<< HEAD
-# Better way of working this out
-qt_env['QT_MAJOR_VERSION'] = int(os.path.basename(os.path.dirname(env['QTDIR'])).split('.')[0])
-qt_env['QT_MINOR_VERSION'] = int(os.path.basename(os.path.dirname(env['QTDIR'])).split('.')[1])
-
-=======
->>>>>>> 8da9ba54
 qt_env.Tool('qt%d' % qt_env['QT_MAJOR_VERSION'])
 
 # FIXME See if I can work out how to get official scons qt to work. Appears
