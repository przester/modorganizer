/*
Copyright (C) 2012 Sebastian Herbord. All rights reserved.

This file is part of Mod Organizer.

Mod Organizer is free software: you can redistribute it and/or modify
it under the terms of the GNU General Public License as published by
the Free Software Foundation, either version 3 of the License, or
(at your option) any later version.

Mod Organizer is distributed in the hope that it will be useful,
but WITHOUT ANY WARRANTY; without even the implied warranty of
MERCHANTABILITY or FITNESS FOR A PARTICULAR PURPOSE.  See the
GNU General Public License for more details.

You should have received a copy of the GNU General Public License
along with Mod Organizer.  If not, see <http://www.gnu.org/licenses/>.
*/

#ifndef MAINWINDOW_H
#define MAINWINDOW_H

#include <QMainWindow>
#include <QFileInfo>
#include <QDir>
#include <QTreeWidget>
#include <QListWidgetItem>
#include <QProcess>
#include <QThread>
#include <QProgressBar>
#include <QTranslator>
<<<<<<< HEAD
#include <QPluginLoader>
#include "executableslist.h"
#include "modlist.h"
#include "pluginlist.h"
=======
#include "executableslist.h"
#include "modlist.h"
#include "pluginlist.h"
#include "plugincontainer.h"
>>>>>>> f2f9e11f
#define WIN32_LEAN_AND_MEAN
#include <windows.h>
#include <archive.h>
#include "directoryrefresher.h"
#include <imoinfo.h>
<<<<<<< HEAD
#include <iplugintool.h>
#include <iplugindiagnose.h>
#include <ipluginmodpage.h>
=======
#include <iplugingame.h>
>>>>>>> f2f9e11f
#include "settings.h"
#include "downloadmanager.h"
#include "installationmanager.h"
#include "selfupdater.h"
#include "savegamegamebyro.h"
#include "modlistsortproxy.h"
#include "pluginlistsortproxy.h"
#include "tutorialcontrol.h"
#include "savegameinfowidgetgamebryo.h"
#include "previewgenerator.h"
#include "browserdialog.h"
<<<<<<< HEAD
=======
#include "iuserinterface.h"
>>>>>>> f2f9e11f
#include <guessedvalue.h>
#include <directoryentry.h>
#ifndef Q_MOC_RUN
#include <boost/signals2.hpp>
#endif

namespace Ui {
    class MainWindow;
}

class QToolButton;
class ModListSortProxy;
class ModListGroupCategoriesProxy;


<<<<<<< HEAD
class MainWindow : public QMainWindow, public MOBase::IPluginDiagnose
{
  Q_OBJECT
  Q_INTERFACES(MOBase::IPluginDiagnose)

  friend class OrganizerProxy;

private:

  struct SignalCombinerAnd
  {
    typedef bool result_type;
    template<typename InputIterator>
    bool operator()(InputIterator first, InputIterator last) const
    {
      while (first != last) {
        if (!(*first)) {
          return false;
        }
        ++first;
      }
      return true;
    }
  };

  typedef boost::signals2::signal<bool (const QString&), SignalCombinerAnd> SignalAboutToRunApplication;
  typedef boost::signals2::signal<void (const QString&)> SignalModInstalled;

public:
  explicit MainWindow(const QString &exeName, QSettings &initSettings, QWidget *parent = 0);
  ~MainWindow();

  void readSettings();

  bool addProfile();
  void refreshBSAList();
=======
class MainWindow : public QMainWindow, public IUserInterface
{
  Q_OBJECT

  friend class OrganizerProxy;


public:
  explicit MainWindow(const QString &exeName, QSettings &initSettings,
                      OrganizerCore &organizerCore, PluginContainer &pluginContainer,
                      QWidget *parent = 0);
  ~MainWindow();

  void storeSettings(QSettings &settings);
  void readSettings();

  bool addProfile();
  void updateBSAList(const QStringList &defaultArchives, const QStringList &activeArchives);
>>>>>>> f2f9e11f
  void refreshDataTree();
  void refreshSaveList();

  void setExecutablesList(const ExecutablesList &executablesList);

  void setModListSorting(int index);
  void setESPListSorting(int index);

  bool setCurrentProfile(int index);
  bool setCurrentProfile(const QString &name);

  void createFirstProfile();

<<<<<<< HEAD
/*  void spawnProgram(const QString &fileName, const QString &argumentsArg,
                    const QString &profileName, const QDir &currentDirectory);*/

  void loadPlugins();

  virtual std::vector<unsigned int> activeProblems() const;
  virtual QString shortDescription(unsigned int key) const;
  virtual QString fullDescription(unsigned int key) const;
  virtual bool hasGuidedFix(unsigned int key) const;
  virtual void startGuidedFix(unsigned int key) const;

  void addPrimaryCategoryCandidates(QMenu *primaryCategoryMenu, ModInfo::Ptr info);

  bool saveArchiveList();

=======
  bool saveArchiveList();

  void registerPluginTool(MOBase::IPluginTool *tool);
  void registerModPage(MOBase::IPluginModPage *modPage);

  void addPrimaryCategoryCandidates(QMenu *primaryCategoryMenu, ModInfo::Ptr info);

>>>>>>> f2f9e11f
  void createStdoutPipe(HANDLE *stdOutRead, HANDLE *stdOutWrite);
  std::string readFromPipe(HANDLE stdOutRead);
  void processLOOTOut(const std::string &lootOut, std::string &reportURL, std::string &errorMessages, QProgressDialog &dialog);

  HANDLE startApplication(const QString &executable, const QStringList &args = QStringList(), const QString &cwd = "", const QString &profile = "");

  bool waitForProcessOrJob(HANDLE processHandle, LPDWORD exitCode = NULL);

  void updateModInDirectoryStructure(unsigned int index, ModInfo::Ptr modInfo);

  QString getOriginDisplayName(int originID);
<<<<<<< HEAD
  void unloadPlugins();
public slots:

  void refreshLists();

  void displayColumnSelection(const QPoint &pos);

  void externalMessage(const QString &message);
=======

  void installTranslator(const QString &name);

  virtual void disconnectPlugins();

  virtual bool close();
  virtual void setEnabled(bool enabled);

  void displayModInformation(ModInfo::Ptr modInfo, unsigned int index, int tab);

public slots:

  void displayColumnSelection(const QPoint &pos);

>>>>>>> f2f9e11f
  void modorder_changed();
  void refresher_progress(int percent);
  void directory_refreshed();

  void toolPluginInvoke();
  void modPagePluginInvoke();

signals:

<<<<<<< HEAD
  /**
   * @brief emitted after a mod has been installed
   * @node this is currently only used for tutorials
   */
  void modInstalled();
=======
>>>>>>> f2f9e11f

  /**
   * @brief emitted after the information dialog has been closed
   */
  void modInfoDisplayed();

  /**
   * @brief emitted when the selected style changes
   */
  void styleChanged(const QString &styleFile);


  void modListDataChanged(const QModelIndex &topLeft, const QModelIndex &bottomRight);

protected:

  virtual void showEvent(QShowEvent *event);
  virtual void closeEvent(QCloseEvent *event);
  virtual bool eventFilter(QObject *obj, QEvent *event);
  virtual void resizeEvent(QResizeEvent *event);

private:

<<<<<<< HEAD
  void refreshESPList();
  void refreshModList(bool saveChanges = true);

  void actionToToolButton(QAction *&sourceAction);
  bool verifyPlugin(MOBase::IPlugin *plugin);
  void registerPluginTool(MOBase::IPluginTool *tool);
  void registerModPage(MOBase::IPluginModPage *modPage);
  bool registerPlugin(QObject *pluginObj, const QString &fileName);
  bool unregisterPlugin(QObject *pluginObj, const QString &fileName);
=======
  void refreshModList(bool saveChanges = true);

  void actionToToolButton(QAction *&sourceAction);
>>>>>>> f2f9e11f

  void updateToolBar();
  void activateSelectedProfile();

  void setExecutableIndex(int index);

<<<<<<< HEAD
  bool testForSteam();
  void startSteam();

  HANDLE spawnBinaryDirect(const QFileInfo &binary, const QString &arguments, const QString &profileName, const QDir &currentDirectory, const QString &steamAppID);
  void spawnBinary(const QFileInfo &binary, const QString &arguments = "", const QDir &currentDirectory = QDir(), bool closeAfterStart = true, const QString &steamAppID = "");
=======
  void startSteam();

  HANDLE spawnBinaryDirect(const QFileInfo &binary, const QString &arguments, const QString &profileName, const QDir &currentDirectory, const QString &steamAppID);
>>>>>>> f2f9e11f

  void updateTo(QTreeWidgetItem *subTree, const std::wstring &directorySoFar, const MOShared::DirectoryEntry &directoryEntry, bool conflictsOnly);
  void refreshDirectoryStructure();
  bool refreshProfiles(bool selectProfile = true);
  void refreshExecutablesList();
  void installMod();
<<<<<<< HEAD
  MOBase::IModInterface *installMod(const QString &fileName, const QString &initModName = QString());
  MOBase::IModInterface *getMod(const QString &name);
  MOBase::IModInterface *createMod(MOBase::GuessedValue<QString> &name);
  bool removeMod(MOBase::IModInterface *mod);
=======
>>>>>>> f2f9e11f

  QList<MOBase::IOrganizer::FileInfo> findFileInfos(const QString &path, const std::function<bool (const MOBase::IOrganizer::FileInfo &)> &filter) const;

  bool modifyExecutablesDialog();
<<<<<<< HEAD
  void displayModInformation(ModInfo::Ptr modInfo, unsigned int index, int tab);
=======
>>>>>>> f2f9e11f
  void displayModInformation(int row, int tab = 0);
  void testExtractBSA(int modIndex);

  void writeDataToFile(QFile &file, const QString &directory, const MOShared::DirectoryEntry &directoryEntry);

  void renameModInList(QFile &modList, const QString &oldName, const QString &newName);

  void refreshFilters();

  /**
   * Sets category selections from menu; for multiple mods, this will only apply
   * the changes made in the menu (which is the delta between the current menu selection and the reference mod)
   * @param menu the menu after editing by the user
   * @param modRow index of the mod to edit
   * @param referenceRow row of the reference mod
   */
  void addRemoveCategoriesFromMenu(QMenu *menu, int modRow, int referenceRow);

  /**
   * Sets category selections from menu; for multiple mods, this will completely
   * replace the current set of categories on each selected with those selected in the menu
   * @param menu the menu after editing by the user
   * @param modRow index of the mod to edit
   */
  void replaceCategoriesFromMenu(QMenu *menu, int modRow);

  bool populateMenuCategories(QMenu *menu, int targetID);

  void updateDownloadListDelegate();

  // remove invalid category-references from mods
  void fixCategories();

<<<<<<< HEAD
  void storeSettings();

  bool queryLogin(QString &username, QString &password);

=======
>>>>>>> f2f9e11f
  void createHelpWidget();

  bool extractProgress(QProgressDialog &extractProgress, int percentage, std::string fileName);

  int checkForProblems();

  int getBinaryExecuteInfo(const QFileInfo &targetInfo, QFileInfo &binaryInfo, QString &arguments);
<<<<<<< HEAD
  QTreeWidgetItem *addFilterItem(QTreeWidgetItem *root, const QString &name, int categoryID);
=======
  QTreeWidgetItem *addFilterItem(QTreeWidgetItem *root, const QString &name, int categoryID, ModListSortProxy::FilterType type);
  void addContentFilters();
>>>>>>> f2f9e11f
  void addCategoryFilters(QTreeWidgetItem *root, const std::set<int> &categoriesUsed, int targetID);

  void setCategoryListVisible(bool visible);

  SaveGameGamebryo *getSaveGame(const QString &name);
  SaveGameGamebryo *getSaveGame(QListWidgetItem *item);

  void displaySaveGameInfo(const SaveGameGamebryo *save, QPoint pos);

  HANDLE nextChildProcess();

  bool errorReported(QString &logFile);

  QIcon iconForExecutable(const QString &filePath);

  void updateESPLock(bool locked);

  static void setupNetworkProxy(bool activate);
  void activateProxy(bool activate);
<<<<<<< HEAD
  void installTranslator(const QString &name);
=======
>>>>>>> f2f9e11f
  void setBrowserGeometry(const QByteArray &geometry);

  bool createBackup(const QString &filePath, const QDateTime &time);
  QString queryRestore(const QString &filePath);

  QMenu *modListContextMenu();

  std::set<QString> enabledArchives();

  void scheduleUpdateButton();

<<<<<<< HEAD
  void updateModActiveState(int index, bool active);

private:

  static const unsigned int PROBLEM_PLUGINSNOTLOADED = 1;
  static const unsigned int PROBLEM_TOOMANYPLUGINS = 2;

=======
private:

>>>>>>> f2f9e11f
  static const char *PATTERN_BACKUP_GLOB;
  static const char *PATTERN_BACKUP_REGEX;
  static const char *PATTERN_BACKUP_DATE;

private:

  Ui::MainWindow *ui;

  MOBase::TutorialControl m_Tutorial;

  QString m_ExeName;

  int m_OldProfileIndex;

<<<<<<< HEAD
  QThread m_RefresherThread;
  DirectoryRefresher m_DirectoryRefresher;
  MOShared::DirectoryEntry *m_DirectoryStructure;
=======
>>>>>>> f2f9e11f
  std::vector<QString> m_ModNameList; // the mod-list to go with the directory structure
  QProgressBar *m_RefreshProgress;
  bool m_Refreshing;

<<<<<<< HEAD
  ModList m_ModList;
  QAbstractItemModel *m_ModListGroupingProxy;
  ModListSortProxy *m_ModListSortProxy;

  PluginList m_PluginList;
  PluginListSortProxy *m_PluginListSortProxy;

  ExecutablesList m_ExecutablesList;
=======
  QAbstractItemModel *m_ModListGroupingProxy;
  ModListSortProxy *m_ModListSortProxy;

  PluginListSortProxy *m_PluginListSortProxy;

>>>>>>> f2f9e11f
  int m_OldExecutableIndex;

  QString m_GamePath;

  int m_ContextRow;
  QPersistentModelIndex m_ContextIdx;
  QTreeWidgetItem *m_ContextItem;
  QAction *m_ContextAction;

  //int m_SelectedSaveGame;

<<<<<<< HEAD
  Settings m_Settings;

  DownloadManager m_DownloadManager;
  InstallationManager m_InstallationManager;

  SelfUpdater m_Updater;

  CategoryFactory &m_CategoryFactory;

  Profile *m_CurrentProfile;

  int m_ModsToUpdate;

  QStringList m_PendingDownloads;
  QList<boost::function<void (MainWindow*)> > m_PostLoginTasks;
  bool m_AskForNexusPW;
  bool m_LoginAttempted;

  QStringList m_DefaultArchives;
  QStringList m_ActiveArchives;
  bool m_DirectoryUpdate;
  bool m_ArchivesInit;
=======
  CategoryFactory &m_CategoryFactory;

  int m_ModsToUpdate;

  bool m_LoginAttempted;

>>>>>>> f2f9e11f
  QTimer m_CheckBSATimer;
  QTimer m_SaveMetaTimer;
  QTimer m_UpdateProblemsTimer;

  QTime m_StartTime;
  SaveGameInfoWidget *m_CurrentSaveView;

<<<<<<< HEAD
  MOBase::IGameInfo *m_GameInfo;

  std::vector<MOBase::IPluginDiagnose*> m_DiagnosisPlugins;
  std::vector<boost::signals2::connection> m_DiagnosisConnections;
  std::vector<MOBase::IPluginModPage*> m_ModPages;
  std::vector<QString> m_FailedPlugins;
  std::vector<QPluginLoader*> m_PluginLoaders;

  QFile m_PluginsCheck;

  SignalAboutToRunApplication m_AboutToRun;
  SignalModInstalled m_ModInstalled;
=======
  OrganizerCore &m_OrganizerCore;
  PluginContainer &m_PluginContainer;

  MOBase::IPluginGame *m_ActiveGame;
>>>>>>> f2f9e11f

  QString m_CurrentLanguage;
  std::vector<QTranslator*> m_Translators;

<<<<<<< HEAD
  PreviewGenerator m_PreviewGenerator;
=======
>>>>>>> f2f9e11f
  BrowserDialog m_IntegratedBrowser;

  QFileSystemWatcher m_SavesWatcher;

  std::vector<QTreeWidgetItem*> m_RemoveWidget;

  QByteArray m_ArchiveListHash;

  bool m_DidUpdateMasterList;

private slots:

  void showMessage(const QString &message);
  void showError(const QString &message);

  // main window actions
  void helpTriggered();
  void issueTriggered();
  void wikiTriggered();
  void tutorialTriggered();
  void extractBSATriggered();

  // modlist context menu
  void installMod_clicked();
  void restoreBackup_clicked();
  void renameMod_clicked();
  void removeMod_clicked();
  void reinstallMod_clicked();
  void endorse_clicked();
  void dontendorse_clicked();
  void unendorse_clicked();
  void ignoreMissingData_clicked();
  void visitOnNexus_clicked();
  void openExplorer_clicked();
  void information_clicked();
  // savegame context menu
  void deleteSavegame_clicked();
  void fixMods_clicked();
  // data-tree context menu
  void writeDataToFile();
  void openDataFile();
  void addAsExecutable();
  void previewDataFile();
  void hideFile();
  void unhideFile();

  void linkToolbar();
  void linkDesktop();
  void linkMenu();

  void languageChange(const QString &newLanguage);
  void modStatusChanged(unsigned int index);
  void saveSelectionChanged(QListWidgetItem *newItem);

<<<<<<< HEAD
  bool saveCurrentLists();

=======
>>>>>>> f2f9e11f
  void windowTutorialFinished(const QString &windowName);

  BSA::EErrorCode extractBSA(BSA::Archive &archive, BSA::Folder::Ptr folder, const QString &destination, QProgressDialog &extractProgress);

  void syncOverwrite();

  void createModFromOverwrite();

<<<<<<< HEAD
  void removeOrigin(const QString &name);

=======
>>>>>>> f2f9e11f
  void procError(QProcess::ProcessError error);
  void procFinished(int exitCode, QProcess::ExitStatus exitStatus);

  // nexus related
  void checkModsForUpdates();
  void nexusLinkActivated(const QString &link);

<<<<<<< HEAD
  void linkClicked(const QString &url);

  bool nexusLogin();

  void loginSuccessful(bool necessary);
  void loginSuccessfulUpdate(bool necessary);
  void loginFailed(const QString &message);
  void loginFailedUpdate(const QString &message);

  void downloadRequestedNXM(const QString &url);
  void downloadRequested(QNetworkReply *reply, int modID, const QString &fileName);
=======
  void loginFailed(const QString &message);

  void linkClicked(const QString &url);
>>>>>>> f2f9e11f

  void installDownload(int index);
  void updateAvailable();

  void motdReceived(const QString &motd);
  void notEndorsedYet();

  void originModified(int originID);

  void addRemoveCategories_MenuHandler();
  void replaceCategories_MenuHandler();

  void savePrimaryCategory();
  void addPrimaryCategoryCandidates();

  void modDetailsUpdated(bool success);
  void modlistChanged(int row);

<<<<<<< HEAD
=======
  void modInstalled();

>>>>>>> f2f9e11f
  void nxmUpdatesAvailable(const std::vector<int> &modIDs, QVariant userData, QVariant resultData, int requestID);
  void nxmEndorsementToggled(int, QVariant, QVariant resultData, int);
  void nxmDownloadURLs(int modID, int fileID, QVariant userData, QVariant resultData, int requestID);
  void nxmRequestFailed(int modID, int fileID, QVariant userData, int requestID, const QString &errorString);

  void editCategories();
  void deselectFilters();

  void displayModInformation(const QString &modName, int tab);
  void modOpenNext();
  void modOpenPrev();

  void modRenamed(const QString &oldName, const QString &newName);
  void modRemoved(const QString &fileName);

  void hideSaveGameInfo();

  void hookUpWindowTutorials();

  void resumeDownload(int downloadIndex);
  void endorseMod(ModInfo::Ptr mod);
  void cancelModListEditor();

  void lockESPIndex();
  void unlockESPIndex();

  void enableVisibleMods();
  void disableVisibleMods();
  void exportModListCSV();

  void startExeAction();

<<<<<<< HEAD
  void checkBSAList();
=======
  void checkBSAList(const QStringList &defaultArchives);
>>>>>>> f2f9e11f

  void updateProblemsButton();

  void saveModMetas();

  void updateStyle(const QString &style);

  void modlistChanged(const QModelIndex &index, int role);
  void fileMoved(const QString &filePath, const QString &oldOriginName, const QString &newOriginName);

<<<<<<< HEAD
  void savePluginList();
=======
>>>>>>> f2f9e11f

  void modFilterActive(bool active);
  void espFilterChanged(const QString &filter);
  void downloadFilterChanged(const QString &filter);

  void expandModList(const QModelIndex &index);

  /**
   * @brief resize columns in mod list and plugin list to content
   */
  void resizeLists(bool modListCustom, bool pluginListCustom);

  /**
   * @brief allow columns in mod list and plugin list to be resized
   */
  void allowListResize();

  void downloadSpeed(const QString &serverName, int bytesPerSecond);

  void toolBar_customContextMenuRequested(const QPoint &point);
  void removeFromToolbar();
  void overwriteClosed(int);

  void changeVersioningScheme();
  void ignoreUpdate();
  void unignoreUpdate();

  void refreshSavesIfOpen();
  void expandDataTreeItem(QTreeWidgetItem *item);
  void about();
  void delayedRemove();

  void requestDownload(const QUrl &url, QNetworkReply *reply);
<<<<<<< HEAD

private slots: // ui slots
  void profileRefresh();
=======
  void modlistSelectionChanged(const QModelIndex &current, const QModelIndex &previous);
  void modListSortIndicatorChanged(int column, Qt::SortOrder order);

private slots: // ui slots
>>>>>>> f2f9e11f
  // actions
  void on_actionAdd_Profile_triggered();
  void on_actionInstallMod_triggered();
  void on_actionModify_Executables_triggered();
  void on_actionNexus_triggered();
  void on_actionProblems_triggered();
  void on_actionSettings_triggered();
  void on_actionUpdate_triggered();
  void on_actionEndorseMO_triggered();

  void on_bsaList_customContextMenuRequested(const QPoint &pos);
  void bsaList_itemMoved();
  void on_btnRefreshData_clicked();
  void on_categoriesList_customContextMenuRequested(const QPoint &pos);
  void on_conflictsCheckBox_toggled(bool checked);
  void on_dataTree_customContextMenuRequested(const QPoint &pos);
  void on_executablesListBox_currentIndexChanged(int index);
  void on_modList_customContextMenuRequested(const QPoint &pos);
  void on_modList_doubleClicked(const QModelIndex &index);
  void on_profileBox_currentIndexChanged(int index);
  void on_savegameList_customContextMenuRequested(const QPoint &pos);
  void on_startButton_clicked();
  void on_tabWidget_currentChanged(int index);

  void on_espList_customContextMenuRequested(const QPoint &pos);
  void on_displayCategoriesBtn_toggled(bool checked);
  void on_groupCombo_currentIndexChanged(int index);
  void on_categoriesList_itemSelectionChanged();
  void on_linkButton_pressed();
  void on_showHiddenBox_toggled(bool checked);
  void on_bsaList_itemChanged(QTreeWidgetItem *item, int column);
  void on_bossButton_clicked();

  void on_saveButton_clicked();
  void on_restoreButton_clicked();
  void on_restoreModsButton_clicked();
  void on_saveModsButton_clicked();
  void on_actionCopy_Log_to_Clipboard_triggered();
  void on_categoriesAndBtn_toggled(bool checked);
  void on_categoriesOrBtn_toggled(bool checked);
  void on_managedArchiveLabel_linkHovered(const QString &link);
  void on_manageArchivesBox_toggled(bool checked);
<<<<<<< HEAD
=======

>>>>>>> f2f9e11f
};



#endif // MAINWINDOW_H
<|MERGE_RESOLUTION|>--- conflicted
+++ resolved
@@ -1,787 +1,536 @@
-/*
-Copyright (C) 2012 Sebastian Herbord. All rights reserved.
-
-This file is part of Mod Organizer.
-
-Mod Organizer is free software: you can redistribute it and/or modify
-it under the terms of the GNU General Public License as published by
-the Free Software Foundation, either version 3 of the License, or
-(at your option) any later version.
-
-Mod Organizer is distributed in the hope that it will be useful,
-but WITHOUT ANY WARRANTY; without even the implied warranty of
-MERCHANTABILITY or FITNESS FOR A PARTICULAR PURPOSE.  See the
-GNU General Public License for more details.
-
-You should have received a copy of the GNU General Public License
-along with Mod Organizer.  If not, see <http://www.gnu.org/licenses/>.
-*/
-
-#ifndef MAINWINDOW_H
-#define MAINWINDOW_H
-
-#include <QMainWindow>
-#include <QFileInfo>
-#include <QDir>
-#include <QTreeWidget>
-#include <QListWidgetItem>
-#include <QProcess>
-#include <QThread>
-#include <QProgressBar>
-#include <QTranslator>
-<<<<<<< HEAD
-#include <QPluginLoader>
-#include "executableslist.h"
-#include "modlist.h"
-#include "pluginlist.h"
-=======
-#include "executableslist.h"
-#include "modlist.h"
-#include "pluginlist.h"
-#include "plugincontainer.h"
->>>>>>> f2f9e11f
-#define WIN32_LEAN_AND_MEAN
-#include <windows.h>
-#include <archive.h>
-#include "directoryrefresher.h"
-#include <imoinfo.h>
-<<<<<<< HEAD
-#include <iplugintool.h>
-#include <iplugindiagnose.h>
-#include <ipluginmodpage.h>
-=======
-#include <iplugingame.h>
->>>>>>> f2f9e11f
-#include "settings.h"
-#include "downloadmanager.h"
-#include "installationmanager.h"
-#include "selfupdater.h"
-#include "savegamegamebyro.h"
-#include "modlistsortproxy.h"
-#include "pluginlistsortproxy.h"
-#include "tutorialcontrol.h"
-#include "savegameinfowidgetgamebryo.h"
-#include "previewgenerator.h"
-#include "browserdialog.h"
-<<<<<<< HEAD
-=======
-#include "iuserinterface.h"
->>>>>>> f2f9e11f
-#include <guessedvalue.h>
-#include <directoryentry.h>
-#ifndef Q_MOC_RUN
-#include <boost/signals2.hpp>
-#endif
-
-namespace Ui {
-    class MainWindow;
-}
-
-class QToolButton;
-class ModListSortProxy;
-class ModListGroupCategoriesProxy;
-
-
-<<<<<<< HEAD
-class MainWindow : public QMainWindow, public MOBase::IPluginDiagnose
-{
-  Q_OBJECT
-  Q_INTERFACES(MOBase::IPluginDiagnose)
-
-  friend class OrganizerProxy;
-
-private:
-
-  struct SignalCombinerAnd
-  {
-    typedef bool result_type;
-    template<typename InputIterator>
-    bool operator()(InputIterator first, InputIterator last) const
-    {
-      while (first != last) {
-        if (!(*first)) {
-          return false;
-        }
-        ++first;
-      }
-      return true;
-    }
-  };
-
-  typedef boost::signals2::signal<bool (const QString&), SignalCombinerAnd> SignalAboutToRunApplication;
-  typedef boost::signals2::signal<void (const QString&)> SignalModInstalled;
-
-public:
-  explicit MainWindow(const QString &exeName, QSettings &initSettings, QWidget *parent = 0);
-  ~MainWindow();
-
-  void readSettings();
-
-  bool addProfile();
-  void refreshBSAList();
-=======
-class MainWindow : public QMainWindow, public IUserInterface
-{
-  Q_OBJECT
-
-  friend class OrganizerProxy;
-
-
-public:
-  explicit MainWindow(const QString &exeName, QSettings &initSettings,
-                      OrganizerCore &organizerCore, PluginContainer &pluginContainer,
-                      QWidget *parent = 0);
-  ~MainWindow();
-
-  void storeSettings(QSettings &settings);
-  void readSettings();
-
-  bool addProfile();
-  void updateBSAList(const QStringList &defaultArchives, const QStringList &activeArchives);
->>>>>>> f2f9e11f
-  void refreshDataTree();
-  void refreshSaveList();
-
-  void setExecutablesList(const ExecutablesList &executablesList);
-
-  void setModListSorting(int index);
-  void setESPListSorting(int index);
-
-  bool setCurrentProfile(int index);
-  bool setCurrentProfile(const QString &name);
-
-  void createFirstProfile();
-
-<<<<<<< HEAD
-/*  void spawnProgram(const QString &fileName, const QString &argumentsArg,
-                    const QString &profileName, const QDir &currentDirectory);*/
-
-  void loadPlugins();
-
-  virtual std::vector<unsigned int> activeProblems() const;
-  virtual QString shortDescription(unsigned int key) const;
-  virtual QString fullDescription(unsigned int key) const;
-  virtual bool hasGuidedFix(unsigned int key) const;
-  virtual void startGuidedFix(unsigned int key) const;
-
-  void addPrimaryCategoryCandidates(QMenu *primaryCategoryMenu, ModInfo::Ptr info);
-
-  bool saveArchiveList();
-
-=======
-  bool saveArchiveList();
-
-  void registerPluginTool(MOBase::IPluginTool *tool);
-  void registerModPage(MOBase::IPluginModPage *modPage);
-
-  void addPrimaryCategoryCandidates(QMenu *primaryCategoryMenu, ModInfo::Ptr info);
-
->>>>>>> f2f9e11f
-  void createStdoutPipe(HANDLE *stdOutRead, HANDLE *stdOutWrite);
-  std::string readFromPipe(HANDLE stdOutRead);
-  void processLOOTOut(const std::string &lootOut, std::string &reportURL, std::string &errorMessages, QProgressDialog &dialog);
-
-  HANDLE startApplication(const QString &executable, const QStringList &args = QStringList(), const QString &cwd = "", const QString &profile = "");
-
-  bool waitForProcessOrJob(HANDLE processHandle, LPDWORD exitCode = NULL);
-
-  void updateModInDirectoryStructure(unsigned int index, ModInfo::Ptr modInfo);
-
-  QString getOriginDisplayName(int originID);
-<<<<<<< HEAD
-  void unloadPlugins();
-public slots:
-
-  void refreshLists();
-
-  void displayColumnSelection(const QPoint &pos);
-
-  void externalMessage(const QString &message);
-=======
-
-  void installTranslator(const QString &name);
-
-  virtual void disconnectPlugins();
-
-  virtual bool close();
-  virtual void setEnabled(bool enabled);
-
-  void displayModInformation(ModInfo::Ptr modInfo, unsigned int index, int tab);
-
-public slots:
-
-  void displayColumnSelection(const QPoint &pos);
-
->>>>>>> f2f9e11f
-  void modorder_changed();
-  void refresher_progress(int percent);
-  void directory_refreshed();
-
-  void toolPluginInvoke();
-  void modPagePluginInvoke();
-
-signals:
-
-<<<<<<< HEAD
-  /**
-   * @brief emitted after a mod has been installed
-   * @node this is currently only used for tutorials
-   */
-  void modInstalled();
-=======
->>>>>>> f2f9e11f
-
-  /**
-   * @brief emitted after the information dialog has been closed
-   */
-  void modInfoDisplayed();
-
-  /**
-   * @brief emitted when the selected style changes
-   */
-  void styleChanged(const QString &styleFile);
-
-
-  void modListDataChanged(const QModelIndex &topLeft, const QModelIndex &bottomRight);
-
-protected:
-
-  virtual void showEvent(QShowEvent *event);
-  virtual void closeEvent(QCloseEvent *event);
-  virtual bool eventFilter(QObject *obj, QEvent *event);
-  virtual void resizeEvent(QResizeEvent *event);
-
-private:
-
-<<<<<<< HEAD
-  void refreshESPList();
-  void refreshModList(bool saveChanges = true);
-
-  void actionToToolButton(QAction *&sourceAction);
-  bool verifyPlugin(MOBase::IPlugin *plugin);
-  void registerPluginTool(MOBase::IPluginTool *tool);
-  void registerModPage(MOBase::IPluginModPage *modPage);
-  bool registerPlugin(QObject *pluginObj, const QString &fileName);
-  bool unregisterPlugin(QObject *pluginObj, const QString &fileName);
-=======
-  void refreshModList(bool saveChanges = true);
-
-  void actionToToolButton(QAction *&sourceAction);
->>>>>>> f2f9e11f
-
-  void updateToolBar();
-  void activateSelectedProfile();
-
-  void setExecutableIndex(int index);
-
-<<<<<<< HEAD
-  bool testForSteam();
-  void startSteam();
-
-  HANDLE spawnBinaryDirect(const QFileInfo &binary, const QString &arguments, const QString &profileName, const QDir &currentDirectory, const QString &steamAppID);
-  void spawnBinary(const QFileInfo &binary, const QString &arguments = "", const QDir &currentDirectory = QDir(), bool closeAfterStart = true, const QString &steamAppID = "");
-=======
-  void startSteam();
-
-  HANDLE spawnBinaryDirect(const QFileInfo &binary, const QString &arguments, const QString &profileName, const QDir &currentDirectory, const QString &steamAppID);
->>>>>>> f2f9e11f
-
-  void updateTo(QTreeWidgetItem *subTree, const std::wstring &directorySoFar, const MOShared::DirectoryEntry &directoryEntry, bool conflictsOnly);
-  void refreshDirectoryStructure();
-  bool refreshProfiles(bool selectProfile = true);
-  void refreshExecutablesList();
-  void installMod();
-<<<<<<< HEAD
-  MOBase::IModInterface *installMod(const QString &fileName, const QString &initModName = QString());
-  MOBase::IModInterface *getMod(const QString &name);
-  MOBase::IModInterface *createMod(MOBase::GuessedValue<QString> &name);
-  bool removeMod(MOBase::IModInterface *mod);
-=======
->>>>>>> f2f9e11f
-
-  QList<MOBase::IOrganizer::FileInfo> findFileInfos(const QString &path, const std::function<bool (const MOBase::IOrganizer::FileInfo &)> &filter) const;
-
-  bool modifyExecutablesDialog();
-<<<<<<< HEAD
-  void displayModInformation(ModInfo::Ptr modInfo, unsigned int index, int tab);
-=======
->>>>>>> f2f9e11f
-  void displayModInformation(int row, int tab = 0);
-  void testExtractBSA(int modIndex);
-
-  void writeDataToFile(QFile &file, const QString &directory, const MOShared::DirectoryEntry &directoryEntry);
-
-  void renameModInList(QFile &modList, const QString &oldName, const QString &newName);
-
-  void refreshFilters();
-
-  /**
-   * Sets category selections from menu; for multiple mods, this will only apply
-   * the changes made in the menu (which is the delta between the current menu selection and the reference mod)
-   * @param menu the menu after editing by the user
-   * @param modRow index of the mod to edit
-   * @param referenceRow row of the reference mod
-   */
-  void addRemoveCategoriesFromMenu(QMenu *menu, int modRow, int referenceRow);
-
-  /**
-   * Sets category selections from menu; for multiple mods, this will completely
-   * replace the current set of categories on each selected with those selected in the menu
-   * @param menu the menu after editing by the user
-   * @param modRow index of the mod to edit
-   */
-  void replaceCategoriesFromMenu(QMenu *menu, int modRow);
-
-  bool populateMenuCategories(QMenu *menu, int targetID);
-
-  void updateDownloadListDelegate();
-
-  // remove invalid category-references from mods
-  void fixCategories();
-
-<<<<<<< HEAD
-  void storeSettings();
-
-  bool queryLogin(QString &username, QString &password);
-
-=======
->>>>>>> f2f9e11f
-  void createHelpWidget();
-
-  bool extractProgress(QProgressDialog &extractProgress, int percentage, std::string fileName);
-
-  int checkForProblems();
-
-  int getBinaryExecuteInfo(const QFileInfo &targetInfo, QFileInfo &binaryInfo, QString &arguments);
-<<<<<<< HEAD
-  QTreeWidgetItem *addFilterItem(QTreeWidgetItem *root, const QString &name, int categoryID);
-=======
-  QTreeWidgetItem *addFilterItem(QTreeWidgetItem *root, const QString &name, int categoryID, ModListSortProxy::FilterType type);
-  void addContentFilters();
->>>>>>> f2f9e11f
-  void addCategoryFilters(QTreeWidgetItem *root, const std::set<int> &categoriesUsed, int targetID);
-
-  void setCategoryListVisible(bool visible);
-
-  SaveGameGamebryo *getSaveGame(const QString &name);
-  SaveGameGamebryo *getSaveGame(QListWidgetItem *item);
-
-  void displaySaveGameInfo(const SaveGameGamebryo *save, QPoint pos);
-
-  HANDLE nextChildProcess();
-
-  bool errorReported(QString &logFile);
-
-  QIcon iconForExecutable(const QString &filePath);
-
-  void updateESPLock(bool locked);
-
-  static void setupNetworkProxy(bool activate);
-  void activateProxy(bool activate);
-<<<<<<< HEAD
-  void installTranslator(const QString &name);
-=======
->>>>>>> f2f9e11f
-  void setBrowserGeometry(const QByteArray &geometry);
-
-  bool createBackup(const QString &filePath, const QDateTime &time);
-  QString queryRestore(const QString &filePath);
-
-  QMenu *modListContextMenu();
-
-  std::set<QString> enabledArchives();
-
-  void scheduleUpdateButton();
-
-<<<<<<< HEAD
-  void updateModActiveState(int index, bool active);
-
-private:
-
-  static const unsigned int PROBLEM_PLUGINSNOTLOADED = 1;
-  static const unsigned int PROBLEM_TOOMANYPLUGINS = 2;
-
-=======
-private:
-
->>>>>>> f2f9e11f
-  static const char *PATTERN_BACKUP_GLOB;
-  static const char *PATTERN_BACKUP_REGEX;
-  static const char *PATTERN_BACKUP_DATE;
-
-private:
-
-  Ui::MainWindow *ui;
-
-  MOBase::TutorialControl m_Tutorial;
-
-  QString m_ExeName;
-
-  int m_OldProfileIndex;
-
-<<<<<<< HEAD
-  QThread m_RefresherThread;
-  DirectoryRefresher m_DirectoryRefresher;
-  MOShared::DirectoryEntry *m_DirectoryStructure;
-=======
->>>>>>> f2f9e11f
-  std::vector<QString> m_ModNameList; // the mod-list to go with the directory structure
-  QProgressBar *m_RefreshProgress;
-  bool m_Refreshing;
-
-<<<<<<< HEAD
-  ModList m_ModList;
-  QAbstractItemModel *m_ModListGroupingProxy;
-  ModListSortProxy *m_ModListSortProxy;
-
-  PluginList m_PluginList;
-  PluginListSortProxy *m_PluginListSortProxy;
-
-  ExecutablesList m_ExecutablesList;
-=======
-  QAbstractItemModel *m_ModListGroupingProxy;
-  ModListSortProxy *m_ModListSortProxy;
-
-  PluginListSortProxy *m_PluginListSortProxy;
-
->>>>>>> f2f9e11f
-  int m_OldExecutableIndex;
-
-  QString m_GamePath;
-
-  int m_ContextRow;
-  QPersistentModelIndex m_ContextIdx;
-  QTreeWidgetItem *m_ContextItem;
-  QAction *m_ContextAction;
-
-  //int m_SelectedSaveGame;
-
-<<<<<<< HEAD
-  Settings m_Settings;
-
-  DownloadManager m_DownloadManager;
-  InstallationManager m_InstallationManager;
-
-  SelfUpdater m_Updater;
-
-  CategoryFactory &m_CategoryFactory;
-
-  Profile *m_CurrentProfile;
-
-  int m_ModsToUpdate;
-
-  QStringList m_PendingDownloads;
-  QList<boost::function<void (MainWindow*)> > m_PostLoginTasks;
-  bool m_AskForNexusPW;
-  bool m_LoginAttempted;
-
-  QStringList m_DefaultArchives;
-  QStringList m_ActiveArchives;
-  bool m_DirectoryUpdate;
-  bool m_ArchivesInit;
-=======
-  CategoryFactory &m_CategoryFactory;
-
-  int m_ModsToUpdate;
-
-  bool m_LoginAttempted;
-
->>>>>>> f2f9e11f
-  QTimer m_CheckBSATimer;
-  QTimer m_SaveMetaTimer;
-  QTimer m_UpdateProblemsTimer;
-
-  QTime m_StartTime;
-  SaveGameInfoWidget *m_CurrentSaveView;
-
-<<<<<<< HEAD
-  MOBase::IGameInfo *m_GameInfo;
-
-  std::vector<MOBase::IPluginDiagnose*> m_DiagnosisPlugins;
-  std::vector<boost::signals2::connection> m_DiagnosisConnections;
-  std::vector<MOBase::IPluginModPage*> m_ModPages;
-  std::vector<QString> m_FailedPlugins;
-  std::vector<QPluginLoader*> m_PluginLoaders;
-
-  QFile m_PluginsCheck;
-
-  SignalAboutToRunApplication m_AboutToRun;
-  SignalModInstalled m_ModInstalled;
-=======
-  OrganizerCore &m_OrganizerCore;
-  PluginContainer &m_PluginContainer;
-
-  MOBase::IPluginGame *m_ActiveGame;
->>>>>>> f2f9e11f
-
-  QString m_CurrentLanguage;
-  std::vector<QTranslator*> m_Translators;
-
-<<<<<<< HEAD
-  PreviewGenerator m_PreviewGenerator;
-=======
->>>>>>> f2f9e11f
-  BrowserDialog m_IntegratedBrowser;
-
-  QFileSystemWatcher m_SavesWatcher;
-
-  std::vector<QTreeWidgetItem*> m_RemoveWidget;
-
-  QByteArray m_ArchiveListHash;
-
-  bool m_DidUpdateMasterList;
-
-private slots:
-
-  void showMessage(const QString &message);
-  void showError(const QString &message);
-
-  // main window actions
-  void helpTriggered();
-  void issueTriggered();
-  void wikiTriggered();
-  void tutorialTriggered();
-  void extractBSATriggered();
-
-  // modlist context menu
-  void installMod_clicked();
-  void restoreBackup_clicked();
-  void renameMod_clicked();
-  void removeMod_clicked();
-  void reinstallMod_clicked();
-  void endorse_clicked();
-  void dontendorse_clicked();
-  void unendorse_clicked();
-  void ignoreMissingData_clicked();
-  void visitOnNexus_clicked();
-  void openExplorer_clicked();
-  void information_clicked();
-  // savegame context menu
-  void deleteSavegame_clicked();
-  void fixMods_clicked();
-  // data-tree context menu
-  void writeDataToFile();
-  void openDataFile();
-  void addAsExecutable();
-  void previewDataFile();
-  void hideFile();
-  void unhideFile();
-
-  void linkToolbar();
-  void linkDesktop();
-  void linkMenu();
-
-  void languageChange(const QString &newLanguage);
-  void modStatusChanged(unsigned int index);
-  void saveSelectionChanged(QListWidgetItem *newItem);
-
-<<<<<<< HEAD
-  bool saveCurrentLists();
-
-=======
->>>>>>> f2f9e11f
-  void windowTutorialFinished(const QString &windowName);
-
-  BSA::EErrorCode extractBSA(BSA::Archive &archive, BSA::Folder::Ptr folder, const QString &destination, QProgressDialog &extractProgress);
-
-  void syncOverwrite();
-
-  void createModFromOverwrite();
-
-<<<<<<< HEAD
-  void removeOrigin(const QString &name);
-
-=======
->>>>>>> f2f9e11f
-  void procError(QProcess::ProcessError error);
-  void procFinished(int exitCode, QProcess::ExitStatus exitStatus);
-
-  // nexus related
-  void checkModsForUpdates();
-  void nexusLinkActivated(const QString &link);
-
-<<<<<<< HEAD
-  void linkClicked(const QString &url);
-
-  bool nexusLogin();
-
-  void loginSuccessful(bool necessary);
-  void loginSuccessfulUpdate(bool necessary);
-  void loginFailed(const QString &message);
-  void loginFailedUpdate(const QString &message);
-
-  void downloadRequestedNXM(const QString &url);
-  void downloadRequested(QNetworkReply *reply, int modID, const QString &fileName);
-=======
-  void loginFailed(const QString &message);
-
-  void linkClicked(const QString &url);
->>>>>>> f2f9e11f
-
-  void installDownload(int index);
-  void updateAvailable();
-
-  void motdReceived(const QString &motd);
-  void notEndorsedYet();
-
-  void originModified(int originID);
-
-  void addRemoveCategories_MenuHandler();
-  void replaceCategories_MenuHandler();
-
-  void savePrimaryCategory();
-  void addPrimaryCategoryCandidates();
-
-  void modDetailsUpdated(bool success);
-  void modlistChanged(int row);
-
-<<<<<<< HEAD
-=======
-  void modInstalled();
-
->>>>>>> f2f9e11f
-  void nxmUpdatesAvailable(const std::vector<int> &modIDs, QVariant userData, QVariant resultData, int requestID);
-  void nxmEndorsementToggled(int, QVariant, QVariant resultData, int);
-  void nxmDownloadURLs(int modID, int fileID, QVariant userData, QVariant resultData, int requestID);
-  void nxmRequestFailed(int modID, int fileID, QVariant userData, int requestID, const QString &errorString);
-
-  void editCategories();
-  void deselectFilters();
-
-  void displayModInformation(const QString &modName, int tab);
-  void modOpenNext();
-  void modOpenPrev();
-
-  void modRenamed(const QString &oldName, const QString &newName);
-  void modRemoved(const QString &fileName);
-
-  void hideSaveGameInfo();
-
-  void hookUpWindowTutorials();
-
-  void resumeDownload(int downloadIndex);
-  void endorseMod(ModInfo::Ptr mod);
-  void cancelModListEditor();
-
-  void lockESPIndex();
-  void unlockESPIndex();
-
-  void enableVisibleMods();
-  void disableVisibleMods();
-  void exportModListCSV();
-
-  void startExeAction();
-
-<<<<<<< HEAD
-  void checkBSAList();
-=======
-  void checkBSAList(const QStringList &defaultArchives);
->>>>>>> f2f9e11f
-
-  void updateProblemsButton();
-
-  void saveModMetas();
-
-  void updateStyle(const QString &style);
-
-  void modlistChanged(const QModelIndex &index, int role);
-  void fileMoved(const QString &filePath, const QString &oldOriginName, const QString &newOriginName);
-
-<<<<<<< HEAD
-  void savePluginList();
-=======
->>>>>>> f2f9e11f
-
-  void modFilterActive(bool active);
-  void espFilterChanged(const QString &filter);
-  void downloadFilterChanged(const QString &filter);
-
-  void expandModList(const QModelIndex &index);
-
-  /**
-   * @brief resize columns in mod list and plugin list to content
-   */
-  void resizeLists(bool modListCustom, bool pluginListCustom);
-
-  /**
-   * @brief allow columns in mod list and plugin list to be resized
-   */
-  void allowListResize();
-
-  void downloadSpeed(const QString &serverName, int bytesPerSecond);
-
-  void toolBar_customContextMenuRequested(const QPoint &point);
-  void removeFromToolbar();
-  void overwriteClosed(int);
-
-  void changeVersioningScheme();
-  void ignoreUpdate();
-  void unignoreUpdate();
-
-  void refreshSavesIfOpen();
-  void expandDataTreeItem(QTreeWidgetItem *item);
-  void about();
-  void delayedRemove();
-
-  void requestDownload(const QUrl &url, QNetworkReply *reply);
-<<<<<<< HEAD
-
-private slots: // ui slots
-  void profileRefresh();
-=======
-  void modlistSelectionChanged(const QModelIndex &current, const QModelIndex &previous);
-  void modListSortIndicatorChanged(int column, Qt::SortOrder order);
-
-private slots: // ui slots
->>>>>>> f2f9e11f
-  // actions
-  void on_actionAdd_Profile_triggered();
-  void on_actionInstallMod_triggered();
-  void on_actionModify_Executables_triggered();
-  void on_actionNexus_triggered();
-  void on_actionProblems_triggered();
-  void on_actionSettings_triggered();
-  void on_actionUpdate_triggered();
-  void on_actionEndorseMO_triggered();
-
-  void on_bsaList_customContextMenuRequested(const QPoint &pos);
-  void bsaList_itemMoved();
-  void on_btnRefreshData_clicked();
-  void on_categoriesList_customContextMenuRequested(const QPoint &pos);
-  void on_conflictsCheckBox_toggled(bool checked);
-  void on_dataTree_customContextMenuRequested(const QPoint &pos);
-  void on_executablesListBox_currentIndexChanged(int index);
-  void on_modList_customContextMenuRequested(const QPoint &pos);
-  void on_modList_doubleClicked(const QModelIndex &index);
-  void on_profileBox_currentIndexChanged(int index);
-  void on_savegameList_customContextMenuRequested(const QPoint &pos);
-  void on_startButton_clicked();
-  void on_tabWidget_currentChanged(int index);
-
-  void on_espList_customContextMenuRequested(const QPoint &pos);
-  void on_displayCategoriesBtn_toggled(bool checked);
-  void on_groupCombo_currentIndexChanged(int index);
-  void on_categoriesList_itemSelectionChanged();
-  void on_linkButton_pressed();
-  void on_showHiddenBox_toggled(bool checked);
-  void on_bsaList_itemChanged(QTreeWidgetItem *item, int column);
-  void on_bossButton_clicked();
-
-  void on_saveButton_clicked();
-  void on_restoreButton_clicked();
-  void on_restoreModsButton_clicked();
-  void on_saveModsButton_clicked();
-  void on_actionCopy_Log_to_Clipboard_triggered();
-  void on_categoriesAndBtn_toggled(bool checked);
-  void on_categoriesOrBtn_toggled(bool checked);
-  void on_managedArchiveLabel_linkHovered(const QString &link);
-  void on_manageArchivesBox_toggled(bool checked);
-<<<<<<< HEAD
-=======
-
->>>>>>> f2f9e11f
-};
-
-
-
-#endif // MAINWINDOW_H
+/*
+Copyright (C) 2012 Sebastian Herbord. All rights reserved.
+
+This file is part of Mod Organizer.
+
+Mod Organizer is free software: you can redistribute it and/or modify
+it under the terms of the GNU General Public License as published by
+the Free Software Foundation, either version 3 of the License, or
+(at your option) any later version.
+
+Mod Organizer is distributed in the hope that it will be useful,
+but WITHOUT ANY WARRANTY; without even the implied warranty of
+MERCHANTABILITY or FITNESS FOR A PARTICULAR PURPOSE.  See the
+GNU General Public License for more details.
+
+You should have received a copy of the GNU General Public License
+along with Mod Organizer.  If not, see <http://www.gnu.org/licenses/>.
+*/
+
+#ifndef MAINWINDOW_H
+#define MAINWINDOW_H
+
+#include <QMainWindow>
+#include <QFileInfo>
+#include <QDir>
+#include <QTreeWidget>
+#include <QListWidgetItem>
+#include <QProcess>
+#include <QThread>
+#include <QProgressBar>
+#include <QTranslator>
+#include <QPluginLoader>
+#include "executableslist.h"
+#include "modlist.h"
+#include "pluginlist.h"
+#include "plugincontainer.h"
+#define WIN32_LEAN_AND_MEAN
+#include <windows.h>
+#include <archive.h>
+#include "directoryrefresher.h"
+#include <imoinfo.h>
+#include <iplugingame.h>
+#include "settings.h"
+#include "downloadmanager.h"
+#include "installationmanager.h"
+#include "selfupdater.h"
+#include "savegamegamebyro.h"
+#include "modlistsortproxy.h"
+#include "pluginlistsortproxy.h"
+#include "tutorialcontrol.h"
+#include "savegameinfowidgetgamebryo.h"
+#include "previewgenerator.h"
+#include "browserdialog.h"
+#include "iuserinterface.h"
+#include <guessedvalue.h>
+#include <directoryentry.h>
+#ifndef Q_MOC_RUN
+#include <boost/signals2.hpp>
+#endif
+
+namespace Ui {
+    class MainWindow;
+}
+
+class QToolButton;
+class ModListSortProxy;
+class ModListGroupCategoriesProxy;
+
+
+class MainWindow : public QMainWindow, public IUserInterface
+{
+  Q_OBJECT
+
+  friend class OrganizerProxy;
+
+
+public:
+  explicit MainWindow(const QString &exeName, QSettings &initSettings,
+                      OrganizerCore &organizerCore, PluginContainer &pluginContainer,
+                      QWidget *parent = 0);
+  ~MainWindow();
+
+  void storeSettings(QSettings &settings);
+  void readSettings();
+
+  bool addProfile();
+  void updateBSAList(const QStringList &defaultArchives, const QStringList &activeArchives);
+  void refreshDataTree();
+  void refreshSaveList();
+
+  void setExecutablesList(const ExecutablesList &executablesList);
+
+  void setModListSorting(int index);
+  void setESPListSorting(int index);
+
+  bool setCurrentProfile(int index);
+  bool setCurrentProfile(const QString &name);
+
+  void createFirstProfile();
+
+  bool saveArchiveList();
+
+  void registerPluginTool(MOBase::IPluginTool *tool);
+  void registerModPage(MOBase::IPluginModPage *modPage);
+
+  void addPrimaryCategoryCandidates(QMenu *primaryCategoryMenu, ModInfo::Ptr info);
+
+  void createStdoutPipe(HANDLE *stdOutRead, HANDLE *stdOutWrite);
+  std::string readFromPipe(HANDLE stdOutRead);
+  void processLOOTOut(const std::string &lootOut, std::string &reportURL, std::string &errorMessages, QProgressDialog &dialog);
+
+  HANDLE startApplication(const QString &executable, const QStringList &args = QStringList(), const QString &cwd = "", const QString &profile = "");
+
+  bool waitForProcessOrJob(HANDLE processHandle, LPDWORD exitCode = NULL);
+
+  void updateModInDirectoryStructure(unsigned int index, ModInfo::Ptr modInfo);
+
+  QString getOriginDisplayName(int originID);
+
+  void installTranslator(const QString &name);
+
+  virtual void disconnectPlugins();
+  void unloadPlugins();
+
+  virtual bool close();
+  virtual void setEnabled(bool enabled);
+
+  void displayModInformation(ModInfo::Ptr modInfo, unsigned int index, int tab);
+
+public slots:
+
+  void displayColumnSelection(const QPoint &pos);
+
+  void modorder_changed();
+  void refresher_progress(int percent);
+  void directory_refreshed();
+
+  void toolPluginInvoke();
+  void modPagePluginInvoke();
+
+signals:
+
+
+  /**
+   * @brief emitted after the information dialog has been closed
+   */
+  void modInfoDisplayed();
+
+  /**
+   * @brief emitted when the selected style changes
+   */
+  void styleChanged(const QString &styleFile);
+
+
+  void modListDataChanged(const QModelIndex &topLeft, const QModelIndex &bottomRight);
+
+protected:
+
+  virtual void showEvent(QShowEvent *event);
+  virtual void closeEvent(QCloseEvent *event);
+  virtual bool eventFilter(QObject *obj, QEvent *event);
+  virtual void resizeEvent(QResizeEvent *event);
+
+private:
+
+  void refreshModList(bool saveChanges = true);
+
+  void actionToToolButton(QAction *&sourceAction);
+
+  void updateToolBar();
+  void activateSelectedProfile();
+
+  void setExecutableIndex(int index);
+
+  void startSteam();
+
+  HANDLE spawnBinaryDirect(const QFileInfo &binary, const QString &arguments, const QString &profileName, const QDir &currentDirectory, const QString &steamAppID);
+
+  void updateTo(QTreeWidgetItem *subTree, const std::wstring &directorySoFar, const MOShared::DirectoryEntry &directoryEntry, bool conflictsOnly);
+  void refreshDirectoryStructure();
+  bool refreshProfiles(bool selectProfile = true);
+  void refreshExecutablesList();
+  void installMod();
+
+  QList<MOBase::IOrganizer::FileInfo> findFileInfos(const QString &path, const std::function<bool (const MOBase::IOrganizer::FileInfo &)> &filter) const;
+
+  bool modifyExecutablesDialog();
+  void displayModInformation(int row, int tab = 0);
+  void testExtractBSA(int modIndex);
+
+  void writeDataToFile(QFile &file, const QString &directory, const MOShared::DirectoryEntry &directoryEntry);
+
+  void renameModInList(QFile &modList, const QString &oldName, const QString &newName);
+
+  void refreshFilters();
+
+  /**
+   * Sets category selections from menu; for multiple mods, this will only apply
+   * the changes made in the menu (which is the delta between the current menu selection and the reference mod)
+   * @param menu the menu after editing by the user
+   * @param modRow index of the mod to edit
+   * @param referenceRow row of the reference mod
+   */
+  void addRemoveCategoriesFromMenu(QMenu *menu, int modRow, int referenceRow);
+
+  /**
+   * Sets category selections from menu; for multiple mods, this will completely
+   * replace the current set of categories on each selected with those selected in the menu
+   * @param menu the menu after editing by the user
+   * @param modRow index of the mod to edit
+   */
+  void replaceCategoriesFromMenu(QMenu *menu, int modRow);
+
+  bool populateMenuCategories(QMenu *menu, int targetID);
+
+  void updateDownloadListDelegate();
+
+  // remove invalid category-references from mods
+  void fixCategories();
+
+  void createHelpWidget();
+
+  bool extractProgress(QProgressDialog &extractProgress, int percentage, std::string fileName);
+
+  int checkForProblems();
+
+  int getBinaryExecuteInfo(const QFileInfo &targetInfo, QFileInfo &binaryInfo, QString &arguments);
+  QTreeWidgetItem *addFilterItem(QTreeWidgetItem *root, const QString &name, int categoryID, ModListSortProxy::FilterType type);
+  void addContentFilters();
+  void addCategoryFilters(QTreeWidgetItem *root, const std::set<int> &categoriesUsed, int targetID);
+
+  void setCategoryListVisible(bool visible);
+
+  SaveGameGamebryo *getSaveGame(const QString &name);
+  SaveGameGamebryo *getSaveGame(QListWidgetItem *item);
+
+  void displaySaveGameInfo(const SaveGameGamebryo *save, QPoint pos);
+
+  HANDLE nextChildProcess();
+
+  bool errorReported(QString &logFile);
+
+  QIcon iconForExecutable(const QString &filePath);
+
+  void updateESPLock(bool locked);
+
+  static void setupNetworkProxy(bool activate);
+  void activateProxy(bool activate);
+  void setBrowserGeometry(const QByteArray &geometry);
+
+  bool createBackup(const QString &filePath, const QDateTime &time);
+  QString queryRestore(const QString &filePath);
+
+  QMenu *modListContextMenu();
+
+  std::set<QString> enabledArchives();
+
+  void scheduleUpdateButton();
+
+private:
+
+  static const char *PATTERN_BACKUP_GLOB;
+  static const char *PATTERN_BACKUP_REGEX;
+  static const char *PATTERN_BACKUP_DATE;
+
+private:
+
+  Ui::MainWindow *ui;
+
+  MOBase::TutorialControl m_Tutorial;
+
+  QString m_ExeName;
+
+  int m_OldProfileIndex;
+
+  std::vector<QString> m_ModNameList; // the mod-list to go with the directory structure
+  QProgressBar *m_RefreshProgress;
+  bool m_Refreshing;
+
+  QAbstractItemModel *m_ModListGroupingProxy;
+  ModListSortProxy *m_ModListSortProxy;
+
+  PluginListSortProxy *m_PluginListSortProxy;
+
+  int m_OldExecutableIndex;
+
+  QString m_GamePath;
+
+  int m_ContextRow;
+  QPersistentModelIndex m_ContextIdx;
+  QTreeWidgetItem *m_ContextItem;
+  QAction *m_ContextAction;
+
+  //int m_SelectedSaveGame;
+
+  CategoryFactory &m_CategoryFactory;
+
+  int m_ModsToUpdate;
+
+  bool m_LoginAttempted;
+
+  QTimer m_CheckBSATimer;
+  QTimer m_SaveMetaTimer;
+  QTimer m_UpdateProblemsTimer;
+
+  QTime m_StartTime;
+  SaveGameInfoWidget *m_CurrentSaveView;
+
+  OrganizerCore &m_OrganizerCore;
+  PluginContainer &m_PluginContainer;
+
+  MOBase::IPluginGame *m_ActiveGame;
+
+  QString m_CurrentLanguage;
+  std::vector<QTranslator*> m_Translators;
+
+  BrowserDialog m_IntegratedBrowser;
+
+  QFileSystemWatcher m_SavesWatcher;
+
+  std::vector<QTreeWidgetItem*> m_RemoveWidget;
+
+  QByteArray m_ArchiveListHash;
+
+  bool m_DidUpdateMasterList;
+
+private slots:
+
+  void showMessage(const QString &message);
+  void showError(const QString &message);
+
+  // main window actions
+  void helpTriggered();
+  void issueTriggered();
+  void wikiTriggered();
+  void tutorialTriggered();
+  void extractBSATriggered();
+
+  // modlist context menu
+  void installMod_clicked();
+  void restoreBackup_clicked();
+  void renameMod_clicked();
+  void removeMod_clicked();
+  void reinstallMod_clicked();
+  void endorse_clicked();
+  void dontendorse_clicked();
+  void unendorse_clicked();
+  void ignoreMissingData_clicked();
+  void visitOnNexus_clicked();
+  void openExplorer_clicked();
+  void information_clicked();
+  // savegame context menu
+  void deleteSavegame_clicked();
+  void fixMods_clicked();
+  // data-tree context menu
+  void writeDataToFile();
+  void openDataFile();
+  void addAsExecutable();
+  void previewDataFile();
+  void hideFile();
+  void unhideFile();
+
+  void linkToolbar();
+  void linkDesktop();
+  void linkMenu();
+
+  void languageChange(const QString &newLanguage);
+  void modStatusChanged(unsigned int index);
+  void saveSelectionChanged(QListWidgetItem *newItem);
+
+  void windowTutorialFinished(const QString &windowName);
+
+  BSA::EErrorCode extractBSA(BSA::Archive &archive, BSA::Folder::Ptr folder, const QString &destination, QProgressDialog &extractProgress);
+
+  void syncOverwrite();
+
+  void createModFromOverwrite();
+
+  void procError(QProcess::ProcessError error);
+  void procFinished(int exitCode, QProcess::ExitStatus exitStatus);
+
+  // nexus related
+  void checkModsForUpdates();
+  void nexusLinkActivated(const QString &link);
+
+  void loginFailed(const QString &message);
+
+  void linkClicked(const QString &url);
+
+  void installDownload(int index);
+  void updateAvailable();
+
+  void motdReceived(const QString &motd);
+  void notEndorsedYet();
+
+  void originModified(int originID);
+
+  void addRemoveCategories_MenuHandler();
+  void replaceCategories_MenuHandler();
+
+  void savePrimaryCategory();
+  void addPrimaryCategoryCandidates();
+
+  void modDetailsUpdated(bool success);
+  void modlistChanged(int row);
+
+  void modInstalled();
+
+  void nxmUpdatesAvailable(const std::vector<int> &modIDs, QVariant userData, QVariant resultData, int requestID);
+  void nxmEndorsementToggled(int, QVariant, QVariant resultData, int);
+  void nxmDownloadURLs(int modID, int fileID, QVariant userData, QVariant resultData, int requestID);
+  void nxmRequestFailed(int modID, int fileID, QVariant userData, int requestID, const QString &errorString);
+
+  void editCategories();
+  void deselectFilters();
+
+  void displayModInformation(const QString &modName, int tab);
+  void modOpenNext();
+  void modOpenPrev();
+
+  void modRenamed(const QString &oldName, const QString &newName);
+  void modRemoved(const QString &fileName);
+
+  void hideSaveGameInfo();
+
+  void hookUpWindowTutorials();
+
+  void resumeDownload(int downloadIndex);
+  void endorseMod(ModInfo::Ptr mod);
+  void cancelModListEditor();
+
+  void lockESPIndex();
+  void unlockESPIndex();
+
+  void enableVisibleMods();
+  void disableVisibleMods();
+  void exportModListCSV();
+
+  void startExeAction();
+
+  void checkBSAList(const QStringList &defaultArchives);
+
+  void updateProblemsButton();
+
+  void saveModMetas();
+
+  void updateStyle(const QString &style);
+
+  void modlistChanged(const QModelIndex &index, int role);
+  void fileMoved(const QString &filePath, const QString &oldOriginName, const QString &newOriginName);
+
+
+  void modFilterActive(bool active);
+  void espFilterChanged(const QString &filter);
+  void downloadFilterChanged(const QString &filter);
+
+  void expandModList(const QModelIndex &index);
+
+  /**
+   * @brief resize columns in mod list and plugin list to content
+   */
+  void resizeLists(bool modListCustom, bool pluginListCustom);
+
+  /**
+   * @brief allow columns in mod list and plugin list to be resized
+   */
+  void allowListResize();
+
+  void downloadSpeed(const QString &serverName, int bytesPerSecond);
+
+  void toolBar_customContextMenuRequested(const QPoint &point);
+  void removeFromToolbar();
+  void overwriteClosed(int);
+
+  void changeVersioningScheme();
+  void ignoreUpdate();
+  void unignoreUpdate();
+
+  void refreshSavesIfOpen();
+  void expandDataTreeItem(QTreeWidgetItem *item);
+  void about();
+  void delayedRemove();
+
+  void requestDownload(const QUrl &url, QNetworkReply *reply);
+  void modlistSelectionChanged(const QModelIndex &current, const QModelIndex &previous);
+  void modListSortIndicatorChanged(int column, Qt::SortOrder order);
+
+private slots: // ui slots
+  // actions
+  void on_actionAdd_Profile_triggered();
+  void on_actionInstallMod_triggered();
+  void on_actionModify_Executables_triggered();
+  void on_actionNexus_triggered();
+  void on_actionProblems_triggered();
+  void on_actionSettings_triggered();
+  void on_actionUpdate_triggered();
+  void on_actionEndorseMO_triggered();
+
+  void on_bsaList_customContextMenuRequested(const QPoint &pos);
+  void bsaList_itemMoved();
+  void on_btnRefreshData_clicked();
+  void on_categoriesList_customContextMenuRequested(const QPoint &pos);
+  void on_conflictsCheckBox_toggled(bool checked);
+  void on_dataTree_customContextMenuRequested(const QPoint &pos);
+  void on_executablesListBox_currentIndexChanged(int index);
+  void on_modList_customContextMenuRequested(const QPoint &pos);
+  void on_modList_doubleClicked(const QModelIndex &index);
+  void on_profileBox_currentIndexChanged(int index);
+  void on_savegameList_customContextMenuRequested(const QPoint &pos);
+  void on_startButton_clicked();
+  void on_tabWidget_currentChanged(int index);
+
+  void on_espList_customContextMenuRequested(const QPoint &pos);
+  void on_displayCategoriesBtn_toggled(bool checked);
+  void on_groupCombo_currentIndexChanged(int index);
+  void on_categoriesList_itemSelectionChanged();
+  void on_linkButton_pressed();
+  void on_showHiddenBox_toggled(bool checked);
+  void on_bsaList_itemChanged(QTreeWidgetItem *item, int column);
+  void on_bossButton_clicked();
+
+  void on_saveButton_clicked();
+  void on_restoreButton_clicked();
+  void on_restoreModsButton_clicked();
+  void on_saveModsButton_clicked();
+  void on_actionCopy_Log_to_Clipboard_triggered();
+  void on_categoriesAndBtn_toggled(bool checked);
+  void on_categoriesOrBtn_toggled(bool checked);
+  void on_managedArchiveLabel_linkHovered(const QString &link);
+  void on_manageArchivesBox_toggled(bool checked);
+
+};
+
+
+
+#endif // MAINWINDOW_H