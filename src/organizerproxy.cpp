--- conflicted
+++ resolved
@@ -1,193 +1,194 @@
-#include "organizerproxy.h"
-#include <gameinfo.h>
-#include <appconfig.h>
-
-
-using namespace MOBase;
-using namespace MOShared;
-
-
-OrganizerProxy::OrganizerProxy(OrganizerCore *organizer, const QString &pluginName)
-  : m_Proxied(organizer)
-  , m_PluginName(pluginName)
-{
-}
-
-IGameInfo &OrganizerProxy::gameInfo() const
-{
-  return m_Proxied->gameInfo();
-}
-
-IModRepositoryBridge *OrganizerProxy::createNexusBridge() const
-{
-  return new NexusBridge(m_PluginName);
-}
-
-QString OrganizerProxy::profileName() const
-{
-  return m_Proxied->profileName();
-}
-
-QString OrganizerProxy::profilePath() const
-{
-  return m_Proxied->profilePath();
-}
-
-QString OrganizerProxy::downloadsPath() const
-{
-  return m_Proxied->downloadsPath();
-}
-
-QString OrganizerProxy::overwritePath() const
-{
-  return QDir::fromNativeSeparators(ToQString(GameInfo::instance().getOrganizerDirectory()))
-         + "/"
-         + ToQString(AppConfig::overwritePath());
-}
-
-VersionInfo OrganizerProxy::appVersion() const
-{
-  return m_Proxied->appVersion();
-}
-
-IModInterface *OrganizerProxy::getMod(const QString &name)
-{
-  return m_Proxied->getMod(name);
-}
-
-IModInterface *OrganizerProxy::createMod(MOBase::GuessedValue<QString> &name)
-{
-  return m_Proxied->createMod(name);
-}
-
-bool OrganizerProxy::removeMod(IModInterface *mod)
-{
-  return m_Proxied->removeMod(mod);
-}
-
-void OrganizerProxy::modDataChanged(IModInterface *mod)
-{
-  m_Proxied->modDataChanged(mod);
-}
-
-QVariant OrganizerProxy::pluginSetting(const QString &pluginName, const QString &key) const
-{
-  return m_Proxied->pluginSetting(pluginName, key);
-}
-
-void OrganizerProxy::setPluginSetting(const QString &pluginName, const QString &key, const QVariant &value)
-{
-  m_Proxied->setPluginSetting(pluginName, key, value);
-}
-
-QVariant OrganizerProxy::persistent(const QString &pluginName, const QString &key, const QVariant &def) const
-{
-  return m_Proxied->persistent(pluginName, key, def);
-}
-
-void OrganizerProxy::setPersistent(const QString &pluginName, const QString &key, const QVariant &value, bool sync)
-{
-  m_Proxied->setPersistent(pluginName, key, value, sync);
-}
-
-QString OrganizerProxy::pluginDataPath() const
-{
-  return m_Proxied->pluginDataPath();
-}
-
-HANDLE OrganizerProxy::startApplication(const QString &executable, const QStringList &args, const QString &cwd, const QString &profile)
-{
-  return m_Proxied->startApplication(executable, args, cwd, profile);
-}
-
-bool OrganizerProxy::waitForApplication(HANDLE handle, LPDWORD exitCode) const
-{
-<<<<<<< HEAD
-  return m_Proxied->waitForProcessOrJob(handle, exitCode);
-=======
-  return m_Proxied->waitForApplication(handle, exitCode);
->>>>>>> f2f9e11f
-}
-
-bool OrganizerProxy::onAboutToRun(const std::function<bool (const QString &)> &func)
-{
-  return m_Proxied->onAboutToRun(func);
-}
-
-bool OrganizerProxy::onFinishedRun(const std::function<void (const QString &, unsigned int)> &func)
-{
-  return m_Proxied->onFinishedRun(func);
-}
-
-bool OrganizerProxy::onModInstalled(const std::function<void (const QString &)> &func)
-{
-  return m_Proxied->onModInstalled(func);
-}
-
-
-void OrganizerProxy::refreshModList(bool saveChanges)
-{
-  m_Proxied->refreshModList(saveChanges);
-}
-
-
-IModInterface *OrganizerProxy::installMod(const QString &fileName)
-{
-  return m_Proxied->installMod(fileName);
-}
-
-QString OrganizerProxy::resolvePath(const QString &fileName) const
-{
-  return m_Proxied->resolvePath(fileName);
-}
-
-QStringList OrganizerProxy::listDirectories(const QString &directoryName) const
-{
-  return m_Proxied->listDirectories(directoryName);
-}
-
-QStringList OrganizerProxy::findFiles(const QString &path, const std::function<bool(const QString&)> &filter) const
-{
-  return m_Proxied->findFiles(path, filter);
-}
-
-QStringList OrganizerProxy::getFileOrigins(const QString &fileName) const
-{
-  return m_Proxied->getFileOrigins(fileName);
-}
-
-QStringList OrganizerProxy::getFileOrigins(const QString &fileName) const
-{
-  QStringList result;
-  const FileEntry::Ptr file = m_Proxied->m_DirectoryStructure->searchFile(ToWString(QFileInfo(fileName).fileName()), NULL);
-
-  if (file.get() != NULL) {
-    result.append(ToQString(m_Proxied->m_DirectoryStructure->getOriginByID(file->getOrigin()).getName()));
-    foreach (int i, file->getAlternatives()) {
-      result.append(ToQString(m_Proxied->m_DirectoryStructure->getOriginByID(i).getName()));
-    }
-  } else {
-    qDebug("%s not found", qPrintable(fileName));
-  }
-  return result;
-}
-
-QList<MOBase::IOrganizer::FileInfo> OrganizerProxy::findFileInfos(const QString &path, const std::function<bool (const MOBase::IOrganizer::FileInfo &)> &filter) const
-{
-  return m_Proxied->findFileInfos(path, filter);
-}
-
-MOBase::IDownloadManager *OrganizerProxy::downloadManager()
-{
-  return m_Proxied->downloadManager();
-}
-
-MOBase::IPluginList *OrganizerProxy::pluginList()
-{
-  return m_Proxied->pluginList();
-}
-
-MOBase::IModList *OrganizerProxy::modList()
-{
-  return m_Proxied->modList();
-}
+#include "organizerproxy.h"
+#include <gameinfo.h>
+#include <appconfig.h>
+
+
+using namespace MOBase;
+using namespace MOShared;
+
+
+OrganizerProxy::OrganizerProxy(OrganizerCore *organizer, const QString &pluginName)
+  : m_Proxied(organizer)
+  , m_PluginName(pluginName)
+{
+}
+
+IGameInfo &OrganizerProxy::gameInfo() const
+{
+  return m_Proxied->gameInfo();
+}
+
+IModRepositoryBridge *OrganizerProxy::createNexusBridge() const
+{
+  return new NexusBridge(m_PluginName);
+}
+
+QString OrganizerProxy::profileName() const
+{
+  return m_Proxied->profileName();
+}
+
+QString OrganizerProxy::profilePath() const
+{
+  return m_Proxied->profilePath();
+}
+
+QString OrganizerProxy::downloadsPath() const
+{
+  return m_Proxied->downloadsPath();
+}
+
+QString OrganizerProxy::overwritePath() const
+{
+  return QDir::fromNativeSeparators(ToQString(GameInfo::instance().getOrganizerDirectory()))
+         + "/"
+         + ToQString(AppConfig::overwritePath());
+}
+
+VersionInfo OrganizerProxy::appVersion() const
+{
+  return m_Proxied->appVersion();
+}
+
+IModInterface *OrganizerProxy::getMod(const QString &name)
+{
+  return m_Proxied->getMod(name);
+}
+
+IModInterface *OrganizerProxy::createMod(MOBase::GuessedValue<QString> &name)
+{
+  return m_Proxied->createMod(name);
+}
+
+bool OrganizerProxy::removeMod(IModInterface *mod)
+{
+  return m_Proxied->removeMod(mod);
+}
+
+void OrganizerProxy::modDataChanged(IModInterface *mod)
+{
+  m_Proxied->modDataChanged(mod);
+}
+
+QVariant OrganizerProxy::pluginSetting(const QString &pluginName, const QString &key) const
+{
+  return m_Proxied->pluginSetting(pluginName, key);
+}
+
+void OrganizerProxy::setPluginSetting(const QString &pluginName, const QString &key, const QVariant &value)
+{
+  m_Proxied->setPluginSetting(pluginName, key, value);
+}
+
+QVariant OrganizerProxy::persistent(const QString &pluginName, const QString &key, const QVariant &def) const
+{
+  return m_Proxied->persistent(pluginName, key, def);
+}
+
+void OrganizerProxy::setPersistent(const QString &pluginName, const QString &key, const QVariant &value, bool sync)
+{
+  m_Proxied->setPersistent(pluginName, key, value, sync);
+}
+
+QString OrganizerProxy::pluginDataPath() const
+{
+  return m_Proxied->pluginDataPath();
+}
+
+HANDLE OrganizerProxy::startApplication(const QString &executable, const QStringList &args, const QString &cwd, const QString &profile)
+{
+  return m_Proxied->startApplication(executable, args, cwd, profile);
+}
+
+bool OrganizerProxy::waitForApplication(HANDLE handle, LPDWORD exitCode) const
+{
+  return m_Proxied->waitForProcessOrJob(handle, exitCode);
+}
+
+bool OrganizerProxy::waitForApplication(HANDLE handle, LPDWORD exitCode) const
+{
+  return m_Proxied->waitForApplication(handle, exitCode);
+}
+
+bool OrganizerProxy::onAboutToRun(const std::function<bool (const QString &)> &func)
+{
+  return m_Proxied->onAboutToRun(func);
+}
+
+bool OrganizerProxy::onFinishedRun(const std::function<void (const QString &, unsigned int)> &func)
+{
+  return m_Proxied->onFinishedRun(func);
+}
+
+bool OrganizerProxy::onModInstalled(const std::function<void (const QString &)> &func)
+{
+  return m_Proxied->onModInstalled(func);
+}
+
+
+void OrganizerProxy::refreshModList(bool saveChanges)
+{
+  m_Proxied->refreshModList(saveChanges);
+}
+
+
+IModInterface *OrganizerProxy::installMod(const QString &fileName)
+{
+  return m_Proxied->installMod(fileName);
+}
+
+QString OrganizerProxy::resolvePath(const QString &fileName) const
+{
+  return m_Proxied->resolvePath(fileName);
+}
+
+QStringList OrganizerProxy::listDirectories(const QString &directoryName) const
+{
+  return m_Proxied->listDirectories(directoryName);
+}
+
+QStringList OrganizerProxy::findFiles(const QString &path, const std::function<bool(const QString&)> &filter) const
+{
+  return m_Proxied->findFiles(path, filter);
+}
+
+QStringList OrganizerProxy::getFileOrigins(const QString &fileName) const
+{
+  return m_Proxied->getFileOrigins(fileName);
+}
+
+QStringList OrganizerProxy::getFileOrigins(const QString &fileName) const
+{
+  QStringList result;
+  const FileEntry::Ptr file = m_Proxied->m_DirectoryStructure->searchFile(ToWString(QFileInfo(fileName).fileName()), NULL);
+
+  if (file.get() != NULL) {
+    result.append(ToQString(m_Proxied->m_DirectoryStructure->getOriginByID(file->getOrigin()).getName()));
+    foreach (int i, file->getAlternatives()) {
+      result.append(ToQString(m_Proxied->m_DirectoryStructure->getOriginByID(i).getName()));
+    }
+  } else {
+    qDebug("%s not found", qPrintable(fileName));
+  }
+  return result;
+}
+
+QList<MOBase::IOrganizer::FileInfo> OrganizerProxy::findFileInfos(const QString &path, const std::function<bool (const MOBase::IOrganizer::FileInfo &)> &filter) const
+{
+  return m_Proxied->findFileInfos(path, filter);
+}
+
+MOBase::IDownloadManager *OrganizerProxy::downloadManager()
+{
+  return m_Proxied->downloadManager();
+}
+
+MOBase::IPluginList *OrganizerProxy::pluginList()
+{
+  return m_Proxied->pluginList();
+}
+
+MOBase::IModList *OrganizerProxy::modList()
+{
+  return m_Proxied->modList();
+}