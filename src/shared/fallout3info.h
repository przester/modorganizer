/*
Copyright (C) 2012 Sebastian Herbord. All rights reserved.

This file is part of Mod Organizer.

Mod Organizer is free software: you can redistribute it and/or modify
it under the terms of the GNU General Public License as published by
the Free Software Foundation, either version 3 of the License, or
(at your option) any later version.

Mod Organizer is distributed in the hope that it will be useful,
but WITHOUT ANY WARRANTY; without even the implied warranty of
MERCHANTABILITY or FITNESS FOR A PARTICULAR PURPOSE.  See the
GNU General Public License for more details.

You should have received a copy of the GNU General Public License
along with Mod Organizer.  If not, see <http://www.gnu.org/licenses/>.
*/

#ifndef FALLOUT3INFO_H
#define FALLOUT3INFO_H

#include "gameinfo.h"

namespace MOShared {


class Fallout3Info : public GameInfo
{

  friend class GameInfo;

public:

  virtual ~Fallout3Info() {}

  static std::wstring getRegPathStatic();
  virtual std::wstring getRegPath() const { return getRegPathStatic(); }
<<<<<<< HEAD
  virtual std::wstring getBinaryName() const { return L"Fallout3.exe"; }
  virtual std::wstring getExtenderName() const { return L"fose_loader.exe"; }

  virtual GameInfo::Type getType() const { return TYPE_FALLOUT3; }

  virtual std::wstring getGameName() const { return L"Fallout 3"; }
  virtual std::wstring getGameShortName() const { return L"Fallout3"; }

  virtual std::vector<std::wstring> getDLCPlugins() const;
  virtual std::vector<std::wstring> getSavegameAttachmentExtensions() const;
=======
>>>>>>> 865c75a4

  // file name of this games ini (no path)
  virtual std::vector<std::wstring> getIniFileNames() const;

  virtual std::wstring getReferenceDataFile() const;

  virtual bool rerouteToProfile(const wchar_t *fileName, const wchar_t *fullPath) const;

  virtual std::wstring archiveListKey() const { return L"SArchiveList"; }

private:

  Fallout3Info(const std::wstring &gameDirectory);

  static bool identifyGame(const std::wstring &searchPath);

};

} // namespace MOShared

#endif // FALLOUT3INFO_H
<|MERGE_RESOLUTION|>--- conflicted
+++ resolved
@@ -1,72 +1,59 @@
-/*
-Copyright (C) 2012 Sebastian Herbord. All rights reserved.
-
-This file is part of Mod Organizer.
-
-Mod Organizer is free software: you can redistribute it and/or modify
-it under the terms of the GNU General Public License as published by
-the Free Software Foundation, either version 3 of the License, or
-(at your option) any later version.
-
-Mod Organizer is distributed in the hope that it will be useful,
-but WITHOUT ANY WARRANTY; without even the implied warranty of
-MERCHANTABILITY or FITNESS FOR A PARTICULAR PURPOSE.  See the
-GNU General Public License for more details.
-
-You should have received a copy of the GNU General Public License
-along with Mod Organizer.  If not, see <http://www.gnu.org/licenses/>.
-*/
-
-#ifndef FALLOUT3INFO_H
-#define FALLOUT3INFO_H
-
-#include "gameinfo.h"
-
-namespace MOShared {
-
-
-class Fallout3Info : public GameInfo
-{
-
-  friend class GameInfo;
-
-public:
-
-  virtual ~Fallout3Info() {}
-
-  static std::wstring getRegPathStatic();
-  virtual std::wstring getRegPath() const { return getRegPathStatic(); }
-<<<<<<< HEAD
-  virtual std::wstring getBinaryName() const { return L"Fallout3.exe"; }
-  virtual std::wstring getExtenderName() const { return L"fose_loader.exe"; }
-
-  virtual GameInfo::Type getType() const { return TYPE_FALLOUT3; }
-
-  virtual std::wstring getGameName() const { return L"Fallout 3"; }
-  virtual std::wstring getGameShortName() const { return L"Fallout3"; }
-
-  virtual std::vector<std::wstring> getDLCPlugins() const;
-  virtual std::vector<std::wstring> getSavegameAttachmentExtensions() const;
-=======
->>>>>>> 865c75a4
-
-  // file name of this games ini (no path)
-  virtual std::vector<std::wstring> getIniFileNames() const;
-
-  virtual std::wstring getReferenceDataFile() const;
-
-  virtual bool rerouteToProfile(const wchar_t *fileName, const wchar_t *fullPath) const;
-
-  virtual std::wstring archiveListKey() const { return L"SArchiveList"; }
-
-private:
-
-  Fallout3Info(const std::wstring &gameDirectory);
-
-  static bool identifyGame(const std::wstring &searchPath);
-
-};
-
-} // namespace MOShared
-
-#endif // FALLOUT3INFO_H
+/*
+Copyright (C) 2012 Sebastian Herbord. All rights reserved.
+
+This file is part of Mod Organizer.
+
+Mod Organizer is free software: you can redistribute it and/or modify
+it under the terms of the GNU General Public License as published by
+the Free Software Foundation, either version 3 of the License, or
+(at your option) any later version.
+
+Mod Organizer is distributed in the hope that it will be useful,
+but WITHOUT ANY WARRANTY; without even the implied warranty of
+MERCHANTABILITY or FITNESS FOR A PARTICULAR PURPOSE.  See the
+GNU General Public License for more details.
+
+You should have received a copy of the GNU General Public License
+along with Mod Organizer.  If not, see <http://www.gnu.org/licenses/>.
+*/
+
+#ifndef FALLOUT3INFO_H
+#define FALLOUT3INFO_H
+
+#include "gameinfo.h"
+
+namespace MOShared {
+
+
+class Fallout3Info : public GameInfo
+{
+
+  friend class GameInfo;
+
+public:
+
+  virtual ~Fallout3Info() {}
+
+  static std::wstring getRegPathStatic();
+  virtual std::wstring getRegPath() const { return getRegPathStatic(); }
+
+  // file name of this games ini (no path)
+  virtual std::vector<std::wstring> getIniFileNames() const;
+
+  virtual std::wstring getReferenceDataFile() const;
+
+  virtual bool rerouteToProfile(const wchar_t *fileName, const wchar_t *fullPath) const;
+
+  virtual std::wstring archiveListKey() const { return L"SArchiveList"; }
+
+private:
+
+  Fallout3Info(const std::wstring &gameDirectory);
+
+  static bool identifyGame(const std::wstring &searchPath);
+
+};
+
+} // namespace MOShared
+
+#endif // FALLOUT3INFO_H