--- conflicted
+++ resolved
@@ -1,2054 +1,1914 @@
-#include "organizercore.h"
-
-#include "delayedfilewriter.h"
-#include "guessedvalue.h"
-#include "imodinterface.h"
-#include "imoinfo.h"
-#include "iplugingame.h"
-#include "iuserinterface.h"
-#include "loadmechanism.h"
-#include "messagedialog.h"
-#include "modlistsortproxy.h"
-#include "modrepositoryfileinfo.h"
-#include "nexusinterface.h"
-#include "plugincontainer.h"
-#include "pluginlistsortproxy.h"
-#include "profile.h"
-#include "logbuffer.h"
-#include "credentialsdialog.h"
-#include "filedialogmemory.h"
-#include "lockeddialog.h"
-#include "modinfodialog.h"
-#include "spawn.h"
-#include "syncoverwritedialog.h"
-#include "nxmaccessmanager.h"
-#include <ipluginmodpage.h>
-#include <dataarchives.h>
-#include <localsavegames.h>
-#include <directoryentry.h>
-#include <scopeguard.h>
-#include <utility.h>
-#include <usvfs.h>
-#include "appconfig.h"
-#include <report.h>
-#include <questionboxmemory.h>
-
-#include <QApplication>
-#include <QCoreApplication>
-#include <QDialog>
-#include <QDialogButtonBox>
-#include <QMessageBox>
-#include <QNetworkInterface>
-#include <QProcess>
-#include <QTimer>
-#include <QUrl>
-#include <QWidget>
-
-#include <QtDebug>
-#include <QtGlobal> // for qPrintable, etc
-
-#include <Psapi.h>
-#include <tchar.h> // for _tcsicmp
-
-#include <limits.h>
-#include <stddef.h>
-#include <string.h> // for memset, wcsrchr
-
-#include <exception>
-#include <functional>
-#include <boost/algorithm/string/predicate.hpp>
-#include <memory>
-#include <set>
-#include <string> //for wstring
-#include <tuple>
-#include <utility>
-
-
-using namespace MOShared;
-using namespace MOBase;
-
-static bool isOnline()
-{
-  QList<QNetworkInterface> interfaces = QNetworkInterface::allInterfaces();
-
-  bool connected = false;
-  for (auto iter = interfaces.begin(); iter != interfaces.end() && !connected;
-       ++iter) {
-    if ((iter->flags() & QNetworkInterface::IsUp)
-        && (iter->flags() & QNetworkInterface::IsRunning)
-        && !(iter->flags() & QNetworkInterface::IsLoopBack)) {
-      auto addresses = iter->addressEntries();
-      if (addresses.count() == 0) {
-        continue;
-      }
-      qDebug("interface %s seems to be up (address: %s)",
-             qPrintable(iter->humanReadableName()),
-             qPrintable(addresses[0].ip().toString()));
-      connected = true;
-    }
-  }
-
-  return connected;
-}
-
-static bool renameFile(const QString &oldName, const QString &newName,
-                       bool overwrite = true)
-{
-  if (overwrite && QFile::exists(newName)) {
-    QFile::remove(newName);
-  }
-  return QFile::rename(oldName, newName);
-}
-
-static std::wstring getProcessName(DWORD processId)
-{
-  HANDLE process = ::OpenProcess(PROCESS_QUERY_INFORMATION, false, processId);
-
-  wchar_t buffer[MAX_PATH];
-  if (::GetProcessImageFileNameW(process, buffer, MAX_PATH) != 0) {
-    wchar_t *fileName = wcsrchr(buffer, L'\\');
-    if (fileName == nullptr) {
-      fileName = buffer;
-    } else {
-      fileName += 1;
-    }
-    return fileName;
-  } else {
-    return std::wstring(L"unknown");
-  }
-}
-
-static void startSteam(QWidget *widget)
-{
-  QSettings steamSettings("HKEY_CURRENT_USER\\Software\\Valve\\Steam",
-                          QSettings::NativeFormat);
-  QString exe = steamSettings.value("SteamExe", "").toString();
-  if (!exe.isEmpty()) {
-    exe = QString("\"%1\"").arg(exe);
-    // See if username and password supplied. If so, pass them into steam.
-    QStringList args;
-    QString username;
-    QString password;
-    if (Settings::instance().getSteamLogin(username, password)) {
-      args << "-login";
-      args << username;
-      if (password != "") {
-        args << password;
-      }
-    }
-    if (!QProcess::startDetached(exe, args)) {
-      reportError(QObject::tr("Failed to start \"%1\"").arg(exe));
-    } else {
-      QMessageBox::information(
-          widget, QObject::tr("Waiting"),
-          QObject::tr("Please press OK once you're logged into steam."));
-    }
-  }
-}
-
-template <typename InputIterator>
-QStringList toStringList(InputIterator current, InputIterator end)
-{
-  QStringList result;
-  for (; current != end; ++current) {
-    result.append(*current);
-  }
-  return result;
-}
-
-OrganizerCore::OrganizerCore(const QSettings &initSettings)
-  : m_UserInterface(nullptr)
-  , m_PluginContainer(nullptr)
-  , m_GameName()
-  , m_CurrentProfile(nullptr)
-  , m_Settings(initSettings)
-  , m_Updater(NexusInterface::instance())
-  , m_AboutToRun()
-  , m_FinishedRun()
-  , m_ModInstalled()
-  , m_ModList(this)
-  , m_PluginList(this)
-  , m_DirectoryRefresher()
-  , m_DirectoryStructure(new DirectoryEntry(L"data", nullptr, 0))
-  , m_DownloadManager(NexusInterface::instance(), this)
-  , m_InstallationManager()
-  , m_RefresherThread()
-  , m_AskForNexusPW(false)
-  , m_DirectoryUpdate(false)
-  , m_ArchivesInit(false)
-  , m_PluginListsWriter(std::bind(&OrganizerCore::savePluginList, this))
-{
-  m_DownloadManager.setOutputDirectory(m_Settings.getDownloadDirectory());
-  m_DownloadManager.setPreferredServers(m_Settings.getPreferredServers());
-
-  NexusInterface::instance()->setCacheDirectory(m_Settings.getCacheDirectory());
-  NexusInterface::instance()->setNMMVersion(m_Settings.getNMMVersion());
-
-  MOBase::QuestionBoxMemory::init(initSettings.fileName());
-
-  m_InstallationManager.setModsDirectory(m_Settings.getModDirectory());
-  m_InstallationManager.setDownloadDirectory(m_Settings.getDownloadDirectory());
-
-  connect(&m_DownloadManager, SIGNAL(downloadSpeed(QString, int)), this,
-          SLOT(downloadSpeed(QString, int)));
-  connect(&m_DirectoryRefresher, SIGNAL(refreshed()), this,
-          SLOT(directory_refreshed()));
-
-  connect(&m_ModList, SIGNAL(removeOrigin(QString)), this,
-          SLOT(removeOrigin(QString)));
-
-  connect(NexusInterface::instance()->getAccessManager(),
-          SIGNAL(loginSuccessful(bool)), this, SLOT(loginSuccessful(bool)));
-  connect(NexusInterface::instance()->getAccessManager(),
-          SIGNAL(loginFailed(QString)), this, SLOT(loginFailed(QString)));
-
-  // This seems awfully imperative
-  connect(this, SIGNAL(managedGameChanged(MOBase::IPluginGame const *)),
-          &m_Settings, SLOT(managedGameChanged(MOBase::IPluginGame const *)));
-  connect(this, SIGNAL(managedGameChanged(MOBase::IPluginGame const *)),
-          &m_DownloadManager,
-          SLOT(managedGameChanged(MOBase::IPluginGame const *)));
-  connect(this, SIGNAL(managedGameChanged(MOBase::IPluginGame const *)),
-          &m_PluginList, SLOT(managedGameChanged(MOBase::IPluginGame const *)));
-  connect(this, SIGNAL(managedGameChanged(MOBase::IPluginGame const *)),
-          NexusInterface::instance(),
-          SLOT(managedGameChanged(MOBase::IPluginGame const *)));
-
-  connect(&m_PluginList, &PluginList::writePluginsList, &m_PluginListsWriter,
-          &DelayedFileWriterBase::write);
-
-  // make directory refresher run in a separate thread
-  m_RefresherThread.start();
-  m_DirectoryRefresher.moveToThread(&m_RefresherThread);
-
-  m_AskForNexusPW = initSettings.value("ask_for_nexuspw", true).toBool();
-}
-
-OrganizerCore::~OrganizerCore()
-{
-  m_RefresherThread.exit();
-  m_RefresherThread.wait();
-
-  prepareStart();
-
-  // profile has to be cleaned up before the modinfo-buffer is cleared
-  delete m_CurrentProfile;
-  m_CurrentProfile = nullptr;
-
-  ModInfo::clear();
-  LogBuffer::cleanQuit();
-  m_ModList.setProfile(nullptr);
-  //  NexusInterface::instance()->cleanup();
-
-  delete m_DirectoryStructure;
-}
-
-QString OrganizerCore::commitSettings(const QString &iniFile)
-{
-  if (!shellRename(iniFile + ".new", iniFile, true, qApp->activeWindow())) {
-    DWORD err = ::GetLastError();
-    // make a second attempt using qt functions but if that fails print the
-    // error from the first attempt
-    if (!renameFile(iniFile + ".new", iniFile)) {
-      return windowsErrorString(err);
-    }
-  }
-  return QString();
-}
-
-QSettings::Status OrganizerCore::storeSettings(const QString &fileName)
-{
-  QSettings settings(fileName, QSettings::IniFormat);
-  if (m_UserInterface != nullptr) {
-    m_UserInterface->storeSettings(settings);
-  }
-  if (m_CurrentProfile != nullptr) {
-    settings.setValue("selected_profile",
-                      m_CurrentProfile->name().toUtf8().constData());
-  }
-  settings.setValue("ask_for_nexuspw", m_AskForNexusPW);
-
-  settings.remove("customExecutables");
-  settings.beginWriteArray("customExecutables");
-  std::vector<Executable>::const_iterator current, end;
-  m_ExecutablesList.getExecutables(current, end);
-  int count = 0;
-  for (; current != end; ++current) {
-    const Executable &item = *current;
-    settings.setArrayIndex(count++);
-    settings.setValue("title", item.m_Title);
-    settings.setValue("custom", item.isCustom());
-    settings.setValue("toolbar", item.isShownOnToolbar());
-    settings.setValue("ownicon", item.usesOwnIcon());
-    if (item.isCustom()) {
-      settings.setValue("binary", item.m_BinaryInfo.absoluteFilePath());
-      settings.setValue("arguments", item.m_Arguments);
-      settings.setValue("workingDirectory", item.m_WorkingDirectory);
-      settings.setValue("steamAppID", item.m_SteamAppID);
-    }
-  }
-  settings.endArray();
-
-  FileDialogMemory::save(settings);
-
-  settings.sync();
-  return settings.status();
-}
-
-void OrganizerCore::storeSettings()
-{
-  QString iniFile = qApp->property("dataPath").toString() + "/"
-                    + QString::fromStdWString(AppConfig::iniFileName());
-  if (QFileInfo(iniFile).exists()) {
-    if (!shellCopy(iniFile, iniFile + ".new", true, qApp->activeWindow())) {
-      QMessageBox::critical(
-          qApp->activeWindow(), tr("Failed to write settings"),
-          tr("An error occured trying to update MO settings to %1: %2")
-              .arg(iniFile, windowsErrorString(::GetLastError())));
-      return;
-    }
-  }
-
-  QString writeTarget = iniFile + ".new";
-
-  QSettings::Status result = storeSettings(writeTarget);
-
-  if (result == QSettings::NoError) {
-    QString errMsg = commitSettings(iniFile);
-    if (!errMsg.isEmpty()) {
-      qWarning("settings file not writable, may be locked by another "
-               "application, trying direct write");
-      writeTarget = iniFile;
-      result = storeSettings(iniFile);
-    }
-  }
-  if (result != QSettings::NoError) {
-    QString reason = result == QSettings::AccessError
-                         ? tr("File is write protected")
-                         : result == QSettings::FormatError
-                               ? tr("Invalid file format (probably a bug)")
-                               : tr("Unknown error %1").arg(result);
-    QMessageBox::critical(
-        qApp->activeWindow(), tr("Failed to write settings"),
-        tr("An error occured trying to write back MO settings to %1: %2")
-            .arg(writeTarget, reason));
-  }
-}
-
-bool OrganizerCore::testForSteam()
-{
-  size_t currentSize = 1024;
-  std::unique_ptr<DWORD[]> processIDs;
-  DWORD bytesReturned;
-  bool success = false;
-  while (!success) {
-    processIDs.reset(new DWORD[currentSize]);
-    if (!::EnumProcesses(processIDs.get(),
-                         static_cast<DWORD>(currentSize) * sizeof(DWORD),
-                         &bytesReturned)) {
-      qWarning("failed to determine if steam is running");
-      return true;
-    }
-    if (bytesReturned == (currentSize * sizeof(DWORD))) {
-      // maximum size used, list probably truncated
-      currentSize *= 2;
-    } else {
-      success = true;
-    }
-  }
-  TCHAR processName[MAX_PATH];
-  for (unsigned int i = 0; i < bytesReturned / sizeof(DWORD); ++i) {
-    memset(processName, '\0', sizeof(TCHAR) * MAX_PATH);
-    if (processIDs[i] != 0) {
-      HANDLE process = ::OpenProcess(
-          PROCESS_QUERY_INFORMATION | PROCESS_VM_READ, FALSE, processIDs[i]);
-
-      if (process != nullptr) {
-        HMODULE module;
-        DWORD ignore;
-
-        // first module in a process is always the binary
-        if (EnumProcessModules(process, &module, sizeof(HMODULE) * 1,
-                               &ignore)) {
-          ::GetModuleBaseName(process, module, processName, MAX_PATH);
-          if ((_tcsicmp(processName, TEXT("steam.exe")) == 0)
-              || (_tcsicmp(processName, TEXT("steamservice.exe")) == 0)) {
-            return true;
-          }
-        }
-      }
-    }
-  }
-
-  return false;
-}
-
-void OrganizerCore::updateExecutablesList(QSettings &settings)
-{
-  if (m_PluginContainer == nullptr) {
-    qCritical("can't update executables list now");
-    return;
-  }
-
-  m_ExecutablesList.init(managedGame());
-
-  qDebug("setting up configured executables");
-
-  int numCustomExecutables = settings.beginReadArray("customExecutables");
-  for (int i = 0; i < numCustomExecutables; ++i) {
-    settings.setArrayIndex(i);
-
-    Executable::Flags flags;
-    if (settings.value("custom", true).toBool())
-      flags |= Executable::CustomExecutable;
-    if (settings.value("toolbar", false).toBool())
-      flags |= Executable::ShowInToolbar;
-    if (settings.value("ownicon", false).toBool())
-      flags |= Executable::UseApplicationIcon;
-
-    m_ExecutablesList.addExecutable(
-        settings.value("title").toString(), settings.value("binary").toString(),
-        settings.value("arguments").toString(),
-        settings.value("workingDirectory", "").toString(),
-        settings.value("steamAppID", "").toString(), flags);
-  }
-
-  settings.endArray();
-
-  // TODO this has nothing to do with executables list move to an appropriate
-  // function!
-  ModInfo::updateFromDisc(m_Settings.getModDirectory(), &m_DirectoryStructure,
-                          m_Settings.displayForeign(), managedGame());
-}
-
-void OrganizerCore::setUserInterface(IUserInterface *userInterface,
-                                     QWidget *widget)
-{
-  storeSettings();
-
-  m_UserInterface = userInterface;
-
-  if (widget != nullptr) {
-    connect(&m_ModList, SIGNAL(modlist_changed(QModelIndex, int)), widget,
-            SLOT(modlistChanged(QModelIndex, int)));
-    connect(&m_ModList, SIGNAL(showMessage(QString)), widget,
-            SLOT(showMessage(QString)));
-    connect(&m_ModList, SIGNAL(modRenamed(QString, QString)), widget,
-            SLOT(modRenamed(QString, QString)));
-    connect(&m_ModList, SIGNAL(modUninstalled(QString)), widget,
-            SLOT(modRemoved(QString)));
-    connect(&m_ModList, SIGNAL(removeSelectedMods()), widget,
-            SLOT(removeMod_clicked()));
-    connect(&m_ModList, SIGNAL(requestColumnSelect(QPoint)), widget,
-            SLOT(displayColumnSelection(QPoint)));
-    connect(&m_ModList, SIGNAL(fileMoved(QString, QString, QString)), widget,
-            SLOT(fileMoved(QString, QString, QString)));
-    connect(&m_ModList, SIGNAL(modorder_changed()), widget,
-            SLOT(modorder_changed()));
-    connect(&m_DownloadManager, SIGNAL(showMessage(QString)), widget,
-            SLOT(showMessage(QString)));
-  }
-
-  m_InstallationManager.setParentWidget(widget);
-  m_Updater.setUserInterface(widget);
-
-  if (userInterface != nullptr) {
-    // this currently wouldn't work reliably if the ui isn't initialized yet to
-    // display the result
-    if (isOnline() && !m_Settings.offlineMode()) {
-      m_Updater.testForUpdate();
-    } else {
-      qDebug("user doesn't seem to be connected to the internet");
-    }
-  }
-}
-
-void OrganizerCore::connectPlugins(PluginContainer *container)
-{
-  m_DownloadManager.setSupportedExtensions(
-      m_InstallationManager.getSupportedExtensions());
-  m_PluginContainer = container;
-
-  if (!m_GameName.isEmpty()) {
-    m_GamePlugin = m_PluginContainer->managedGame(m_GameName);
-    emit managedGameChanged(m_GamePlugin);
-  }
-}
-
-void OrganizerCore::disconnectPlugins()
-{
-  m_AboutToRun.disconnect_all_slots();
-  m_FinishedRun.disconnect_all_slots();
-  m_ModInstalled.disconnect_all_slots();
-  m_ModList.disconnectSlots();
-  m_PluginList.disconnectSlots();
-
-  m_Settings.clearPlugins();
-  m_GamePlugin      = nullptr;
-  m_PluginContainer = nullptr;
-}
-
-void OrganizerCore::setManagedGame(MOBase::IPluginGame *game)
-{
-  m_GameName   = game->gameName();
-  m_GamePlugin = game;
-  qApp->setProperty("managed_game", QVariant::fromValue(m_GamePlugin));
-  emit managedGameChanged(m_GamePlugin);
-}
-
-Settings &OrganizerCore::settings()
-{
-  return m_Settings;
-}
-
-bool OrganizerCore::nexusLogin(bool retry)
-{
-  NXMAccessManager *accessManager
-      = NexusInterface::instance()->getAccessManager();
-
-  if ((accessManager->loginAttempted() || accessManager->loggedIn())
-      && !retry) {
-    // previous attempt, maybe even successful
-    return false;
-  } else {
-    QString username, password;
-    if ((!retry && m_Settings.getNexusLogin(username, password))
-        || (m_AskForNexusPW && queryLogin(username, password))) {
-      // credentials stored or user entered them manually
-      qDebug("attempt login with username %s", qPrintable(username));
-      accessManager->login(username, password);
-      return true;
-    } else {
-      // no credentials stored and user didn't enter them
-      accessManager->refuseLogin();
-      return false;
-    }
-  }
-}
-
-bool OrganizerCore::queryLogin(QString &username, QString &password)
-{
-  CredentialsDialog dialog(qApp->activeWindow());
-  int res = dialog.exec();
-  if (dialog.neverAsk()) {
-    m_AskForNexusPW = false;
-  }
-  if (res == QDialog::Accepted) {
-    username = dialog.username();
-    password = dialog.password();
-    if (dialog.store()) {
-      m_Settings.setNexusLogin(username, password);
-    }
-    return true;
-  } else {
-    return false;
-  }
-}
-
-void OrganizerCore::startMOUpdate()
-{
-  if (nexusLogin()) {
-    m_PostLoginTasks.append([&]() { m_Updater.startUpdate(); });
-  } else {
-    m_Updater.startUpdate();
-  }
-}
-
-void OrganizerCore::downloadRequestedNXM(const QString &url)
-{
-  qDebug("download requested: %s", qPrintable(url));
-  if (nexusLogin()) {
-    m_PendingDownloads.append(url);
-  } else {
-    m_DownloadManager.addNXMDownload(url);
-  }
-}
-
-void OrganizerCore::externalMessage(const QString &message)
-{
-  if (message.left(6).toLower() == "nxm://") {
-    MessageDialog::showMessage(tr("Download started"), qApp->activeWindow());
-    downloadRequestedNXM(message);
-  }
-}
-
-void OrganizerCore::downloadRequested(QNetworkReply *reply, int modID,
-                                      const QString &fileName)
-{
-  try {
-    if (m_DownloadManager.addDownload(reply, QStringList(), fileName, modID, 0,
-                                      new ModRepositoryFileInfo(modID))) {
-      MessageDialog::showMessage(tr("Download started"), qApp->activeWindow());
-    }
-  } catch (const std::exception &e) {
-    MessageDialog::showMessage(tr("Download failed"), qApp->activeWindow());
-    qCritical("exception starting download: %s", e.what());
-  }
-}
-
-void OrganizerCore::removeOrigin(const QString &name)
-{
-  FilesOrigin &origin = m_DirectoryStructure->getOriginByName(ToWString(name));
-  origin.enable(false);
-  refreshLists();
-}
-
-void OrganizerCore::downloadSpeed(const QString &serverName, int bytesPerSecond)
-{
-  m_Settings.setDownloadSpeed(serverName, bytesPerSecond);
-}
-
-InstallationManager *OrganizerCore::installationManager()
-{
-  return &m_InstallationManager;
-}
-
-bool OrganizerCore::createDirectory(const QString &path) {
-  if (!QDir(path).exists() && !QDir().mkpath(path)) {
-    QMessageBox::critical(nullptr, QObject::tr("Error"),
-                          QObject::tr("Failed to create \"%1\". Your user "
-                                      "account probably lacks permission.")
-                              .arg(QDir::toNativeSeparators(path)));
-    return false;
-  } else {
-    return true;
-  }
-}
-
-bool OrganizerCore::bootstrap() {
-  return createDirectory(m_Settings.getProfileDirectory()) &&
-         createDirectory(m_Settings.getModDirectory()) &&
-         createDirectory(m_Settings.getDownloadDirectory()) &&
-         createDirectory(m_Settings.getOverwriteDirectory());
-}
-
-void OrganizerCore::createDefaultProfile()
-{
-  QString profilesPath = settings().getProfileDirectory();
-  if (QDir(profilesPath).entryList(QDir::AllDirs | QDir::NoDotAndDotDot).size()
-      == 0) {
-    Profile newProf("Default", managedGame(), false);
-  }
-}
-
-void OrganizerCore::prepareVFS()
-{
-  m_USVFS.updateMapping(fileMapping(m_CurrentProfile->name(), QString()));
-}
-
-void OrganizerCore::setLogLevel(int logLevel) {
-  m_USVFS.setLogLevel(logLevel);
-}
-
-void OrganizerCore::setCurrentProfile(const QString &profileName)
-{
-  if ((m_CurrentProfile != nullptr)
-      && (profileName == m_CurrentProfile->name())) {
-    return;
-  }
-
-  QDir profileBaseDir(settings().getProfileDirectory());
-  QString profileDir = profileBaseDir.absoluteFilePath(profileName);
-
-  if (!QDir(profileDir).exists()) {
-    // selected profile doesn't exist. Ensure there is at least one profile,
-    // then pick any one
-    createDefaultProfile();
-
-    profileDir = profileBaseDir.absoluteFilePath(
-        profileBaseDir.entryList(QDir::AllDirs | QDir::NoDotAndDotDot).at(0));
-  }
-
-  Profile *newProfile = new Profile(QDir(profileDir), managedGame());
-
-  delete m_CurrentProfile;
-  m_CurrentProfile = newProfile;
-  m_ModList.setProfile(newProfile);
-
-  if (m_CurrentProfile->invalidationActive(nullptr)) {
-    m_CurrentProfile->activateInvalidation();
-  } else {
-    m_CurrentProfile->deactivateInvalidation();
-  }
-
-  connect(m_CurrentProfile, SIGNAL(modStatusChanged(uint)), this,
-          SLOT(modStatusChanged(uint)));
-  refreshDirectoryStructure();
-}
-
-MOBase::IModRepositoryBridge *OrganizerCore::createNexusBridge() const
-{
-  return new NexusBridge();
-}
-
-QString OrganizerCore::profileName() const
-{
-  if (m_CurrentProfile != nullptr) {
-    return m_CurrentProfile->name();
-  } else {
-    return "";
-  }
-}
-
-QString OrganizerCore::profilePath() const
-{
-  if (m_CurrentProfile != nullptr) {
-    return m_CurrentProfile->absolutePath();
-  } else {
-    return "";
-  }
-}
-
-QString OrganizerCore::downloadsPath() const
-{
-  return QDir::fromNativeSeparators(m_Settings.getDownloadDirectory());
-}
-
-MOBase::VersionInfo OrganizerCore::appVersion() const
-{
-  return m_Updater.getVersion();
-}
-
-MOBase::IModInterface *OrganizerCore::getMod(const QString &name) const
-{
-  unsigned int index = ModInfo::getIndex(name);
-  return index == UINT_MAX ? nullptr : ModInfo::getByIndex(index).data();
-}
-
-MOBase::IModInterface *OrganizerCore::createMod(GuessedValue<QString> &name)
-{
-  bool merge = false;
-  if (!m_InstallationManager.testOverwrite(name, &merge)) {
-    return nullptr;
-  }
-
-  m_InstallationManager.setModsDirectory(m_Settings.getModDirectory());
-
-  QString targetDirectory
-      = QDir::fromNativeSeparators(m_Settings.getModDirectory())
-            .append("/")
-            .append(name);
-
-  QSettings settingsFile(targetDirectory + "/meta.ini", QSettings::IniFormat);
-
-  if (!merge) {
-    settingsFile.setValue("modid", 0);
-    settingsFile.setValue("version", "");
-    settingsFile.setValue("newestVersion", "");
-    settingsFile.setValue("category", 0);
-    settingsFile.setValue("installationFile", "");
-
-    settingsFile.beginWriteArray("installedFiles", 0);
-    settingsFile.endArray();
-  }
-
-  return ModInfo::createFrom(QDir(targetDirectory), &m_DirectoryStructure)
-      .data();
-}
-
-bool OrganizerCore::removeMod(MOBase::IModInterface *mod)
-{
-  unsigned int index = ModInfo::getIndex(mod->name());
-  if (index == UINT_MAX) {
-    return mod->remove();
-  } else {
-    return ModInfo::removeMod(index);
-  }
-}
-
-void OrganizerCore::modDataChanged(MOBase::IModInterface *)
-{
-  refreshModList(false);
-}
-
-QVariant OrganizerCore::pluginSetting(const QString &pluginName,
-                                      const QString &key) const
-{
-  return m_Settings.pluginSetting(pluginName, key);
-}
-
-void OrganizerCore::setPluginSetting(const QString &pluginName,
-                                     const QString &key, const QVariant &value)
-{
-  m_Settings.setPluginSetting(pluginName, key, value);
-}
-
-QVariant OrganizerCore::persistent(const QString &pluginName,
-                                   const QString &key,
-                                   const QVariant &def) const
-{
-  return m_Settings.pluginPersistent(pluginName, key, def);
-}
-
-void OrganizerCore::setPersistent(const QString &pluginName, const QString &key,
-                                  const QVariant &value, bool sync)
-{
-  m_Settings.setPluginPersistent(pluginName, key, value, sync);
-}
-
-QString OrganizerCore::pluginDataPath() const
-{
-  return qApp->applicationDirPath() + "/" + ToQString(AppConfig::pluginPath())
-         + "/data";
-}
-
-MOBase::IModInterface *OrganizerCore::installMod(const QString &fileName,
-                                                 const QString &initModName)
-{
-  if (m_CurrentProfile == nullptr) {
-    return nullptr;
-  }
-
-  bool hasIniTweaks = false;
-  GuessedValue<QString> modName;
-  if (!initModName.isEmpty()) {
-    modName.update(initModName, GUESS_USER);
-  }
-  m_CurrentProfile->writeModlistNow();
-  m_InstallationManager.setModsDirectory(m_Settings.getModDirectory());
-  if (m_InstallationManager.install(fileName, modName, hasIniTweaks)) {
-    MessageDialog::showMessage(tr("Installation successful"),
-                               qApp->activeWindow());
-    refreshModList();
-
-    int modIndex = ModInfo::getIndex(modName);
-    if (modIndex != UINT_MAX) {
-      ModInfo::Ptr modInfo = ModInfo::getByIndex(modIndex);
-      if (hasIniTweaks && (m_UserInterface != nullptr)
-          && (QMessageBox::question(qApp->activeWindow(), tr("Configure Mod"),
-                                    tr("This mod contains ini tweaks. Do you "
-                                       "want to configure them now?"),
-                                    QMessageBox::Yes | QMessageBox::No)
-              == QMessageBox::Yes)) {
-        m_UserInterface->displayModInformation(modInfo, modIndex,
-                                               ModInfoDialog::TAB_INIFILES);
-      }
-      m_ModInstalled(modName);
-      return modInfo.data();
-    } else {
-      reportError(tr("mod \"%1\" not found").arg(modName));
-    }
-  } else if (m_InstallationManager.wasCancelled()) {
-    QMessageBox::information(qApp->activeWindow(), tr("Installation cancelled"),
-                             tr("The mod was not installed completely."),
-                             QMessageBox::Ok);
-  }
-  return nullptr;
-}
-
-void OrganizerCore::installDownload(int index)
-{
-  try {
-    QString fileName = m_DownloadManager.getFilePath(index);
-    int modID        = m_DownloadManager.getModID(index);
-    int fileID       = m_DownloadManager.getFileInfo(index)->fileID;
-    GuessedValue<QString> modName;
-
-    // see if there already are mods with the specified mod id
-    if (modID != 0) {
-      std::vector<ModInfo::Ptr> modInfo = ModInfo::getByModID(modID);
-      for (auto iter = modInfo.begin(); iter != modInfo.end(); ++iter) {
-        std::vector<ModInfo::EFlag> flags = (*iter)->getFlags();
-        if (std::find(flags.begin(), flags.end(), ModInfo::FLAG_BACKUP)
-            == flags.end()) {
-          modName.update((*iter)->name(), GUESS_PRESET);
-          (*iter)->saveMeta();
-        }
-      }
-    }
-
-    m_CurrentProfile->writeModlistNow();
-
-    bool hasIniTweaks = false;
-    m_InstallationManager.setModsDirectory(m_Settings.getModDirectory());
-    if (m_InstallationManager.install(fileName, modName, hasIniTweaks)) {
-      MessageDialog::showMessage(tr("Installation successful"),
-                                 qApp->activeWindow());
-      refreshModList();
-
-      int modIndex = ModInfo::getIndex(modName);
-      if (modIndex != UINT_MAX) {
-        ModInfo::Ptr modInfo = ModInfo::getByIndex(modIndex);
-        modInfo->addInstalledFile(modID, fileID);
-
-        if (hasIniTweaks && m_UserInterface != nullptr
-            && (QMessageBox::question(qApp->activeWindow(), tr("Configure Mod"),
-                                      tr("This mod contains ini tweaks. Do you "
-                                         "want to configure them now?"),
-                                      QMessageBox::Yes | QMessageBox::No)
-                == QMessageBox::Yes)) {
-          m_UserInterface->displayModInformation(modInfo, modIndex,
-                                                 ModInfoDialog::TAB_INIFILES);
-        }
-
-        m_ModInstalled(modName);
-      } else {
-        reportError(tr("mod \"%1\" not found").arg(modName));
-      }
-      m_DownloadManager.markInstalled(index);
-
-      emit modInstalled(modName);
-    } else if (m_InstallationManager.wasCancelled()) {
-      QMessageBox::information(
-          qApp->activeWindow(), tr("Installation cancelled"),
-          tr("The mod was not installed completely."), QMessageBox::Ok);
-    }
-  } catch (const std::exception &e) {
-    reportError(e.what());
-  }
-}
-
-QString OrganizerCore::resolvePath(const QString &fileName) const
-{
-  if (m_DirectoryStructure == nullptr) {
-    return QString();
-  }
-  const FileEntry::Ptr file
-      = m_DirectoryStructure->searchFile(ToWString(fileName), nullptr);
-  if (file.get() != nullptr) {
-    return ToQString(file->getFullPath());
-  } else {
-    return QString();
-  }
-}
-
-QStringList OrganizerCore::listDirectories(const QString &directoryName) const
-{
-  QStringList result;
-  DirectoryEntry *dir = m_DirectoryStructure->findSubDirectoryRecursive(
-      ToWString(directoryName));
-  if (dir != nullptr) {
-    std::vector<DirectoryEntry *>::iterator current, end;
-    dir->getSubDirectories(current, end);
-    for (; current != end; ++current) {
-      result.append(ToQString((*current)->getName()));
-    }
-  }
-  return result;
-}
-
-QStringList OrganizerCore::findFiles(
-    const QString &path,
-    const std::function<bool(const QString &)> &filter) const
-{
-  QStringList result;
-  DirectoryEntry *dir
-      = m_DirectoryStructure->findSubDirectoryRecursive(ToWString(path));
-  if (dir != nullptr) {
-    std::vector<FileEntry::Ptr> files = dir->getFiles();
-    foreach (FileEntry::Ptr file, files) {
-      if (filter(ToQString(file->getFullPath()))) {
-        result.append(ToQString(file->getFullPath()));
-      }
-    }
-  } else {
-    qWarning("directory %s not found", qPrintable(path));
-  }
-  return result;
-}
-
-QStringList OrganizerCore::getFileOrigins(const QString &fileName) const
-{
-  QStringList result;
-  const FileEntry::Ptr file = m_DirectoryStructure->searchFile(
-      ToWString(QFileInfo(fileName).fileName()), nullptr);
-
-  if (file.get() != nullptr) {
-    result.append(ToQString(
-        m_DirectoryStructure->getOriginByID(file->getOrigin()).getName()));
-    foreach (int i, file->getAlternatives()) {
-      result.append(
-          ToQString(m_DirectoryStructure->getOriginByID(i).getName()));
-    }
-  } else {
-    qDebug("%s not found", qPrintable(fileName));
-  }
-  return result;
-}
-
-QList<MOBase::IOrganizer::FileInfo> OrganizerCore::findFileInfos(
-    const QString &path,
-    const std::function<bool(const MOBase::IOrganizer::FileInfo &)> &filter)
-    const
-{
-  QList<IOrganizer::FileInfo> result;
-  DirectoryEntry *dir
-      = m_DirectoryStructure->findSubDirectoryRecursive(ToWString(path));
-  if (dir != nullptr) {
-    std::vector<FileEntry::Ptr> files = dir->getFiles();
-    foreach (FileEntry::Ptr file, files) {
-      IOrganizer::FileInfo info;
-      info.filePath    = ToQString(file->getFullPath());
-      bool fromArchive = false;
-      info.origins.append(ToQString(
-          m_DirectoryStructure->getOriginByID(file->getOrigin(fromArchive))
-              .getName()));
-      info.archive = fromArchive ? ToQString(file->getArchive()) : "";
-      foreach (int idx, file->getAlternatives()) {
-        info.origins.append(
-            ToQString(m_DirectoryStructure->getOriginByID(idx).getName()));
-      }
-
-      if (filter(info)) {
-        result.append(info);
-      }
-    }
-  }
-  return result;
-}
-
-DownloadManager *OrganizerCore::downloadManager()
-{
-  return &m_DownloadManager;
-}
-
-PluginList *OrganizerCore::pluginList()
-{
-  return &m_PluginList;
-}
-
-ModList *OrganizerCore::modList()
-{
-  return &m_ModList;
-}
-
-QStringList OrganizerCore::modsSortedByProfilePriority() const
-{
-  QStringList res;
-  for (unsigned int i = 0; i < currentProfile()->numRegularMods(); ++i) {
-    int modIndex = currentProfile()->modIndexByPriority(i);
-    res.push_back(ModInfo::getByIndex(modIndex)->name());
-  }
-  return res;
-}
-
-void OrganizerCore::spawnBinary(const Executable &exe)
-{
-  spawnBinary(
-      exe.m_BinaryInfo, exe.m_Arguments,
-      exe.m_WorkingDirectory.length() != 0 ? exe.m_WorkingDirectory
-                                           : exe.m_BinaryInfo.absolutePath(),
-      exe.m_SteamAppID,
-      m_CurrentProfile->setting("custom_overwrites", exe.m_Title).toString());
-}
-
-void OrganizerCore::spawnBinary(const QFileInfo &binary,
-                                const QString &arguments,
-                                const QDir &currentDirectory,
-                                const QString &steamAppID,
-                                const QString &customOverwrite)
-{
-<<<<<<< HEAD
-  LockedDialog *dialog = new LockedDialog(qApp->activeWindow());
-  dialog->show();
-  ON_BLOCK_EXIT([&]() {
-    dialog->hide();
-    dialog->deleteLater();
-  });
-
-  HANDLE processHandle
-      = spawnBinaryDirect(binary, arguments, m_CurrentProfile->name(),
-                          currentDirectory, steamAppID, customOverwrite);
-  if (processHandle != INVALID_HANDLE_VALUE) {
-    if (m_UserInterface != nullptr) {
-      m_UserInterface->setWindowEnabled(false);
-    }
-    // re-enable the locked dialog because what'd be the point otherwise?
-    dialog->setEnabled(true);
-
-    QCoreApplication::processEvents();
-
-    DWORD processExitCode;
-
-    dialog->setProcessName(
-        QString::fromStdWString(getProcessName(::GetProcessId(processHandle))));
-
-    {
-      DWORD currentProcess = 0UL;
-
-      DWORD res = ::MsgWaitForMultipleObjects(1, &processHandle, false, 1000,
-                                              QS_KEY | QS_MOUSE);
-      bool tryAgain = true;
-      while ((res != WAIT_FAILED) && !dialog->unlockClicked()) {
-        if (res == WAIT_OBJECT_0) {
-          // process ended, is there another one in the group?
-          static const DWORD maxCount = 5;
-          size_t numProcesses         = maxCount;
-          LPDWORD processes = new DWORD[maxCount];
-          if (::GetVFSProcessList(&numProcesses, processes)) {
-            bool found = false;
-            size_t count =
-                std::min<size_t>(static_cast<size_t>(maxCount), numProcesses);
-            for (size_t i = 0; i < count; ++i) {
-              std::wstring processName = getProcessName(processes[i]);
-              if (!boost::starts_with(processName, L"ModOrganizer.exe")) {
-                currentProcess = processes[i];
-                dialog->setProcessName(QString::fromStdWString(processName));
-                processHandle
-                    = ::OpenProcess(SYNCHRONIZE, FALSE, currentProcess);
-                found = true;
-              }
-            }
-            if (!found) {
-              // it's possible the previous process has deregistered before
-              // the new one has registered, so we should try one more time
-              // with a little delay
-              if (tryAgain) {
-                tryAgain = false;
-                QThread::msleep(500);
-                continue;
-              } else {
-                break;
-              }
-            } else {
-              tryAgain = true;
-            }
-          } else {
-            break;
-          }
-        }
-
-        // keep processing events so the app doesn't appear dead
-        QCoreApplication::processEvents();
-
-        res = ::MsgWaitForMultipleObjects(1, &processHandle, false, 1000,
-                                          QS_KEY | QS_MOUSE);
-      }
-      ::GetExitCodeProcess(processHandle, &processExitCode);
-
-      ::CloseHandle(processHandle);
-
-      if (m_UserInterface != nullptr) {
-        m_UserInterface->setWindowEnabled(true);
-      }
-      // need to remove our stored load order because it may be outdated if a
-      // foreign tool changed the
-      // file time. After removing that file, refreshESPList will use the file
-      // time as the order
-      if (managedGame()->loadOrderMechanism()
-          == IPluginGame::LoadOrderMechanism::FileTime) {
-=======
-  if (m_UserInterface != nullptr) {
-    m_UserInterface->lock();
-  }
-  ON_BLOCK_EXIT([&] () {
-    if (m_UserInterface != nullptr) { m_UserInterface->unlock(); }
-  });
-
-  HANDLE processHandle = spawnBinaryDirect(binary, arguments, m_CurrentProfile->name(), currentDirectory, steamAppID);
-  if (processHandle != INVALID_HANDLE_VALUE) {
-    if (closeAfterStart && (m_UserInterface != nullptr)) {
-      m_UserInterface->closeWindow();
-    } else {
-
-      DWORD processExitCode;
-      (void)waitForProcessCompletion(processHandle, &processExitCode);
-
-      refreshDirectoryStructure();
-      // need to remove our stored load order because it may be outdated if a foreign tool changed the
-      // file time. After removing that file, refreshESPList will use the file time as the order
-      if (managedGame()->loadOrderMechanism() == IPluginGame::LoadOrderMechanism::FileTime) {
->>>>>>> 4a582e52
-        qDebug("removing loadorder.txt");
-        QFile::remove(m_CurrentProfile->getLoadOrderFileName());
-      }
-      refreshDirectoryStructure();
-
-      refreshESPList();
-      savePluginList();
-
-      //These callbacks should not fiddle with directoy structure and ESPs.
-      m_FinishedRun(binary.absoluteFilePath(), processExitCode);
-    }
-  }
-}
-
-HANDLE OrganizerCore::spawnBinaryDirect(const QFileInfo &binary,
-                                        const QString &arguments,
-                                        const QString &profileName,
-                                        const QDir &currentDirectory,
-                                        const QString &steamAppID,
-                                        const QString &customOverwrite)
-{
-  prepareStart();
-
-  if (!binary.exists()) {
-    reportError(
-        tr("Executable \"%1\" not found").arg(binary.absoluteFilePath()));
-    return INVALID_HANDLE_VALUE;
-  }
-
-  if (!steamAppID.isEmpty()) {
-    ::SetEnvironmentVariableW(L"SteamAPPId", ToWString(steamAppID).c_str());
-  } else {
-    ::SetEnvironmentVariableW(L"SteamAPPId",
-                              ToWString(m_Settings.getSteamAppID()).c_str());
-  }
-
-  // This could possibly be extracted somewhere else but it's probably for when
-  // we have more than one provider of game registration.
-  if ((QFileInfo(
-           managedGame()->gameDirectory().absoluteFilePath("steam_api.dll"))
-           .exists()
-       || QFileInfo(managedGame()->gameDirectory().absoluteFilePath(
-                        "steam_api64.dll"))
-              .exists())
-      && (m_Settings.getLoadMechanism() == LoadMechanism::LOAD_MODORGANIZER)) {
-    if (!testForSteam()) {
-      QWidget *window = qApp->activeWindow();
-      if ((window != nullptr) && (!window->isVisible())) {
-        window = nullptr;
-      }
-<<<<<<< HEAD
-      if (QuestionBoxMemory::query(window, "steamQuery", tr("Start Steam?"),
-                                   tr("Steam is required to be running already "
-                                      "to correctly start the game. "
-                                      "Should MO try to start steam now?"),
-                                   QDialogButtonBox::Yes | QDialogButtonBox::No)
-          == QDialogButtonBox::Yes) {
-=======
-      if (QuestionBoxMemory::query(window, "steamQuery", binary.fileName(),
-            tr("Start Steam?"),
-            tr("Steam is required to be running already to correctly start the game. "
-               "Should MO try to start steam now?"),
-            QDialogButtonBox::Yes | QDialogButtonBox::No) == QDialogButtonBox::Yes) {
->>>>>>> 4a582e52
-        startSteam(qApp->activeWindow());
-      }
-    }
-  }
-
-  while (m_DirectoryUpdate) {
-    ::Sleep(100);
-    QCoreApplication::processEvents();
-  }
-
-  // need to make sure all data is saved before we start the application
-  if (m_CurrentProfile != nullptr) {
-    m_CurrentProfile->modlistWriter().writeImmediately(true);
-  }
-
-  if (m_AboutToRun(binary.absoluteFilePath())) {
-    try {
-      m_USVFS.updateMapping(fileMapping(profileName, customOverwrite));
-    } catch (const std::exception &e) {
-      QMessageBox::warning(qApp->activeWindow(), tr("Error"), e.what());
-      return INVALID_HANDLE_VALUE;
-    }
-
-    QString modsPath = settings().getModDirectory();
-
-    QString binPath = binary.absoluteFilePath();
-    if (binPath.startsWith(modsPath, Qt::CaseInsensitive)) {
-      // binary was installed as a MO mod. Need to start it through a (hooked)
-      // proxy to ensure pathes are correct
-
-      QString cwdPath = currentDirectory.absolutePath();
-
-      int binOffset       = binPath.indexOf('/', modsPath.length() + 1);
-      int cwdOffset       = cwdPath.indexOf('/', modsPath.length() + 1);
-      QString dataBinPath = m_GamePlugin->dataDirectory().absolutePath()
-                            + binPath.mid(binOffset, -1);
-      QString dataCwd = m_GamePlugin->dataDirectory().absolutePath()
-                        + cwdPath.mid(cwdOffset, -1);
-      QString cmdline
-          = QString("launch \"%1\" \"%2\" %3")
-                .arg(QDir::toNativeSeparators(dataCwd),
-                     QDir::toNativeSeparators(dataBinPath), arguments);
-      return startBinary(QFileInfo(QCoreApplication::applicationFilePath()),
-                         cmdline, QCoreApplication::applicationDirPath(), true);
-    } else {
-      return startBinary(binary, arguments, currentDirectory, true);
-    }
-  } else {
-    qDebug("start of \"%s\" canceled by plugin",
-           qPrintable(binary.absoluteFilePath()));
-    return INVALID_HANDLE_VALUE;
-  }
-}
-
-HANDLE OrganizerCore::startApplication(const QString &executable,
-                                       const QStringList &args,
-                                       const QString &cwd,
-                                       const QString &profile)
-{
-  QFileInfo binary;
-  QString arguments        = args.join(" ");
-  QString currentDirectory = cwd;
-  QString profileName = profile;
-  if (profile.length() == 0) {
-    if (m_CurrentProfile != nullptr) {
-      profileName = m_CurrentProfile->name();
-    } else {
-      throw MyException(tr("No profile set"));
-    }
-  }
-  QString steamAppID;
-  QString customOverwrite;
-  if (executable.contains('\\') || executable.contains('/')) {
-    // file path
-
-    binary = QFileInfo(executable);
-    if (binary.isRelative()) {
-      // relative path, should be relative to game directory
-      binary = QFileInfo(
-          managedGame()->gameDirectory().absoluteFilePath(executable));
-    }
-    if (cwd.length() == 0) {
-      currentDirectory = binary.absolutePath();
-    }
-    try {
-      const Executable &exe = m_ExecutablesList.findByBinary(binary);
-      steamAppID = exe.m_SteamAppID;
-      customOverwrite
-          = m_CurrentProfile->setting("custom_overwrites", exe.m_Title)
-                .toString();
-    } catch (const std::runtime_error &) {
-      // nop
-    }
-  } else {
-    // only a file name, search executables list
-    try {
-      const Executable &exe = m_ExecutablesList.find(executable);
-      steamAppID = exe.m_SteamAppID;
-      customOverwrite
-          = m_CurrentProfile->setting("custom_overwrites", exe.m_Title)
-                .toString();
-      if (arguments == "") {
-        arguments = exe.m_Arguments;
-      }
-      binary = exe.m_BinaryInfo;
-      if (cwd.length() == 0) {
-        currentDirectory = exe.m_WorkingDirectory;
-      }
-    } catch (const std::runtime_error &) {
-      qWarning("\"%s\" not set up as executable",
-               executable.toUtf8().constData());
-      binary = QFileInfo(executable);
-    }
-  }
-
-  return spawnBinaryDirect(binary, arguments, profileName, currentDirectory,
-                           steamAppID, customOverwrite);
-}
-
-bool OrganizerCore::waitForApplication(HANDLE handle, LPDWORD exitCode)
-{
-  if (m_UserInterface != nullptr) {
-    m_UserInterface->lock();
-<<<<<<< HEAD
-    ON_BLOCK_EXIT([&]() { m_UserInterface->unlock(); });
-=======
->>>>>>> 4a582e52
-  }
-
-  ON_BLOCK_EXIT([&] () {
-    if (m_UserInterface != nullptr) {
-      m_UserInterface->unlock();
-    } });
-  return waitForProcessCompletion(handle, exitCode);
-}
-
-bool OrganizerCore::waitForProcessCompletion(HANDLE handle, LPDWORD exitCode)
-{
-  bool isJobHandle = true;
-
-  ULONG lastProcessID  = ULONG_MAX;
-  HANDLE processHandle = handle;
-
-<<<<<<< HEAD
-  DWORD res
-      = ::MsgWaitForMultipleObjects(1, &handle, false, 500, QS_KEY | QS_MOUSE);
-  while (
-      (res != WAIT_FAILED) && (res != WAIT_OBJECT_0)
-      && ((m_UserInterface == nullptr) || !m_UserInterface->unlockClicked())) {
-    if (isJobHandle) {
-      if (::QueryInformationJobObject(handle, JobObjectBasicProcessIdList,
-                                      &info, sizeof(info), &retLen)
-          > 0) {
-=======
-  DWORD res;
-  //Wait for a an event on the handle, a key press, mouse click or timeout
-  while (res = ::MsgWaitForMultipleObjects(1, &handle, false, 500, QS_KEY | QS_MOUSE),
-         (res != WAIT_FAILED && res != WAIT_OBJECT_0
-          && (m_UserInterface == nullptr || !m_UserInterface->unlockClicked()))) {
-    if (isJobHandle) {
-      DWORD retLen;
-      JOBOBJECT_BASIC_PROCESS_ID_LIST info;
-      if (::QueryInformationJobObject(handle, JobObjectBasicProcessIdList, &info, sizeof(info), &retLen) > 0) {
->>>>>>> 4a582e52
-        if (info.NumberOfProcessIdsInList == 0) {
-          // fake signaled state
-          res = WAIT_OBJECT_0;
-          break;
-        } else {
-          // this is indeed a job handle. Figure out one of the process handles
-          // as well.
-          if (lastProcessID != info.ProcessIdList[0]) {
-            lastProcessID = info.ProcessIdList[0];
-            if (m_UserInterface != nullptr) {
-              m_UserInterface->setProcessName(ToQString(getProcessName(lastProcessID)));
-            }
-            if (processHandle != handle) {
-              ::CloseHandle(processHandle);
-            }
-            processHandle = ::OpenProcess(PROCESS_QUERY_INFORMATION, FALSE,
-                                          lastProcessID);
-          }
-        }
-      } else {
-        // the info-object I passed only provides space for 1 process id. but
-        // since this code only cares about whether there
-        // is more than one that's good enough. ERROR_MORE_DATA simply signals
-        // there are at least two processes running.
-        // any other error probably means the handle is a regular process
-        // handle, probably caused by running MO in a job without
-        // the right to break out.
-        if (::GetLastError() != ERROR_MORE_DATA) {
-          isJobHandle = false;
-        }
-      }
-    }
-
-    // keep processing events so the app doesn't appear dead
-    QCoreApplication::processEvents();
-<<<<<<< HEAD
-
-    res = ::MsgWaitForMultipleObjects(1, &handle, false, 500,
-                                      QS_KEY | QS_MOUSE);
-=======
->>>>>>> 4a582e52
-  }
-
-  if (exitCode != nullptr) {
-    //This is actually wrong if the process we started finished before we
-    //got the event and so we end up with a job handle.
-    if (! ::GetExitCodeProcess(processHandle, exitCode))
-    {
-      DWORD error = ::GetLastError();
-      qDebug() << "Failed to get process exit code: Error " << error;
-    }
-  }
-
-  ::CloseHandle(processHandle);
-  if (handle != processHandle) {
-    ::CloseHandle(handle);
-  }
-
-  return res == WAIT_OBJECT_0;
-}
-
-bool OrganizerCore::onAboutToRun(
-    const std::function<bool(const QString &)> &func)
-{
-  auto conn = m_AboutToRun.connect(func);
-  return conn.connected();
-}
-
-bool OrganizerCore::onFinishedRun(
-    const std::function<void(const QString &, unsigned int)> &func)
-{
-  auto conn = m_FinishedRun.connect(func);
-  return conn.connected();
-}
-
-bool OrganizerCore::onModInstalled(
-    const std::function<void(const QString &)> &func)
-{
-  auto conn = m_ModInstalled.connect(func);
-  return conn.connected();
-}
-
-void OrganizerCore::refreshModList(bool saveChanges)
-{
-  // don't lose changes!
-  if (saveChanges) {
-    m_CurrentProfile->modlistWriter().writeImmediately(true);
-  }
-  ModInfo::updateFromDisc(m_Settings.getModDirectory(), &m_DirectoryStructure,
-                          m_Settings.displayForeign(), managedGame());
-
-  m_CurrentProfile->refreshModStatus();
-
-  m_ModList.notifyChange(-1);
-
-  refreshDirectoryStructure();
-}
-
-void OrganizerCore::refreshESPList()
-{
-  if (m_DirectoryUpdate) {
-    // don't mess up the esp list if we're currently updating the directory
-    // structure
-    m_PostRefreshTasks.append([this]() {
-      this->refreshESPList();
-    });
-    return;
-  }
-  m_CurrentProfile->modlistWriter().write();
-
-  // clear list
-  try {
-    m_PluginList.refresh(m_CurrentProfile->name(), *m_DirectoryStructure,
-                         m_CurrentProfile->getLockedOrderFileName());
-  } catch (const std::exception &e) {
-    reportError(tr("Failed to refresh list of esps: %1").arg(e.what()));
-  }
-}
-
-void OrganizerCore::refreshBSAList()
-{
-  DataArchives *archives = m_GamePlugin->feature<DataArchives>();
-
-  if (archives != nullptr) {
-    m_ArchivesInit = false;
-
-    // default archives are the ones enabled outside MO. if the list can't be
-    // found (which might
-    // happen if ini files are missing) use hard-coded defaults (preferrably the
-    // same the game would use)
-    m_DefaultArchives = archives->archives(m_CurrentProfile);
-    if (m_DefaultArchives.length() == 0) {
-      m_DefaultArchives = archives->vanillaArchives();
-    }
-
-    m_ActiveArchives.clear();
-
-    auto iter        = enabledArchives();
-    m_ActiveArchives = toStringList(iter.begin(), iter.end());
-    if (m_ActiveArchives.isEmpty()) {
-      m_ActiveArchives = m_DefaultArchives;
-    }
-
-    m_ArchivesInit = true;
-  }
-}
-
-void OrganizerCore::refreshLists()
-{
-  if ((m_CurrentProfile != nullptr) && m_DirectoryStructure->isPopulated()) {
-    refreshESPList();
-    refreshBSAList();
-  } // no point in refreshing lists if no files have been added to the directory
-    // tree
-}
-
-void OrganizerCore::updateModActiveState(int index, bool active)
-{
-  ModInfo::Ptr modInfo = ModInfo::getByIndex(index);
-  QDir dir(modInfo->absolutePath());
-  for (const QString &esm :
-       dir.entryList(QStringList() << "*.esm", QDir::Files)) {
-    m_PluginList.enableESP(esm, active);
-  }
-  int enabled      = 0;
-  QStringList esps = dir.entryList(QStringList() << "*.esp", QDir::Files);
-  for (const QString &esp : esps) {
-    const FileEntry::Ptr file = m_DirectoryStructure->findFile(ToWString(esp));
-    if (file.get() == nullptr) {
-      qWarning("failed to activate %s", qPrintable(esp));
-      continue;
-    }
-
-    if (active != m_PluginList.isEnabled(esp)
-        && file->getAlternatives().empty()) {
-      m_PluginList.enableESP(esp, active);
-      ++enabled;
-    }
-  }
-  if (active && (enabled > 1)) {
-    MessageDialog::showMessage(
-        tr("Multiple esps activated, please check that they don't conflict."),
-        qApp->activeWindow());
-  }
-  m_PluginList.refreshLoadOrder();
-  // immediately save affected lists
-  m_PluginListsWriter.writeImmediately(false);
-}
-
-void OrganizerCore::updateModInDirectoryStructure(unsigned int index,
-                                                  ModInfo::Ptr modInfo)
-{
-  // add files of the bsa to the directory structure
-  m_DirectoryRefresher.addModFilesToStructure(
-      m_DirectoryStructure, modInfo->name(),
-      m_CurrentProfile->getModPriority(index), modInfo->absolutePath(),
-      modInfo->stealFiles());
-  DirectoryRefresher::cleanStructure(m_DirectoryStructure);
-  // need to refresh plugin list now so we can activate esps
-  refreshESPList();
-  // activate all esps of the specified mod so the bsas get activated along with
-  // it
-  updateModActiveState(index, true);
-  // now we need to refresh the bsa list and save it so there is no confusion
-  // about what archives are avaiable and active
-  refreshBSAList();
-
-  std::vector<QString> archives = enabledArchives();
-  m_DirectoryRefresher.setMods(
-      m_CurrentProfile->getActiveMods(),
-      std::set<QString>(archives.begin(), archives.end()));
-
-  // finally also add files from bsas to the directory structure
-  m_DirectoryRefresher.addModBSAToStructure(
-      m_DirectoryStructure, modInfo->name(),
-      m_CurrentProfile->getModPriority(index), modInfo->absolutePath(),
-      modInfo->archives());
-}
-
-void OrganizerCore::requestDownload(const QUrl &url, QNetworkReply *reply)
-{
-  if (m_PluginContainer != nullptr) {
-    for (IPluginModPage *modPage :
-         m_PluginContainer->plugins<MOBase::IPluginModPage>()) {
-      ModRepositoryFileInfo *fileInfo = new ModRepositoryFileInfo();
-      if (modPage->handlesDownload(url, reply->url(), *fileInfo)) {
-        fileInfo->repository = modPage->name();
-        m_DownloadManager.addDownload(reply, fileInfo);
-        return;
-      }
-    }
-  }
-
-  // no mod found that could handle the download. Is it a nexus mod?
-  if (url.host() == "www.nexusmods.com") {
-    int modID  = 0;
-    int fileID = 0;
-    QRegExp modExp("mods/(\\d+)");
-    if (modExp.indexIn(url.toString()) != -1) {
-      modID = modExp.cap(1).toInt();
-    }
-    QRegExp fileExp("fid=(\\d+)");
-    if (fileExp.indexIn(reply->url().toString()) != -1) {
-      fileID = fileExp.cap(1).toInt();
-    }
-    m_DownloadManager.addDownload(reply,
-                                  new ModRepositoryFileInfo(modID, fileID));
-  } else {
-    if (QMessageBox::question(qApp->activeWindow(), tr("Download?"),
-                              tr("A download has been started but no installed "
-                                 "page plugin recognizes it.\n"
-                                 "If you download anyway no information (i.e. "
-                                 "version) will be associated with the "
-                                 "download.\n"
-                                 "Continue?"),
-                              QMessageBox::Yes | QMessageBox::No)
-        == QMessageBox::Yes) {
-      m_DownloadManager.addDownload(reply, new ModRepositoryFileInfo());
-    }
-  }
-}
-
-ModListSortProxy *OrganizerCore::createModListProxyModel()
-{
-  ModListSortProxy *result = new ModListSortProxy(m_CurrentProfile, this);
-  result->setSourceModel(&m_ModList);
-  return result;
-}
-
-PluginListSortProxy *OrganizerCore::createPluginListProxyModel()
-{
-  PluginListSortProxy *result = new PluginListSortProxy(this);
-  result->setSourceModel(&m_PluginList);
-  return result;
-}
-
-IPluginGame const *OrganizerCore::managedGame() const
-{
-  return m_GamePlugin;
-}
-
-std::vector<QString> OrganizerCore::enabledArchives()
-{
-  std::vector<QString> result;
-  QFile archiveFile(m_CurrentProfile->getArchivesFileName());
-  if (archiveFile.open(QIODevice::ReadOnly)) {
-    while (!archiveFile.atEnd()) {
-      result.push_back(QString::fromUtf8(archiveFile.readLine()).trimmed());
-    }
-    archiveFile.close();
-  }
-  return result;
-}
-
-void OrganizerCore::refreshDirectoryStructure()
-{
-  if (!m_DirectoryUpdate) {
-    m_CurrentProfile->modlistWriter().writeImmediately(true);
-
-    m_DirectoryUpdate = true;
-    std::vector<std::tuple<QString, QString, int>> activeModList
-        = m_CurrentProfile->getActiveMods();
-    auto archives = enabledArchives();
-    m_DirectoryRefresher.setMods(
-        activeModList, std::set<QString>(archives.begin(), archives.end()));
-
-    QTimer::singleShot(0, &m_DirectoryRefresher, SLOT(refresh()));
-  }
-}
-
-void OrganizerCore::directory_refreshed()
-{
-  DirectoryEntry *newStructure = m_DirectoryRefresher.getDirectoryStructure();
-  Q_ASSERT(newStructure != m_DirectoryStructure);
-  if (newStructure != nullptr) {
-    std::swap(m_DirectoryStructure, newStructure);
-    delete newStructure;
-  } else {
-    // TODO: don't know why this happens, this slot seems to get called twice
-    // with only one emit
-    return;
-  }
-  m_DirectoryUpdate = false;
-
-  for (int i = 0; i < m_ModList.rowCount(); ++i) {
-    ModInfo::Ptr modInfo = ModInfo::getByIndex(i);
-    modInfo->clearCaches();
-  }
-  for (auto task : m_PostRefreshTasks) {
-    task();
-  }
-  m_PostRefreshTasks.clear();
-
-  if (m_CurrentProfile != nullptr) {
-    refreshLists();
-  }
-}
-
-void OrganizerCore::profileRefresh()
-{
-  // have to refresh mods twice (again in refreshModList), otherwise the refresh
-  // isn't complete. Not sure why
-  ModInfo::updateFromDisc(m_Settings.getModDirectory(), &m_DirectoryStructure,
-                          m_Settings.displayForeign(), managedGame());
-  m_CurrentProfile->refreshModStatus();
-
-  refreshModList();
-}
-
-void OrganizerCore::modStatusChanged(unsigned int index)
-{
-  try {
-    ModInfo::Ptr modInfo = ModInfo::getByIndex(index);
-    if (m_CurrentProfile->modEnabled(index)) {
-      updateModInDirectoryStructure(index, modInfo);
-    } else {
-      updateModActiveState(index, false);
-      refreshESPList();
-      if (m_DirectoryStructure->originExists(ToWString(modInfo->name()))) {
-        FilesOrigin &origin
-            = m_DirectoryStructure->getOriginByName(ToWString(modInfo->name()));
-        origin.enable(false);
-      }
-    }
-    modInfo->clearCaches();
-
-    for (unsigned int i = 0; i < m_CurrentProfile->numMods(); ++i) {
-      ModInfo::Ptr modInfo = ModInfo::getByIndex(i);
-      int priority = m_CurrentProfile->getModPriority(i);
-      if (m_DirectoryStructure->originExists(ToWString(modInfo->name()))) {
-        // priorities in the directory structure are one higher because data is
-        // 0
-        m_DirectoryStructure->getOriginByName(ToWString(modInfo->name()))
-            .setPriority(priority + 1);
-      }
-    }
-    m_DirectoryStructure->getFileRegister()->sortOrigins();
-
-    refreshLists();
-  } catch (const std::exception &e) {
-    reportError(tr("failed to update mod list: %1").arg(e.what()));
-  }
-}
-
-void OrganizerCore::loginSuccessful(bool necessary)
-{
-  if (necessary) {
-    MessageDialog::showMessage(tr("login successful"), qApp->activeWindow());
-  }
-  for (QString url : m_PendingDownloads) {
-    downloadRequestedNXM(url);
-  }
-  m_PendingDownloads.clear();
-  for (auto task : m_PostLoginTasks) {
-    task();
-  }
-
-  m_PostLoginTasks.clear();
-  NexusInterface::instance()->loginCompleted();
-}
-
-void OrganizerCore::loginSuccessfulUpdate(bool necessary)
-{
-  if (necessary) {
-    MessageDialog::showMessage(tr("login successful"), qApp->activeWindow());
-  }
-  m_Updater.startUpdate();
-}
-
-void OrganizerCore::loginFailed(const QString &message)
-{
-  if (QMessageBox::question(qApp->activeWindow(), tr("Login failed"),
-                            tr("Login failed, try again?"))
-      == QMessageBox::Yes) {
-    if (nexusLogin(true)) {
-      return;
-    }
-  }
-
-  if (!m_PendingDownloads.isEmpty()) {
-    MessageDialog::showMessage(
-        tr("login failed: %1. Download will not be associated with an account")
-            .arg(message),
-        qApp->activeWindow());
-    for (QString url : m_PendingDownloads) {
-      downloadRequestedNXM(url);
-    }
-    m_PendingDownloads.clear();
-  } else {
-    MessageDialog::showMessage(tr("login failed: %1").arg(message),
-                               qApp->activeWindow());
-    m_PostLoginTasks.clear();
-  }
-  NexusInterface::instance()->loginCompleted();
-}
-
-void OrganizerCore::loginFailedUpdate(const QString &message)
-{
-  MessageDialog::showMessage(
-      tr("login failed: %1. You need to log-in with Nexus to update MO.")
-          .arg(message),
-      qApp->activeWindow());
-}
-
-void OrganizerCore::syncOverwrite()
-{
-  unsigned int overwriteIndex         = ModInfo::findMod([](ModInfo::Ptr mod) -> bool {
-    std::vector<ModInfo::EFlag> flags = mod->getFlags();
-    return std::find(flags.begin(), flags.end(), ModInfo::FLAG_OVERWRITE)
-           != flags.end();
-  });
-
-  ModInfo::Ptr modInfo = ModInfo::getByIndex(overwriteIndex);
-  SyncOverwriteDialog syncDialog(modInfo->absolutePath(), m_DirectoryStructure,
-                                 qApp->activeWindow());
-  if (syncDialog.exec() == QDialog::Accepted) {
-    syncDialog.apply(QDir::fromNativeSeparators(m_Settings.getModDirectory()));
-    modInfo->testValid();
-    refreshDirectoryStructure();
-  }
-}
-
-std::vector<unsigned int> OrganizerCore::activeProblems() const
-{
-  std::vector<unsigned int> problems;
-  if (m_PluginList.enabledCount() > 255) {
-    problems.push_back(PROBLEM_TOOMANYPLUGINS);
-  }
-  return problems;
-}
-
-QString OrganizerCore::shortDescription(unsigned int key) const
-{
-  switch (key) {
-    case PROBLEM_TOOMANYPLUGINS: {
-      return tr("Too many esps and esms enabled");
-    } break;
-    default: {
-      return tr("Description missing");
-    } break;
-  }
-}
-
-QString OrganizerCore::fullDescription(unsigned int key) const
-{
-  switch (key) {
-    case PROBLEM_TOOMANYPLUGINS: {
-      return tr("The game doesn't allow more than 255 active plugins "
-                "(including the official ones) to be loaded. You have to "
-                "disable some unused plugins or "
-                "merge some plugins into one. You can find a guide here: <a "
-                "href=\"http://wiki.step-project.com/"
-                "Guide:Merging_Plugins\">http://wiki.step-project.com/"
-                "Guide:Merging_Plugins</a>");
-    } break;
-    default: {
-      return tr("Description missing");
-    } break;
-  }
-}
-
-bool OrganizerCore::hasGuidedFix(unsigned int) const
-{
-  return false;
-}
-
-void OrganizerCore::startGuidedFix(unsigned int) const
-{
-}
-
-bool OrganizerCore::saveCurrentLists()
-{
-  if (m_DirectoryUpdate) {
-    qWarning("not saving lists during directory update");
-    return false;
-  }
-
-  try {
-    savePluginList();
-  } catch (const std::exception &e) {
-    reportError(tr("failed to save load order: %1").arg(e.what()));
-  }
-
-  return true;
-}
-
-void OrganizerCore::savePluginList()
-{
-  if (m_DirectoryUpdate) {
-    // delay save till after directory update
-    m_PostRefreshTasks.append([this]() {
-      this->savePluginList();
-    });
-    return;
-  }
-  m_PluginList.saveTo(m_CurrentProfile->getLockedOrderFileName(),
-                      m_CurrentProfile->getDeleterFileName(),
-                      m_Settings.hideUncheckedPlugins());
-  m_PluginList.saveLoadOrder(*m_DirectoryStructure);
-}
-
-void OrganizerCore::prepareStart()
-{
-  if (m_CurrentProfile == nullptr) {
-    return;
-  }
-  m_CurrentProfile->modlistWriter().write();
-  m_CurrentProfile->createTweakedIniFile();
-  saveCurrentLists();
-  m_Settings.setupLoadMechanism();
-  storeSettings();
-}
-
-std::vector<Mapping> OrganizerCore::fileMapping(const QString &profileName,
-                                                const QString &customOverwrite)
-{
-  // need to wait until directory structure
-  while (m_DirectoryUpdate) {
-    ::Sleep(100);
-    QCoreApplication::processEvents();
-  }
-
-  IPluginGame *game  = qApp->property("managed_game").value<IPluginGame *>();
-  Profile profile(QDir(m_Settings.getProfileDirectory() + "/" + profileName),
-                  game);
-
-  MappingType result;
-
-  QString dataPath
-      = QDir::toNativeSeparators(game->dataDirectory().absolutePath());
-
-  bool overwriteActive = false;
-
-  for (auto mod : profile.getActiveMods()) {
-    if (std::get<0>(mod).compare("overwrite", Qt::CaseInsensitive) == 0) {
-      continue;
-    }
-
-    unsigned int modIndex = ModInfo::getIndex(std::get<0>(mod));
-    ModInfo::Ptr modPtr   = ModInfo::getByIndex(modIndex);
-
-    bool createTarget = customOverwrite == std::get<0>(mod);
-
-    overwriteActive |= createTarget;
-
-    if (modPtr->isRegular()) {
-      result.insert(result.end(), {QDir::toNativeSeparators(std::get<1>(mod)),
-                                   dataPath, true, createTarget});
-    }
-  }
-
-  if (!overwriteActive && !customOverwrite.isEmpty()) {
-    throw MyException(tr("The designated write target \"%1\" is not enabled.")
-                          .arg(customOverwrite));
-  }
-
-  if (m_CurrentProfile->localSavesEnabled()) {
-    LocalSavegames *localSaves = game->feature<LocalSavegames>();
-    if (localSaves != nullptr) {
-      MappingType saveMap
-          = localSaves->mappings(currentProfile()->absolutePath() + "/saves");
-      result.reserve(result.size() + saveMap.size());
-      result.insert(result.end(), saveMap.begin(), saveMap.end());
-    } else {
-      qWarning("local save games not supported by this game plugin");
-    }
-  }
-
-  result.insert(result.end(), {
-                  QDir::toNativeSeparators(m_Settings.getOverwriteDirectory()),
-                  dataPath,
-                  true,
-                  customOverwrite.isEmpty()
-                });
-
-  for (MOBase::IPluginFileMapper *mapper :
-       m_PluginContainer->plugins<MOBase::IPluginFileMapper>()) {
-    IPlugin *plugin = dynamic_cast<IPlugin *>(mapper);
-    if (plugin->isActive()) {
-      MappingType pluginMap = mapper->mappings();
-      result.reserve(result.size() + pluginMap.size());
-      result.insert(result.end(), pluginMap.begin(), pluginMap.end());
-    }
-  }
-
-  return result;
-}
-
-
-std::vector<Mapping> OrganizerCore::fileMapping(
-    const QString &dataPath, const QString &relPath, const DirectoryEntry *base,
-    const DirectoryEntry *directoryEntry, int createDestination)
-{
-  std::vector<Mapping> result;
-
-  for (FileEntry::Ptr current : directoryEntry->getFiles()) {
-    bool isArchive = false;
-    int origin = current->getOrigin(isArchive);
-    if (isArchive || (origin == 0)) {
-      continue;
-    }
-
-    QString originPath
-        = QString::fromStdWString(base->getOriginByID(origin).getPath());
-    QString fileName = QString::fromStdWString(current->getName());
-//    QString fileName = ToQString(current->getName());
-    QString source   = originPath + relPath + fileName;
-    QString target   = dataPath + relPath + fileName;
-    if (source != target) {
-      result.push_back({source, target, false, false});
-    }
-  }
-
-  // recurse into subdirectories
-  std::vector<DirectoryEntry *>::const_iterator current, end;
-  directoryEntry->getSubDirectories(current, end);
-  for (; current != end; ++current) {
-    int origin = (*current)->anyOrigin();
-
-    QString originPath
-        = QString::fromStdWString(base->getOriginByID(origin).getPath());
-    QString dirName = QString::fromStdWString((*current)->getName());
-    QString source  = originPath + relPath + dirName;
-    QString target  = dataPath + relPath + dirName;
-
-    bool writeDestination
-        = (base == directoryEntry) && (origin == createDestination);
-
-    result.push_back({source, target, true, writeDestination});
-    std::vector<Mapping> subRes = fileMapping(
-        dataPath, relPath + dirName + "\\", base, *current, createDestination);
-    result.insert(result.end(), subRes.begin(), subRes.end());
-  }
-  return result;
-}
+#include "organizercore.h"
+
+#include "delayedfilewriter.h"
+#include "guessedvalue.h"
+#include "imodinterface.h"
+#include "imoinfo.h"
+#include "iplugingame.h"
+#include "iuserinterface.h"
+#include "loadmechanism.h"
+#include "messagedialog.h"
+#include "modlistsortproxy.h"
+#include "modrepositoryfileinfo.h"
+#include "nexusinterface.h"
+#include "plugincontainer.h"
+#include "pluginlistsortproxy.h"
+#include "profile.h"
+#include "logbuffer.h"
+#include "credentialsdialog.h"
+#include "filedialogmemory.h"
+#include "modinfodialog.h"
+#include "spawn.h"
+#include "syncoverwritedialog.h"
+#include "nxmaccessmanager.h"
+#include <ipluginmodpage.h>
+#include <dataarchives.h>
+#include <localsavegames.h>
+#include <directoryentry.h>
+#include <scopeguard.h>
+#include <utility.h>
+#include <usvfs.h>
+#include "appconfig.h"
+#include <report.h>
+#include <questionboxmemory.h>
+
+#include <QApplication>
+#include <QCoreApplication>
+#include <QDialog>
+#include <QDialogButtonBox>
+#include <QMessageBox>
+#include <QNetworkInterface>
+#include <QProcess>
+#include <QTimer>
+#include <QUrl>
+#include <QWidget>
+
+#include <QtDebug>
+#include <QtGlobal> // for qPrintable, etc
+
+#include <Psapi.h>
+#include <tchar.h> // for _tcsicmp
+
+#include <limits.h>
+#include <stddef.h>
+#include <string.h> // for memset, wcsrchr
+
+#include <exception>
+#include <functional>
+#include <boost/algorithm/string/predicate.hpp>
+#include <memory>
+#include <set>
+#include <string> //for wstring
+#include <tuple>
+#include <utility>
+
+
+using namespace MOShared;
+using namespace MOBase;
+
+static bool isOnline()
+{
+  QList<QNetworkInterface> interfaces = QNetworkInterface::allInterfaces();
+
+  bool connected = false;
+  for (auto iter = interfaces.begin(); iter != interfaces.end() && !connected;
+       ++iter) {
+    if ((iter->flags() & QNetworkInterface::IsUp)
+        && (iter->flags() & QNetworkInterface::IsRunning)
+        && !(iter->flags() & QNetworkInterface::IsLoopBack)) {
+      auto addresses = iter->addressEntries();
+      if (addresses.count() == 0) {
+        continue;
+      }
+      qDebug("interface %s seems to be up (address: %s)",
+             qPrintable(iter->humanReadableName()),
+             qPrintable(addresses[0].ip().toString()));
+      connected = true;
+    }
+  }
+
+  return connected;
+}
+
+static bool renameFile(const QString &oldName, const QString &newName,
+                       bool overwrite = true)
+{
+  if (overwrite && QFile::exists(newName)) {
+    QFile::remove(newName);
+  }
+  return QFile::rename(oldName, newName);
+}
+
+static std::wstring getProcessName(DWORD processId)
+{
+  HANDLE process = ::OpenProcess(PROCESS_QUERY_INFORMATION, false, processId);
+
+  wchar_t buffer[MAX_PATH];
+  if (::GetProcessImageFileNameW(process, buffer, MAX_PATH) != 0) {
+    wchar_t *fileName = wcsrchr(buffer, L'\\');
+    if (fileName == nullptr) {
+      fileName = buffer;
+    } else {
+      fileName += 1;
+    }
+    return fileName;
+  } else {
+    return std::wstring(L"unknown");
+  }
+}
+
+static void startSteam(QWidget *widget)
+{
+  QSettings steamSettings("HKEY_CURRENT_USER\\Software\\Valve\\Steam",
+                          QSettings::NativeFormat);
+  QString exe = steamSettings.value("SteamExe", "").toString();
+  if (!exe.isEmpty()) {
+    exe = QString("\"%1\"").arg(exe);
+    // See if username and password supplied. If so, pass them into steam.
+    QStringList args;
+    QString username;
+    QString password;
+    if (Settings::instance().getSteamLogin(username, password)) {
+      args << "-login";
+      args << username;
+      if (password != "") {
+        args << password;
+      }
+    }
+    if (!QProcess::startDetached(exe, args)) {
+      reportError(QObject::tr("Failed to start \"%1\"").arg(exe));
+    } else {
+      QMessageBox::information(
+          widget, QObject::tr("Waiting"),
+          QObject::tr("Please press OK once you're logged into steam."));
+    }
+  }
+}
+
+template <typename InputIterator>
+QStringList toStringList(InputIterator current, InputIterator end)
+{
+  QStringList result;
+  for (; current != end; ++current) {
+    result.append(*current);
+  }
+  return result;
+}
+
+OrganizerCore::OrganizerCore(const QSettings &initSettings)
+  : m_UserInterface(nullptr)
+  , m_PluginContainer(nullptr)
+  , m_GameName()
+  , m_CurrentProfile(nullptr)
+  , m_Settings(initSettings)
+  , m_Updater(NexusInterface::instance())
+  , m_AboutToRun()
+  , m_FinishedRun()
+  , m_ModInstalled()
+  , m_ModList(this)
+  , m_PluginList(this)
+  , m_DirectoryRefresher()
+  , m_DirectoryStructure(new DirectoryEntry(L"data", nullptr, 0))
+  , m_DownloadManager(NexusInterface::instance(), this)
+  , m_InstallationManager()
+  , m_RefresherThread()
+  , m_AskForNexusPW(false)
+  , m_DirectoryUpdate(false)
+  , m_ArchivesInit(false)
+  , m_PluginListsWriter(std::bind(&OrganizerCore::savePluginList, this))
+{
+  m_DownloadManager.setOutputDirectory(m_Settings.getDownloadDirectory());
+  m_DownloadManager.setPreferredServers(m_Settings.getPreferredServers());
+
+  NexusInterface::instance()->setCacheDirectory(m_Settings.getCacheDirectory());
+  NexusInterface::instance()->setNMMVersion(m_Settings.getNMMVersion());
+
+  MOBase::QuestionBoxMemory::init(initSettings.fileName());
+
+  m_InstallationManager.setModsDirectory(m_Settings.getModDirectory());
+  m_InstallationManager.setDownloadDirectory(m_Settings.getDownloadDirectory());
+
+  connect(&m_DownloadManager, SIGNAL(downloadSpeed(QString, int)), this,
+          SLOT(downloadSpeed(QString, int)));
+  connect(&m_DirectoryRefresher, SIGNAL(refreshed()), this,
+          SLOT(directory_refreshed()));
+
+  connect(&m_ModList, SIGNAL(removeOrigin(QString)), this,
+          SLOT(removeOrigin(QString)));
+
+  connect(NexusInterface::instance()->getAccessManager(),
+          SIGNAL(loginSuccessful(bool)), this, SLOT(loginSuccessful(bool)));
+  connect(NexusInterface::instance()->getAccessManager(),
+          SIGNAL(loginFailed(QString)), this, SLOT(loginFailed(QString)));
+
+  // This seems awfully imperative
+  connect(this, SIGNAL(managedGameChanged(MOBase::IPluginGame const *)),
+          &m_Settings, SLOT(managedGameChanged(MOBase::IPluginGame const *)));
+  connect(this, SIGNAL(managedGameChanged(MOBase::IPluginGame const *)),
+          &m_DownloadManager,
+          SLOT(managedGameChanged(MOBase::IPluginGame const *)));
+  connect(this, SIGNAL(managedGameChanged(MOBase::IPluginGame const *)),
+          &m_PluginList, SLOT(managedGameChanged(MOBase::IPluginGame const *)));
+  connect(this, SIGNAL(managedGameChanged(MOBase::IPluginGame const *)),
+          NexusInterface::instance(),
+          SLOT(managedGameChanged(MOBase::IPluginGame const *)));
+
+  connect(&m_PluginList, &PluginList::writePluginsList, &m_PluginListsWriter,
+          &DelayedFileWriterBase::write);
+
+  // make directory refresher run in a separate thread
+  m_RefresherThread.start();
+  m_DirectoryRefresher.moveToThread(&m_RefresherThread);
+
+  m_AskForNexusPW = initSettings.value("ask_for_nexuspw", true).toBool();
+}
+
+OrganizerCore::~OrganizerCore()
+{
+  m_RefresherThread.exit();
+  m_RefresherThread.wait();
+
+  prepareStart();
+
+  // profile has to be cleaned up before the modinfo-buffer is cleared
+  delete m_CurrentProfile;
+  m_CurrentProfile = nullptr;
+
+  ModInfo::clear();
+  LogBuffer::cleanQuit();
+  m_ModList.setProfile(nullptr);
+  //  NexusInterface::instance()->cleanup();
+
+  delete m_DirectoryStructure;
+}
+
+QString OrganizerCore::commitSettings(const QString &iniFile)
+{
+  if (!shellRename(iniFile + ".new", iniFile, true, qApp->activeWindow())) {
+    DWORD err = ::GetLastError();
+    // make a second attempt using qt functions but if that fails print the
+    // error from the first attempt
+    if (!renameFile(iniFile + ".new", iniFile)) {
+      return windowsErrorString(err);
+    }
+  }
+  return QString();
+}
+
+QSettings::Status OrganizerCore::storeSettings(const QString &fileName)
+{
+  QSettings settings(fileName, QSettings::IniFormat);
+  if (m_UserInterface != nullptr) {
+    m_UserInterface->storeSettings(settings);
+  }
+  if (m_CurrentProfile != nullptr) {
+    settings.setValue("selected_profile",
+                      m_CurrentProfile->name().toUtf8().constData());
+  }
+  settings.setValue("ask_for_nexuspw", m_AskForNexusPW);
+
+  settings.remove("customExecutables");
+  settings.beginWriteArray("customExecutables");
+  std::vector<Executable>::const_iterator current, end;
+  m_ExecutablesList.getExecutables(current, end);
+  int count = 0;
+  for (; current != end; ++current) {
+    const Executable &item = *current;
+    settings.setArrayIndex(count++);
+    settings.setValue("title", item.m_Title);
+    settings.setValue("custom", item.isCustom());
+    settings.setValue("toolbar", item.isShownOnToolbar());
+    settings.setValue("ownicon", item.usesOwnIcon());
+    if (item.isCustom()) {
+      settings.setValue("binary", item.m_BinaryInfo.absoluteFilePath());
+      settings.setValue("arguments", item.m_Arguments);
+      settings.setValue("workingDirectory", item.m_WorkingDirectory);
+      settings.setValue("steamAppID", item.m_SteamAppID);
+    }
+  }
+  settings.endArray();
+
+  FileDialogMemory::save(settings);
+
+  settings.sync();
+  return settings.status();
+}
+
+void OrganizerCore::storeSettings()
+{
+  QString iniFile = qApp->property("dataPath").toString() + "/"
+                    + QString::fromStdWString(AppConfig::iniFileName());
+  if (QFileInfo(iniFile).exists()) {
+    if (!shellCopy(iniFile, iniFile + ".new", true, qApp->activeWindow())) {
+      QMessageBox::critical(
+          qApp->activeWindow(), tr("Failed to write settings"),
+          tr("An error occured trying to update MO settings to %1: %2")
+              .arg(iniFile, windowsErrorString(::GetLastError())));
+      return;
+    }
+  }
+
+  QString writeTarget = iniFile + ".new";
+
+  QSettings::Status result = storeSettings(writeTarget);
+
+  if (result == QSettings::NoError) {
+    QString errMsg = commitSettings(iniFile);
+    if (!errMsg.isEmpty()) {
+      qWarning("settings file not writable, may be locked by another "
+               "application, trying direct write");
+      writeTarget = iniFile;
+      result = storeSettings(iniFile);
+    }
+  }
+  if (result != QSettings::NoError) {
+    QString reason = result == QSettings::AccessError
+                         ? tr("File is write protected")
+                         : result == QSettings::FormatError
+                               ? tr("Invalid file format (probably a bug)")
+                               : tr("Unknown error %1").arg(result);
+    QMessageBox::critical(
+        qApp->activeWindow(), tr("Failed to write settings"),
+        tr("An error occured trying to write back MO settings to %1: %2")
+            .arg(writeTarget, reason));
+  }
+}
+
+bool OrganizerCore::testForSteam()
+{
+  size_t currentSize = 1024;
+  std::unique_ptr<DWORD[]> processIDs;
+  DWORD bytesReturned;
+  bool success = false;
+  while (!success) {
+    processIDs.reset(new DWORD[currentSize]);
+    if (!::EnumProcesses(processIDs.get(),
+                         static_cast<DWORD>(currentSize) * sizeof(DWORD),
+                         &bytesReturned)) {
+      qWarning("failed to determine if steam is running");
+      return true;
+    }
+    if (bytesReturned == (currentSize * sizeof(DWORD))) {
+      // maximum size used, list probably truncated
+      currentSize *= 2;
+    } else {
+      success = true;
+    }
+  }
+  TCHAR processName[MAX_PATH];
+  for (unsigned int i = 0; i < bytesReturned / sizeof(DWORD); ++i) {
+    memset(processName, '\0', sizeof(TCHAR) * MAX_PATH);
+    if (processIDs[i] != 0) {
+      HANDLE process = ::OpenProcess(
+          PROCESS_QUERY_INFORMATION | PROCESS_VM_READ, FALSE, processIDs[i]);
+
+      if (process != nullptr) {
+        HMODULE module;
+        DWORD ignore;
+
+        // first module in a process is always the binary
+        if (EnumProcessModules(process, &module, sizeof(HMODULE) * 1,
+                               &ignore)) {
+          ::GetModuleBaseName(process, module, processName, MAX_PATH);
+          if ((_tcsicmp(processName, TEXT("steam.exe")) == 0)
+              || (_tcsicmp(processName, TEXT("steamservice.exe")) == 0)) {
+            return true;
+          }
+        }
+      }
+    }
+  }
+
+  return false;
+}
+
+void OrganizerCore::updateExecutablesList(QSettings &settings)
+{
+  if (m_PluginContainer == nullptr) {
+    qCritical("can't update executables list now");
+    return;
+  }
+
+  m_ExecutablesList.init(managedGame());
+
+  qDebug("setting up configured executables");
+
+  int numCustomExecutables = settings.beginReadArray("customExecutables");
+  for (int i = 0; i < numCustomExecutables; ++i) {
+    settings.setArrayIndex(i);
+
+    Executable::Flags flags;
+    if (settings.value("custom", true).toBool())
+      flags |= Executable::CustomExecutable;
+    if (settings.value("toolbar", false).toBool())
+      flags |= Executable::ShowInToolbar;
+    if (settings.value("ownicon", false).toBool())
+      flags |= Executable::UseApplicationIcon;
+
+    m_ExecutablesList.addExecutable(
+        settings.value("title").toString(), settings.value("binary").toString(),
+        settings.value("arguments").toString(),
+        settings.value("workingDirectory", "").toString(),
+        settings.value("steamAppID", "").toString(), flags);
+  }
+
+  settings.endArray();
+
+  // TODO this has nothing to do with executables list move to an appropriate
+  // function!
+  ModInfo::updateFromDisc(m_Settings.getModDirectory(), &m_DirectoryStructure,
+                          m_Settings.displayForeign(), managedGame());
+}
+
+void OrganizerCore::setUserInterface(IUserInterface *userInterface,
+                                     QWidget *widget)
+{
+  storeSettings();
+
+  m_UserInterface = userInterface;
+
+  if (widget != nullptr) {
+    connect(&m_ModList, SIGNAL(modlist_changed(QModelIndex, int)), widget,
+            SLOT(modlistChanged(QModelIndex, int)));
+    connect(&m_ModList, SIGNAL(showMessage(QString)), widget,
+            SLOT(showMessage(QString)));
+    connect(&m_ModList, SIGNAL(modRenamed(QString, QString)), widget,
+            SLOT(modRenamed(QString, QString)));
+    connect(&m_ModList, SIGNAL(modUninstalled(QString)), widget,
+            SLOT(modRemoved(QString)));
+    connect(&m_ModList, SIGNAL(removeSelectedMods()), widget,
+            SLOT(removeMod_clicked()));
+    connect(&m_ModList, SIGNAL(requestColumnSelect(QPoint)), widget,
+            SLOT(displayColumnSelection(QPoint)));
+    connect(&m_ModList, SIGNAL(fileMoved(QString, QString, QString)), widget,
+            SLOT(fileMoved(QString, QString, QString)));
+    connect(&m_ModList, SIGNAL(modorder_changed()), widget,
+            SLOT(modorder_changed()));
+    connect(&m_DownloadManager, SIGNAL(showMessage(QString)), widget,
+            SLOT(showMessage(QString)));
+  }
+
+  m_InstallationManager.setParentWidget(widget);
+  m_Updater.setUserInterface(widget);
+
+  if (userInterface != nullptr) {
+    // this currently wouldn't work reliably if the ui isn't initialized yet to
+    // display the result
+    if (isOnline() && !m_Settings.offlineMode()) {
+      m_Updater.testForUpdate();
+    } else {
+      qDebug("user doesn't seem to be connected to the internet");
+    }
+  }
+}
+
+void OrganizerCore::connectPlugins(PluginContainer *container)
+{
+  m_DownloadManager.setSupportedExtensions(
+      m_InstallationManager.getSupportedExtensions());
+  m_PluginContainer = container;
+
+  if (!m_GameName.isEmpty()) {
+    m_GamePlugin = m_PluginContainer->managedGame(m_GameName);
+    emit managedGameChanged(m_GamePlugin);
+  }
+}
+
+void OrganizerCore::disconnectPlugins()
+{
+  m_AboutToRun.disconnect_all_slots();
+  m_FinishedRun.disconnect_all_slots();
+  m_ModInstalled.disconnect_all_slots();
+  m_ModList.disconnectSlots();
+  m_PluginList.disconnectSlots();
+
+  m_Settings.clearPlugins();
+  m_GamePlugin      = nullptr;
+  m_PluginContainer = nullptr;
+}
+
+void OrganizerCore::setManagedGame(MOBase::IPluginGame *game)
+{
+  m_GameName   = game->gameName();
+  m_GamePlugin = game;
+  qApp->setProperty("managed_game", QVariant::fromValue(m_GamePlugin));
+  emit managedGameChanged(m_GamePlugin);
+}
+
+Settings &OrganizerCore::settings()
+{
+  return m_Settings;
+}
+
+bool OrganizerCore::nexusLogin(bool retry)
+{
+  NXMAccessManager *accessManager
+      = NexusInterface::instance()->getAccessManager();
+
+  if ((accessManager->loginAttempted() || accessManager->loggedIn())
+      && !retry) {
+    // previous attempt, maybe even successful
+    return false;
+  } else {
+    QString username, password;
+    if ((!retry && m_Settings.getNexusLogin(username, password))
+        || (m_AskForNexusPW && queryLogin(username, password))) {
+      // credentials stored or user entered them manually
+      qDebug("attempt login with username %s", qPrintable(username));
+      accessManager->login(username, password);
+      return true;
+    } else {
+      // no credentials stored and user didn't enter them
+      accessManager->refuseLogin();
+      return false;
+    }
+  }
+}
+
+bool OrganizerCore::queryLogin(QString &username, QString &password)
+{
+  CredentialsDialog dialog(qApp->activeWindow());
+  int res = dialog.exec();
+  if (dialog.neverAsk()) {
+    m_AskForNexusPW = false;
+  }
+  if (res == QDialog::Accepted) {
+    username = dialog.username();
+    password = dialog.password();
+    if (dialog.store()) {
+      m_Settings.setNexusLogin(username, password);
+    }
+    return true;
+  } else {
+    return false;
+  }
+}
+
+void OrganizerCore::startMOUpdate()
+{
+  if (nexusLogin()) {
+    m_PostLoginTasks.append([&]() { m_Updater.startUpdate(); });
+  } else {
+    m_Updater.startUpdate();
+  }
+}
+
+void OrganizerCore::downloadRequestedNXM(const QString &url)
+{
+  qDebug("download requested: %s", qPrintable(url));
+  if (nexusLogin()) {
+    m_PendingDownloads.append(url);
+  } else {
+    m_DownloadManager.addNXMDownload(url);
+  }
+}
+
+void OrganizerCore::externalMessage(const QString &message)
+{
+  if (message.left(6).toLower() == "nxm://") {
+    MessageDialog::showMessage(tr("Download started"), qApp->activeWindow());
+    downloadRequestedNXM(message);
+  }
+}
+
+void OrganizerCore::downloadRequested(QNetworkReply *reply, int modID,
+                                      const QString &fileName)
+{
+  try {
+    if (m_DownloadManager.addDownload(reply, QStringList(), fileName, modID, 0,
+                                      new ModRepositoryFileInfo(modID))) {
+      MessageDialog::showMessage(tr("Download started"), qApp->activeWindow());
+    }
+  } catch (const std::exception &e) {
+    MessageDialog::showMessage(tr("Download failed"), qApp->activeWindow());
+    qCritical("exception starting download: %s", e.what());
+  }
+}
+
+void OrganizerCore::removeOrigin(const QString &name)
+{
+  FilesOrigin &origin = m_DirectoryStructure->getOriginByName(ToWString(name));
+  origin.enable(false);
+  refreshLists();
+}
+
+void OrganizerCore::downloadSpeed(const QString &serverName, int bytesPerSecond)
+{
+  m_Settings.setDownloadSpeed(serverName, bytesPerSecond);
+}
+
+InstallationManager *OrganizerCore::installationManager()
+{
+  return &m_InstallationManager;
+}
+
+bool OrganizerCore::createDirectory(const QString &path) {
+  if (!QDir(path).exists() && !QDir().mkpath(path)) {
+    QMessageBox::critical(nullptr, QObject::tr("Error"),
+                          QObject::tr("Failed to create \"%1\". Your user "
+                                      "account probably lacks permission.")
+                              .arg(QDir::toNativeSeparators(path)));
+    return false;
+  } else {
+    return true;
+  }
+}
+
+bool OrganizerCore::bootstrap() {
+  return createDirectory(m_Settings.getProfileDirectory()) &&
+         createDirectory(m_Settings.getModDirectory()) &&
+         createDirectory(m_Settings.getDownloadDirectory()) &&
+         createDirectory(m_Settings.getOverwriteDirectory());
+}
+
+void OrganizerCore::createDefaultProfile()
+{
+  QString profilesPath = settings().getProfileDirectory();
+  if (QDir(profilesPath).entryList(QDir::AllDirs | QDir::NoDotAndDotDot).size()
+      == 0) {
+    Profile newProf("Default", managedGame(), false);
+  }
+}
+
+void OrganizerCore::prepareVFS()
+{
+  m_USVFS.updateMapping(fileMapping(m_CurrentProfile->name(), QString()));
+}
+
+void OrganizerCore::setLogLevel(int logLevel) {
+  m_USVFS.setLogLevel(logLevel);
+}
+
+void OrganizerCore::setCurrentProfile(const QString &profileName)
+{
+  if ((m_CurrentProfile != nullptr)
+      && (profileName == m_CurrentProfile->name())) {
+    return;
+  }
+
+  QDir profileBaseDir(settings().getProfileDirectory());
+  QString profileDir = profileBaseDir.absoluteFilePath(profileName);
+
+  if (!QDir(profileDir).exists()) {
+    // selected profile doesn't exist. Ensure there is at least one profile,
+    // then pick any one
+    createDefaultProfile();
+
+    profileDir = profileBaseDir.absoluteFilePath(
+        profileBaseDir.entryList(QDir::AllDirs | QDir::NoDotAndDotDot).at(0));
+  }
+
+  Profile *newProfile = new Profile(QDir(profileDir), managedGame());
+
+  delete m_CurrentProfile;
+  m_CurrentProfile = newProfile;
+  m_ModList.setProfile(newProfile);
+
+  if (m_CurrentProfile->invalidationActive(nullptr)) {
+    m_CurrentProfile->activateInvalidation();
+  } else {
+    m_CurrentProfile->deactivateInvalidation();
+  }
+
+  connect(m_CurrentProfile, SIGNAL(modStatusChanged(uint)), this,
+          SLOT(modStatusChanged(uint)));
+  refreshDirectoryStructure();
+}
+
+MOBase::IModRepositoryBridge *OrganizerCore::createNexusBridge() const
+{
+  return new NexusBridge();
+}
+
+QString OrganizerCore::profileName() const
+{
+  if (m_CurrentProfile != nullptr) {
+    return m_CurrentProfile->name();
+  } else {
+    return "";
+  }
+}
+
+QString OrganizerCore::profilePath() const
+{
+  if (m_CurrentProfile != nullptr) {
+    return m_CurrentProfile->absolutePath();
+  } else {
+    return "";
+  }
+}
+
+QString OrganizerCore::downloadsPath() const
+{
+  return QDir::fromNativeSeparators(m_Settings.getDownloadDirectory());
+}
+
+MOBase::VersionInfo OrganizerCore::appVersion() const
+{
+  return m_Updater.getVersion();
+}
+
+MOBase::IModInterface *OrganizerCore::getMod(const QString &name) const
+{
+  unsigned int index = ModInfo::getIndex(name);
+  return index == UINT_MAX ? nullptr : ModInfo::getByIndex(index).data();
+}
+
+MOBase::IModInterface *OrganizerCore::createMod(GuessedValue<QString> &name)
+{
+  bool merge = false;
+  if (!m_InstallationManager.testOverwrite(name, &merge)) {
+    return nullptr;
+  }
+
+  m_InstallationManager.setModsDirectory(m_Settings.getModDirectory());
+
+  QString targetDirectory
+      = QDir::fromNativeSeparators(m_Settings.getModDirectory())
+            .append("/")
+            .append(name);
+
+  QSettings settingsFile(targetDirectory + "/meta.ini", QSettings::IniFormat);
+
+  if (!merge) {
+    settingsFile.setValue("modid", 0);
+    settingsFile.setValue("version", "");
+    settingsFile.setValue("newestVersion", "");
+    settingsFile.setValue("category", 0);
+    settingsFile.setValue("installationFile", "");
+
+    settingsFile.beginWriteArray("installedFiles", 0);
+    settingsFile.endArray();
+  }
+
+  return ModInfo::createFrom(QDir(targetDirectory), &m_DirectoryStructure)
+      .data();
+}
+
+bool OrganizerCore::removeMod(MOBase::IModInterface *mod)
+{
+  unsigned int index = ModInfo::getIndex(mod->name());
+  if (index == UINT_MAX) {
+    return mod->remove();
+  } else {
+    return ModInfo::removeMod(index);
+  }
+}
+
+void OrganizerCore::modDataChanged(MOBase::IModInterface *)
+{
+  refreshModList(false);
+}
+
+QVariant OrganizerCore::pluginSetting(const QString &pluginName,
+                                      const QString &key) const
+{
+  return m_Settings.pluginSetting(pluginName, key);
+}
+
+void OrganizerCore::setPluginSetting(const QString &pluginName,
+                                     const QString &key, const QVariant &value)
+{
+  m_Settings.setPluginSetting(pluginName, key, value);
+}
+
+QVariant OrganizerCore::persistent(const QString &pluginName,
+                                   const QString &key,
+                                   const QVariant &def) const
+{
+  return m_Settings.pluginPersistent(pluginName, key, def);
+}
+
+void OrganizerCore::setPersistent(const QString &pluginName, const QString &key,
+                                  const QVariant &value, bool sync)
+{
+  m_Settings.setPluginPersistent(pluginName, key, value, sync);
+}
+
+QString OrganizerCore::pluginDataPath() const
+{
+  return qApp->applicationDirPath() + "/" + ToQString(AppConfig::pluginPath())
+         + "/data";
+}
+
+MOBase::IModInterface *OrganizerCore::installMod(const QString &fileName,
+                                                 const QString &initModName)
+{
+  if (m_CurrentProfile == nullptr) {
+    return nullptr;
+  }
+
+  bool hasIniTweaks = false;
+  GuessedValue<QString> modName;
+  if (!initModName.isEmpty()) {
+    modName.update(initModName, GUESS_USER);
+  }
+  m_CurrentProfile->writeModlistNow();
+  m_InstallationManager.setModsDirectory(m_Settings.getModDirectory());
+  if (m_InstallationManager.install(fileName, modName, hasIniTweaks)) {
+    MessageDialog::showMessage(tr("Installation successful"),
+                               qApp->activeWindow());
+    refreshModList();
+
+    int modIndex = ModInfo::getIndex(modName);
+    if (modIndex != UINT_MAX) {
+      ModInfo::Ptr modInfo = ModInfo::getByIndex(modIndex);
+      if (hasIniTweaks && (m_UserInterface != nullptr)
+          && (QMessageBox::question(qApp->activeWindow(), tr("Configure Mod"),
+                                    tr("This mod contains ini tweaks. Do you "
+                                       "want to configure them now?"),
+                                    QMessageBox::Yes | QMessageBox::No)
+              == QMessageBox::Yes)) {
+        m_UserInterface->displayModInformation(modInfo, modIndex,
+                                               ModInfoDialog::TAB_INIFILES);
+      }
+      m_ModInstalled(modName);
+      return modInfo.data();
+    } else {
+      reportError(tr("mod \"%1\" not found").arg(modName));
+    }
+  } else if (m_InstallationManager.wasCancelled()) {
+    QMessageBox::information(qApp->activeWindow(), tr("Installation cancelled"),
+                             tr("The mod was not installed completely."),
+                             QMessageBox::Ok);
+  }
+  return nullptr;
+}
+
+void OrganizerCore::installDownload(int index)
+{
+  try {
+    QString fileName = m_DownloadManager.getFilePath(index);
+    int modID        = m_DownloadManager.getModID(index);
+    int fileID       = m_DownloadManager.getFileInfo(index)->fileID;
+    GuessedValue<QString> modName;
+
+    // see if there already are mods with the specified mod id
+    if (modID != 0) {
+      std::vector<ModInfo::Ptr> modInfo = ModInfo::getByModID(modID);
+      for (auto iter = modInfo.begin(); iter != modInfo.end(); ++iter) {
+        std::vector<ModInfo::EFlag> flags = (*iter)->getFlags();
+        if (std::find(flags.begin(), flags.end(), ModInfo::FLAG_BACKUP)
+            == flags.end()) {
+          modName.update((*iter)->name(), GUESS_PRESET);
+          (*iter)->saveMeta();
+        }
+      }
+    }
+
+    m_CurrentProfile->writeModlistNow();
+
+    bool hasIniTweaks = false;
+    m_InstallationManager.setModsDirectory(m_Settings.getModDirectory());
+    if (m_InstallationManager.install(fileName, modName, hasIniTweaks)) {
+      MessageDialog::showMessage(tr("Installation successful"),
+                                 qApp->activeWindow());
+      refreshModList();
+
+      int modIndex = ModInfo::getIndex(modName);
+      if (modIndex != UINT_MAX) {
+        ModInfo::Ptr modInfo = ModInfo::getByIndex(modIndex);
+        modInfo->addInstalledFile(modID, fileID);
+
+        if (hasIniTweaks && m_UserInterface != nullptr
+            && (QMessageBox::question(qApp->activeWindow(), tr("Configure Mod"),
+                                      tr("This mod contains ini tweaks. Do you "
+                                         "want to configure them now?"),
+                                      QMessageBox::Yes | QMessageBox::No)
+                == QMessageBox::Yes)) {
+          m_UserInterface->displayModInformation(modInfo, modIndex,
+                                                 ModInfoDialog::TAB_INIFILES);
+        }
+
+        m_ModInstalled(modName);
+      } else {
+        reportError(tr("mod \"%1\" not found").arg(modName));
+      }
+      m_DownloadManager.markInstalled(index);
+
+      emit modInstalled(modName);
+    } else if (m_InstallationManager.wasCancelled()) {
+      QMessageBox::information(
+          qApp->activeWindow(), tr("Installation cancelled"),
+          tr("The mod was not installed completely."), QMessageBox::Ok);
+    }
+  } catch (const std::exception &e) {
+    reportError(e.what());
+  }
+}
+
+QString OrganizerCore::resolvePath(const QString &fileName) const
+{
+  if (m_DirectoryStructure == nullptr) {
+    return QString();
+  }
+  const FileEntry::Ptr file
+      = m_DirectoryStructure->searchFile(ToWString(fileName), nullptr);
+  if (file.get() != nullptr) {
+    return ToQString(file->getFullPath());
+  } else {
+    return QString();
+  }
+}
+
+QStringList OrganizerCore::listDirectories(const QString &directoryName) const
+{
+  QStringList result;
+  DirectoryEntry *dir = m_DirectoryStructure->findSubDirectoryRecursive(
+      ToWString(directoryName));
+  if (dir != nullptr) {
+    std::vector<DirectoryEntry *>::iterator current, end;
+    dir->getSubDirectories(current, end);
+    for (; current != end; ++current) {
+      result.append(ToQString((*current)->getName()));
+    }
+  }
+  return result;
+}
+
+QStringList OrganizerCore::findFiles(
+    const QString &path,
+    const std::function<bool(const QString &)> &filter) const
+{
+  QStringList result;
+  DirectoryEntry *dir
+      = m_DirectoryStructure->findSubDirectoryRecursive(ToWString(path));
+  if (dir != nullptr) {
+    std::vector<FileEntry::Ptr> files = dir->getFiles();
+    foreach (FileEntry::Ptr file, files) {
+      if (filter(ToQString(file->getFullPath()))) {
+        result.append(ToQString(file->getFullPath()));
+      }
+    }
+  } else {
+    qWarning("directory %s not found", qPrintable(path));
+  }
+  return result;
+}
+
+QStringList OrganizerCore::getFileOrigins(const QString &fileName) const
+{
+  QStringList result;
+  const FileEntry::Ptr file = m_DirectoryStructure->searchFile(
+      ToWString(QFileInfo(fileName).fileName()), nullptr);
+
+  if (file.get() != nullptr) {
+    result.append(ToQString(
+        m_DirectoryStructure->getOriginByID(file->getOrigin()).getName()));
+    foreach (int i, file->getAlternatives()) {
+      result.append(
+          ToQString(m_DirectoryStructure->getOriginByID(i).getName()));
+    }
+  } else {
+    qDebug("%s not found", qPrintable(fileName));
+  }
+  return result;
+}
+
+QList<MOBase::IOrganizer::FileInfo> OrganizerCore::findFileInfos(
+    const QString &path,
+    const std::function<bool(const MOBase::IOrganizer::FileInfo &)> &filter)
+    const
+{
+  QList<IOrganizer::FileInfo> result;
+  DirectoryEntry *dir
+      = m_DirectoryStructure->findSubDirectoryRecursive(ToWString(path));
+  if (dir != nullptr) {
+    std::vector<FileEntry::Ptr> files = dir->getFiles();
+    foreach (FileEntry::Ptr file, files) {
+      IOrganizer::FileInfo info;
+      info.filePath    = ToQString(file->getFullPath());
+      bool fromArchive = false;
+      info.origins.append(ToQString(
+          m_DirectoryStructure->getOriginByID(file->getOrigin(fromArchive))
+              .getName()));
+      info.archive = fromArchive ? ToQString(file->getArchive()) : "";
+      foreach (int idx, file->getAlternatives()) {
+        info.origins.append(
+            ToQString(m_DirectoryStructure->getOriginByID(idx).getName()));
+      }
+
+      if (filter(info)) {
+        result.append(info);
+      }
+    }
+  }
+  return result;
+}
+
+DownloadManager *OrganizerCore::downloadManager()
+{
+  return &m_DownloadManager;
+}
+
+PluginList *OrganizerCore::pluginList()
+{
+  return &m_PluginList;
+}
+
+ModList *OrganizerCore::modList()
+{
+  return &m_ModList;
+}
+
+QStringList OrganizerCore::modsSortedByProfilePriority() const
+{
+  QStringList res;
+  for (unsigned int i = 0; i < currentProfile()->numRegularMods(); ++i) {
+    int modIndex = currentProfile()->modIndexByPriority(i);
+    res.push_back(ModInfo::getByIndex(modIndex)->name());
+  }
+  return res;
+}
+
+void OrganizerCore::spawnBinary(const QFileInfo &binary, const QString &arguments, const QDir &currentDirectory, const QString &steamAppID, const QString &customOverwrite)
+{
+  if (m_UserInterface != nullptr) {
+    m_UserInterface->lock();
+  }
+  ON_BLOCK_EXIT([&] () {
+    if (m_UserInterface != nullptr) { m_UserInterface->unlock(); }
+  });
+
+  HANDLE processHandle = spawnBinaryDirect(binary, arguments, m_CurrentProfile->name(), currentDirectory, steamAppID, customOverwrite);
+  if (processHandle != INVALID_HANDLE_VALUE) {
+    DWORD processExitCode;
+    (void)waitForProcessCompletion(processHandle, &processExitCode);
+
+    refreshDirectoryStructure();
+    // need to remove our stored load order because it may be outdated if a foreign tool changed the
+    // file time. After removing that file, refreshESPList will use the file time as the order
+    if (managedGame()->loadOrderMechanism() == IPluginGame::LoadOrderMechanism::FileTime) {
+      qDebug("removing loadorder.txt");
+      QFile::remove(m_CurrentProfile->getLoadOrderFileName());
+    }
+    refreshDirectoryStructure();
+
+    refreshESPList();
+    savePluginList();
+
+    //These callbacks should not fiddle with directoy structure and ESPs.
+    m_FinishedRun(binary.absoluteFilePath(), processExitCode);
+  }
+}
+
+HANDLE OrganizerCore::spawnBinaryDirect(const QFileInfo &binary,
+                                        const QString &arguments,
+                                        const QString &profileName,
+                                        const QDir &currentDirectory,
+                                        const QString &steamAppID,
+                                        const QString &customOverwrite)
+{
+  prepareStart();
+
+  if (!binary.exists()) {
+    reportError(
+        tr("Executable \"%1\" not found").arg(binary.absoluteFilePath()));
+    return INVALID_HANDLE_VALUE;
+  }
+
+  if (!steamAppID.isEmpty()) {
+    ::SetEnvironmentVariableW(L"SteamAPPId", ToWString(steamAppID).c_str());
+  } else {
+    ::SetEnvironmentVariableW(L"SteamAPPId",
+                              ToWString(m_Settings.getSteamAppID()).c_str());
+  }
+
+  // This could possibly be extracted somewhere else but it's probably for when
+  // we have more than one provider of game registration.
+  if ((QFileInfo(
+           managedGame()->gameDirectory().absoluteFilePath("steam_api.dll"))
+           .exists()
+       || QFileInfo(managedGame()->gameDirectory().absoluteFilePath(
+                        "steam_api64.dll"))
+              .exists())
+      && (m_Settings.getLoadMechanism() == LoadMechanism::LOAD_MODORGANIZER)) {
+    if (!testForSteam()) {
+      QWidget *window = qApp->activeWindow();
+      if ((window != nullptr) && (!window->isVisible())) {
+        window = nullptr;
+      }
+      if (QuestionBoxMemory::query(window, "steamQuery", binary.fileName(),
+            tr("Start Steam?"),
+            tr("Steam is required to be running already to correctly start the game. "
+               "Should MO try to start steam now?"),
+            QDialogButtonBox::Yes | QDialogButtonBox::No) == QDialogButtonBox::Yes) {
+        startSteam(qApp->activeWindow());
+      }
+    }
+  }
+
+  while (m_DirectoryUpdate) {
+    ::Sleep(100);
+    QCoreApplication::processEvents();
+  }
+
+  // need to make sure all data is saved before we start the application
+  if (m_CurrentProfile != nullptr) {
+    m_CurrentProfile->modlistWriter().writeImmediately(true);
+  }
+
+  // TODO: should also pass arguments
+  if (m_AboutToRun(binary.absoluteFilePath())) {
+    try {
+      m_USVFS.updateMapping(fileMapping(profileName, customOverwrite));
+    } catch (const std::exception &e) {
+      QMessageBox::warning(qApp->activeWindow(), tr("Error"), e.what());
+      return INVALID_HANDLE_VALUE;
+    }
+
+    QString modsPath = settings().getModDirectory();
+
+    QString binPath = binary.absoluteFilePath();
+    if (binPath.startsWith(modsPath, Qt::CaseInsensitive)) {
+      // binary was installed as a MO mod. Need to start it through a (hooked)
+      // proxy to ensure pathes are correct
+
+      QString cwdPath = currentDirectory.absolutePath();
+
+      int binOffset       = binPath.indexOf('/', modsPath.length() + 1);
+      int cwdOffset       = cwdPath.indexOf('/', modsPath.length() + 1);
+      QString dataBinPath = m_GamePlugin->dataDirectory().absolutePath()
+                            + binPath.mid(binOffset, -1);
+      QString dataCwd = m_GamePlugin->dataDirectory().absolutePath()
+                        + cwdPath.mid(cwdOffset, -1);
+      QString cmdline
+          = QString("launch \"%1\" \"%2\" %3")
+                .arg(QDir::toNativeSeparators(dataCwd),
+                     QDir::toNativeSeparators(dataBinPath), arguments);
+      return startBinary(QFileInfo(QCoreApplication::applicationFilePath()),
+                         cmdline, QCoreApplication::applicationDirPath(), true);
+    } else {
+      return startBinary(binary, arguments, currentDirectory, true);
+    }
+  } else {
+    qDebug("start of \"%s\" canceled by plugin",
+           qPrintable(binary.absoluteFilePath()));
+    return INVALID_HANDLE_VALUE;
+  }
+}
+
+HANDLE OrganizerCore::startApplication(const QString &executable,
+                                       const QStringList &args,
+                                       const QString &cwd,
+                                       const QString &profile)
+{
+  QFileInfo binary;
+  QString arguments        = args.join(" ");
+  QString currentDirectory = cwd;
+  QString profileName = profile;
+  if (profile.length() == 0) {
+    if (m_CurrentProfile != nullptr) {
+      profileName = m_CurrentProfile->name();
+    } else {
+      throw MyException(tr("No profile set"));
+    }
+  }
+  QString steamAppID;
+  QString customOverwrite;
+  if (executable.contains('\\') || executable.contains('/')) {
+    // file path
+
+    binary = QFileInfo(executable);
+    if (binary.isRelative()) {
+      // relative path, should be relative to game directory
+      binary = QFileInfo(
+          managedGame()->gameDirectory().absoluteFilePath(executable));
+    }
+    if (cwd.length() == 0) {
+      currentDirectory = binary.absolutePath();
+    }
+    try {
+      const Executable &exe = m_ExecutablesList.findByBinary(binary);
+      steamAppID = exe.m_SteamAppID;
+      customOverwrite
+          = m_CurrentProfile->setting("custom_overwrites", exe.m_Title)
+                .toString();
+    } catch (const std::runtime_error &) {
+      // nop
+    }
+  } else {
+    // only a file name, search executables list
+    try {
+      const Executable &exe = m_ExecutablesList.find(executable);
+      steamAppID = exe.m_SteamAppID;
+      customOverwrite
+          = m_CurrentProfile->setting("custom_overwrites", exe.m_Title)
+                .toString();
+      if (arguments == "") {
+        arguments = exe.m_Arguments;
+      }
+      binary = exe.m_BinaryInfo;
+      if (cwd.length() == 0) {
+        currentDirectory = exe.m_WorkingDirectory;
+      }
+    } catch (const std::runtime_error &) {
+      qWarning("\"%s\" not set up as executable",
+               executable.toUtf8().constData());
+      binary = QFileInfo(executable);
+    }
+  }
+
+  return spawnBinaryDirect(binary, arguments, profileName, currentDirectory,
+                           steamAppID, customOverwrite);
+}
+
+bool OrganizerCore::waitForApplication(HANDLE handle, LPDWORD exitCode)
+{
+  if (m_UserInterface != nullptr) {
+    m_UserInterface->lock();
+  }
+
+  ON_BLOCK_EXIT([&] () {
+    if (m_UserInterface != nullptr) {
+      m_UserInterface->unlock();
+    } });
+  return waitForProcessCompletion(handle, exitCode);
+}
+
+bool OrganizerCore::waitForProcessCompletion(HANDLE handle, LPDWORD exitCode)
+{
+  HANDLE processHandle = handle;
+
+  static const DWORD maxCount = 5;
+  size_t numProcesses         = maxCount;
+  LPDWORD processes = new DWORD[maxCount];
+
+  DWORD currentProcess = 0UL;
+  bool tryAgain = true;
+
+  DWORD res;
+  // Wait for a an event on the handle, a key press, mouse click or timeout
+  while (
+      res = ::MsgWaitForMultipleObjects(1, &handle, false, 500,
+                                        QS_KEY | QS_MOUSE),
+      (MOBase::isOneOf(res, {WAIT_FAILED, WAIT_OBJECT_0}) &&
+       ((m_UserInterface == nullptr) || !m_UserInterface->unlockClicked()))) {
+
+    if (!::GetVFSProcessList(&numProcesses, processes)) {
+      break;
+    }
+
+    bool found = false;
+    size_t count =
+        std::min<size_t>(static_cast<size_t>(maxCount), numProcesses);
+    for (size_t i = 0; i < count; ++i) {
+      std::wstring processName = getProcessName(processes[i]);
+      if (!boost::starts_with(processName, L"ModOrganizer.exe")) {
+        currentProcess = processes[i];
+        m_UserInterface->setProcessName(QString::fromStdWString(processName));
+        processHandle = ::OpenProcess(SYNCHRONIZE, FALSE, currentProcess);
+        found = true;
+      }
+    }
+    if (!found) {
+      // it's possible the previous process has deregistered before
+      // the new one has registered, so we should try one more time
+      // with a little delay
+      if (tryAgain) {
+        tryAgain = false;
+        QThread::msleep(500);
+        continue;
+      } else {
+        break;
+      }
+    } else {
+      tryAgain = true;
+    }
+
+    // keep processing events so the app doesn't appear dead
+    QCoreApplication::processEvents();
+  }
+
+  if (exitCode != nullptr) {
+    //This is actually wrong if the process we started finished before we
+    //got the event and so we end up with a job handle.
+    if (! ::GetExitCodeProcess(processHandle, exitCode))
+    {
+      DWORD error = ::GetLastError();
+      qDebug() << "Failed to get process exit code: Error " << error;
+    }
+  }
+
+  ::CloseHandle(processHandle);
+  if (handle != processHandle) {
+    ::CloseHandle(handle);
+  }
+
+  return res == WAIT_OBJECT_0;
+}
+
+bool OrganizerCore::onAboutToRun(
+    const std::function<bool(const QString &)> &func)
+{
+  auto conn = m_AboutToRun.connect(func);
+  return conn.connected();
+}
+
+bool OrganizerCore::onFinishedRun(
+    const std::function<void(const QString &, unsigned int)> &func)
+{
+  auto conn = m_FinishedRun.connect(func);
+  return conn.connected();
+}
+
+bool OrganizerCore::onModInstalled(
+    const std::function<void(const QString &)> &func)
+{
+  auto conn = m_ModInstalled.connect(func);
+  return conn.connected();
+}
+
+void OrganizerCore::refreshModList(bool saveChanges)
+{
+  // don't lose changes!
+  if (saveChanges) {
+    m_CurrentProfile->modlistWriter().writeImmediately(true);
+  }
+  ModInfo::updateFromDisc(m_Settings.getModDirectory(), &m_DirectoryStructure,
+                          m_Settings.displayForeign(), managedGame());
+
+  m_CurrentProfile->refreshModStatus();
+
+  m_ModList.notifyChange(-1);
+
+  refreshDirectoryStructure();
+}
+
+void OrganizerCore::refreshESPList()
+{
+  if (m_DirectoryUpdate) {
+    // don't mess up the esp list if we're currently updating the directory
+    // structure
+    m_PostRefreshTasks.append([this]() {
+      this->refreshESPList();
+    });
+    return;
+  }
+  m_CurrentProfile->modlistWriter().write();
+
+  // clear list
+  try {
+    m_PluginList.refresh(m_CurrentProfile->name(), *m_DirectoryStructure,
+                         m_CurrentProfile->getLockedOrderFileName());
+  } catch (const std::exception &e) {
+    reportError(tr("Failed to refresh list of esps: %1").arg(e.what()));
+  }
+}
+
+void OrganizerCore::refreshBSAList()
+{
+  DataArchives *archives = m_GamePlugin->feature<DataArchives>();
+
+  if (archives != nullptr) {
+    m_ArchivesInit = false;
+
+    // default archives are the ones enabled outside MO. if the list can't be
+    // found (which might
+    // happen if ini files are missing) use hard-coded defaults (preferrably the
+    // same the game would use)
+    m_DefaultArchives = archives->archives(m_CurrentProfile);
+    if (m_DefaultArchives.length() == 0) {
+      m_DefaultArchives = archives->vanillaArchives();
+    }
+
+    m_ActiveArchives.clear();
+
+    auto iter        = enabledArchives();
+    m_ActiveArchives = toStringList(iter.begin(), iter.end());
+    if (m_ActiveArchives.isEmpty()) {
+      m_ActiveArchives = m_DefaultArchives;
+    }
+
+    m_ArchivesInit = true;
+  }
+}
+
+void OrganizerCore::refreshLists()
+{
+  if ((m_CurrentProfile != nullptr) && m_DirectoryStructure->isPopulated()) {
+    refreshESPList();
+    refreshBSAList();
+  } // no point in refreshing lists if no files have been added to the directory
+    // tree
+}
+
+void OrganizerCore::updateModActiveState(int index, bool active)
+{
+  ModInfo::Ptr modInfo = ModInfo::getByIndex(index);
+  QDir dir(modInfo->absolutePath());
+  for (const QString &esm :
+       dir.entryList(QStringList() << "*.esm", QDir::Files)) {
+    m_PluginList.enableESP(esm, active);
+  }
+  int enabled      = 0;
+  QStringList esps = dir.entryList(QStringList() << "*.esp", QDir::Files);
+  for (const QString &esp : esps) {
+    const FileEntry::Ptr file = m_DirectoryStructure->findFile(ToWString(esp));
+    if (file.get() == nullptr) {
+      qWarning("failed to activate %s", qPrintable(esp));
+      continue;
+    }
+
+    if (active != m_PluginList.isEnabled(esp)
+        && file->getAlternatives().empty()) {
+      m_PluginList.enableESP(esp, active);
+      ++enabled;
+    }
+  }
+  if (active && (enabled > 1)) {
+    MessageDialog::showMessage(
+        tr("Multiple esps activated, please check that they don't conflict."),
+        qApp->activeWindow());
+  }
+  m_PluginList.refreshLoadOrder();
+  // immediately save affected lists
+  m_PluginListsWriter.writeImmediately(false);
+}
+
+void OrganizerCore::updateModInDirectoryStructure(unsigned int index,
+                                                  ModInfo::Ptr modInfo)
+{
+  // add files of the bsa to the directory structure
+  m_DirectoryRefresher.addModFilesToStructure(
+      m_DirectoryStructure, modInfo->name(),
+      m_CurrentProfile->getModPriority(index), modInfo->absolutePath(),
+      modInfo->stealFiles());
+  DirectoryRefresher::cleanStructure(m_DirectoryStructure);
+  // need to refresh plugin list now so we can activate esps
+  refreshESPList();
+  // activate all esps of the specified mod so the bsas get activated along with
+  // it
+  updateModActiveState(index, true);
+  // now we need to refresh the bsa list and save it so there is no confusion
+  // about what archives are avaiable and active
+  refreshBSAList();
+
+  std::vector<QString> archives = enabledArchives();
+  m_DirectoryRefresher.setMods(
+      m_CurrentProfile->getActiveMods(),
+      std::set<QString>(archives.begin(), archives.end()));
+
+  // finally also add files from bsas to the directory structure
+  m_DirectoryRefresher.addModBSAToStructure(
+      m_DirectoryStructure, modInfo->name(),
+      m_CurrentProfile->getModPriority(index), modInfo->absolutePath(),
+      modInfo->archives());
+}
+
+void OrganizerCore::requestDownload(const QUrl &url, QNetworkReply *reply)
+{
+  if (m_PluginContainer != nullptr) {
+    for (IPluginModPage *modPage :
+         m_PluginContainer->plugins<MOBase::IPluginModPage>()) {
+      ModRepositoryFileInfo *fileInfo = new ModRepositoryFileInfo();
+      if (modPage->handlesDownload(url, reply->url(), *fileInfo)) {
+        fileInfo->repository = modPage->name();
+        m_DownloadManager.addDownload(reply, fileInfo);
+        return;
+      }
+    }
+  }
+
+  // no mod found that could handle the download. Is it a nexus mod?
+  if (url.host() == "www.nexusmods.com") {
+    int modID  = 0;
+    int fileID = 0;
+    QRegExp modExp("mods/(\\d+)");
+    if (modExp.indexIn(url.toString()) != -1) {
+      modID = modExp.cap(1).toInt();
+    }
+    QRegExp fileExp("fid=(\\d+)");
+    if (fileExp.indexIn(reply->url().toString()) != -1) {
+      fileID = fileExp.cap(1).toInt();
+    }
+    m_DownloadManager.addDownload(reply,
+                                  new ModRepositoryFileInfo(modID, fileID));
+  } else {
+    if (QMessageBox::question(qApp->activeWindow(), tr("Download?"),
+                              tr("A download has been started but no installed "
+                                 "page plugin recognizes it.\n"
+                                 "If you download anyway no information (i.e. "
+                                 "version) will be associated with the "
+                                 "download.\n"
+                                 "Continue?"),
+                              QMessageBox::Yes | QMessageBox::No)
+        == QMessageBox::Yes) {
+      m_DownloadManager.addDownload(reply, new ModRepositoryFileInfo());
+    }
+  }
+}
+
+ModListSortProxy *OrganizerCore::createModListProxyModel()
+{
+  ModListSortProxy *result = new ModListSortProxy(m_CurrentProfile, this);
+  result->setSourceModel(&m_ModList);
+  return result;
+}
+
+PluginListSortProxy *OrganizerCore::createPluginListProxyModel()
+{
+  PluginListSortProxy *result = new PluginListSortProxy(this);
+  result->setSourceModel(&m_PluginList);
+  return result;
+}
+
+IPluginGame const *OrganizerCore::managedGame() const
+{
+  return m_GamePlugin;
+}
+
+std::vector<QString> OrganizerCore::enabledArchives()
+{
+  std::vector<QString> result;
+  QFile archiveFile(m_CurrentProfile->getArchivesFileName());
+  if (archiveFile.open(QIODevice::ReadOnly)) {
+    while (!archiveFile.atEnd()) {
+      result.push_back(QString::fromUtf8(archiveFile.readLine()).trimmed());
+    }
+    archiveFile.close();
+  }
+  return result;
+}
+
+void OrganizerCore::refreshDirectoryStructure()
+{
+  if (!m_DirectoryUpdate) {
+    m_CurrentProfile->modlistWriter().writeImmediately(true);
+
+    m_DirectoryUpdate = true;
+    std::vector<std::tuple<QString, QString, int>> activeModList
+        = m_CurrentProfile->getActiveMods();
+    auto archives = enabledArchives();
+    m_DirectoryRefresher.setMods(
+        activeModList, std::set<QString>(archives.begin(), archives.end()));
+
+    QTimer::singleShot(0, &m_DirectoryRefresher, SLOT(refresh()));
+  }
+}
+
+void OrganizerCore::directory_refreshed()
+{
+  DirectoryEntry *newStructure = m_DirectoryRefresher.getDirectoryStructure();
+  Q_ASSERT(newStructure != m_DirectoryStructure);
+  if (newStructure != nullptr) {
+    std::swap(m_DirectoryStructure, newStructure);
+    delete newStructure;
+  } else {
+    // TODO: don't know why this happens, this slot seems to get called twice
+    // with only one emit
+    return;
+  }
+  m_DirectoryUpdate = false;
+
+  for (int i = 0; i < m_ModList.rowCount(); ++i) {
+    ModInfo::Ptr modInfo = ModInfo::getByIndex(i);
+    modInfo->clearCaches();
+  }
+  for (auto task : m_PostRefreshTasks) {
+    task();
+  }
+  m_PostRefreshTasks.clear();
+
+  if (m_CurrentProfile != nullptr) {
+    refreshLists();
+  }
+}
+
+void OrganizerCore::profileRefresh()
+{
+  // have to refresh mods twice (again in refreshModList), otherwise the refresh
+  // isn't complete. Not sure why
+  ModInfo::updateFromDisc(m_Settings.getModDirectory(), &m_DirectoryStructure,
+                          m_Settings.displayForeign(), managedGame());
+  m_CurrentProfile->refreshModStatus();
+
+  refreshModList();
+}
+
+void OrganizerCore::modStatusChanged(unsigned int index)
+{
+  try {
+    ModInfo::Ptr modInfo = ModInfo::getByIndex(index);
+    if (m_CurrentProfile->modEnabled(index)) {
+      updateModInDirectoryStructure(index, modInfo);
+    } else {
+      updateModActiveState(index, false);
+      refreshESPList();
+      if (m_DirectoryStructure->originExists(ToWString(modInfo->name()))) {
+        FilesOrigin &origin
+            = m_DirectoryStructure->getOriginByName(ToWString(modInfo->name()));
+        origin.enable(false);
+      }
+    }
+    modInfo->clearCaches();
+
+    for (unsigned int i = 0; i < m_CurrentProfile->numMods(); ++i) {
+      ModInfo::Ptr modInfo = ModInfo::getByIndex(i);
+      int priority = m_CurrentProfile->getModPriority(i);
+      if (m_DirectoryStructure->originExists(ToWString(modInfo->name()))) {
+        // priorities in the directory structure are one higher because data is
+        // 0
+        m_DirectoryStructure->getOriginByName(ToWString(modInfo->name()))
+            .setPriority(priority + 1);
+      }
+    }
+    m_DirectoryStructure->getFileRegister()->sortOrigins();
+
+    refreshLists();
+  } catch (const std::exception &e) {
+    reportError(tr("failed to update mod list: %1").arg(e.what()));
+  }
+}
+
+void OrganizerCore::loginSuccessful(bool necessary)
+{
+  if (necessary) {
+    MessageDialog::showMessage(tr("login successful"), qApp->activeWindow());
+  }
+  for (QString url : m_PendingDownloads) {
+    downloadRequestedNXM(url);
+  }
+  m_PendingDownloads.clear();
+  for (auto task : m_PostLoginTasks) {
+    task();
+  }
+
+  m_PostLoginTasks.clear();
+  NexusInterface::instance()->loginCompleted();
+}
+
+void OrganizerCore::loginSuccessfulUpdate(bool necessary)
+{
+  if (necessary) {
+    MessageDialog::showMessage(tr("login successful"), qApp->activeWindow());
+  }
+  m_Updater.startUpdate();
+}
+
+void OrganizerCore::loginFailed(const QString &message)
+{
+  if (QMessageBox::question(qApp->activeWindow(), tr("Login failed"),
+                            tr("Login failed, try again?"))
+      == QMessageBox::Yes) {
+    if (nexusLogin(true)) {
+      return;
+    }
+  }
+
+  if (!m_PendingDownloads.isEmpty()) {
+    MessageDialog::showMessage(
+        tr("login failed: %1. Download will not be associated with an account")
+            .arg(message),
+        qApp->activeWindow());
+    for (QString url : m_PendingDownloads) {
+      downloadRequestedNXM(url);
+    }
+    m_PendingDownloads.clear();
+  } else {
+    MessageDialog::showMessage(tr("login failed: %1").arg(message),
+                               qApp->activeWindow());
+    m_PostLoginTasks.clear();
+  }
+  NexusInterface::instance()->loginCompleted();
+}
+
+void OrganizerCore::loginFailedUpdate(const QString &message)
+{
+  MessageDialog::showMessage(
+      tr("login failed: %1. You need to log-in with Nexus to update MO.")
+          .arg(message),
+      qApp->activeWindow());
+}
+
+void OrganizerCore::syncOverwrite()
+{
+  unsigned int overwriteIndex         = ModInfo::findMod([](ModInfo::Ptr mod) -> bool {
+    std::vector<ModInfo::EFlag> flags = mod->getFlags();
+    return std::find(flags.begin(), flags.end(), ModInfo::FLAG_OVERWRITE)
+           != flags.end();
+  });
+
+  ModInfo::Ptr modInfo = ModInfo::getByIndex(overwriteIndex);
+  SyncOverwriteDialog syncDialog(modInfo->absolutePath(), m_DirectoryStructure,
+                                 qApp->activeWindow());
+  if (syncDialog.exec() == QDialog::Accepted) {
+    syncDialog.apply(QDir::fromNativeSeparators(m_Settings.getModDirectory()));
+    modInfo->testValid();
+    refreshDirectoryStructure();
+  }
+}
+
+std::vector<unsigned int> OrganizerCore::activeProblems() const
+{
+  std::vector<unsigned int> problems;
+  if (m_PluginList.enabledCount() > 255) {
+    problems.push_back(PROBLEM_TOOMANYPLUGINS);
+  }
+  return problems;
+}
+
+QString OrganizerCore::shortDescription(unsigned int key) const
+{
+  switch (key) {
+    case PROBLEM_TOOMANYPLUGINS: {
+      return tr("Too many esps and esms enabled");
+    } break;
+    default: {
+      return tr("Description missing");
+    } break;
+  }
+}
+
+QString OrganizerCore::fullDescription(unsigned int key) const
+{
+  switch (key) {
+    case PROBLEM_TOOMANYPLUGINS: {
+      return tr("The game doesn't allow more than 255 active plugins "
+                "(including the official ones) to be loaded. You have to "
+                "disable some unused plugins or "
+                "merge some plugins into one. You can find a guide here: <a "
+                "href=\"http://wiki.step-project.com/"
+                "Guide:Merging_Plugins\">http://wiki.step-project.com/"
+                "Guide:Merging_Plugins</a>");
+    } break;
+    default: {
+      return tr("Description missing");
+    } break;
+  }
+}
+
+bool OrganizerCore::hasGuidedFix(unsigned int) const
+{
+  return false;
+}
+
+void OrganizerCore::startGuidedFix(unsigned int) const
+{
+}
+
+bool OrganizerCore::saveCurrentLists()
+{
+  if (m_DirectoryUpdate) {
+    qWarning("not saving lists during directory update");
+    return false;
+  }
+
+  try {
+    savePluginList();
+  } catch (const std::exception &e) {
+    reportError(tr("failed to save load order: %1").arg(e.what()));
+  }
+
+  return true;
+}
+
+void OrganizerCore::savePluginList()
+{
+  if (m_DirectoryUpdate) {
+    // delay save till after directory update
+    m_PostRefreshTasks.append([this]() {
+      this->savePluginList();
+    });
+    return;
+  }
+  m_PluginList.saveTo(m_CurrentProfile->getLockedOrderFileName(),
+                      m_CurrentProfile->getDeleterFileName(),
+                      m_Settings.hideUncheckedPlugins());
+  m_PluginList.saveLoadOrder(*m_DirectoryStructure);
+}
+
+void OrganizerCore::prepareStart()
+{
+  if (m_CurrentProfile == nullptr) {
+    return;
+  }
+  m_CurrentProfile->modlistWriter().write();
+  m_CurrentProfile->createTweakedIniFile();
+  saveCurrentLists();
+  m_Settings.setupLoadMechanism();
+  storeSettings();
+}
+
+std::vector<Mapping> OrganizerCore::fileMapping(const QString &profileName,
+                                                const QString &customOverwrite)
+{
+  // need to wait until directory structure
+  while (m_DirectoryUpdate) {
+    ::Sleep(100);
+    QCoreApplication::processEvents();
+  }
+
+  IPluginGame *game  = qApp->property("managed_game").value<IPluginGame *>();
+  Profile profile(QDir(m_Settings.getProfileDirectory() + "/" + profileName),
+                  game);
+
+  MappingType result;
+
+  QString dataPath
+      = QDir::toNativeSeparators(game->dataDirectory().absolutePath());
+
+  bool overwriteActive = false;
+
+  for (auto mod : profile.getActiveMods()) {
+    if (std::get<0>(mod).compare("overwrite", Qt::CaseInsensitive) == 0) {
+      continue;
+    }
+
+    unsigned int modIndex = ModInfo::getIndex(std::get<0>(mod));
+    ModInfo::Ptr modPtr   = ModInfo::getByIndex(modIndex);
+
+    bool createTarget = customOverwrite == std::get<0>(mod);
+
+    overwriteActive |= createTarget;
+
+    if (modPtr->isRegular()) {
+      result.insert(result.end(), {QDir::toNativeSeparators(std::get<1>(mod)),
+                                   dataPath, true, createTarget});
+    }
+  }
+
+  if (!overwriteActive && !customOverwrite.isEmpty()) {
+    throw MyException(tr("The designated write target \"%1\" is not enabled.")
+                          .arg(customOverwrite));
+  }
+
+  if (m_CurrentProfile->localSavesEnabled()) {
+    LocalSavegames *localSaves = game->feature<LocalSavegames>();
+    if (localSaves != nullptr) {
+      MappingType saveMap
+          = localSaves->mappings(currentProfile()->absolutePath() + "/saves");
+      result.reserve(result.size() + saveMap.size());
+      result.insert(result.end(), saveMap.begin(), saveMap.end());
+    } else {
+      qWarning("local save games not supported by this game plugin");
+    }
+  }
+
+  result.insert(result.end(), {
+                  QDir::toNativeSeparators(m_Settings.getOverwriteDirectory()),
+                  dataPath,
+                  true,
+                  customOverwrite.isEmpty()
+                });
+
+  for (MOBase::IPluginFileMapper *mapper :
+       m_PluginContainer->plugins<MOBase::IPluginFileMapper>()) {
+    IPlugin *plugin = dynamic_cast<IPlugin *>(mapper);
+    if (plugin->isActive()) {
+      MappingType pluginMap = mapper->mappings();
+      result.reserve(result.size() + pluginMap.size());
+      result.insert(result.end(), pluginMap.begin(), pluginMap.end());
+    }
+  }
+
+  return result;
+}
+
+
+std::vector<Mapping> OrganizerCore::fileMapping(
+    const QString &dataPath, const QString &relPath, const DirectoryEntry *base,
+    const DirectoryEntry *directoryEntry, int createDestination)
+{
+  std::vector<Mapping> result;
+
+  for (FileEntry::Ptr current : directoryEntry->getFiles()) {
+    bool isArchive = false;
+    int origin = current->getOrigin(isArchive);
+    if (isArchive || (origin == 0)) {
+      continue;
+    }
+
+    QString originPath
+        = QString::fromStdWString(base->getOriginByID(origin).getPath());
+    QString fileName = QString::fromStdWString(current->getName());
+//    QString fileName = ToQString(current->getName());
+    QString source   = originPath + relPath + fileName;
+    QString target   = dataPath + relPath + fileName;
+    if (source != target) {
+      result.push_back({source, target, false, false});
+    }
+  }
+
+  // recurse into subdirectories
+  std::vector<DirectoryEntry *>::const_iterator current, end;
+  directoryEntry->getSubDirectories(current, end);
+  for (; current != end; ++current) {
+    int origin = (*current)->anyOrigin();
+
+    QString originPath
+        = QString::fromStdWString(base->getOriginByID(origin).getPath());
+    QString dirName = QString::fromStdWString((*current)->getName());
+    QString source  = originPath + relPath + dirName;
+    QString target  = dataPath + relPath + dirName;
+
+    bool writeDestination
+        = (base == directoryEntry) && (origin == createDestination);
+
+    result.push_back({source, target, true, writeDestination});
+    std::vector<Mapping> subRes = fileMapping(
+        dataPath, relPath + dirName + "\\", base, *current, createDestination);
+    result.insert(result.end(), subRes.begin(), subRes.end());
+  }
+  return result;
+}