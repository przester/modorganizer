--- conflicted
+++ resolved
@@ -1,972 +1,967 @@
-/*
-Copyright (C) 2012 Sebastian Herbord. All rights reserved.
-
-This file is part of Mod Organizer.
-
-Mod Organizer is free software: you can redistribute it and/or modify
-it under the terms of the GNU General Public License as published by
-the Free Software Foundation, either version 3 of the License, or
-(at your option) any later version.
-
-Mod Organizer is distributed in the hope that it will be useful,
-but WITHOUT ANY WARRANTY; without even the implied warranty of
-MERCHANTABILITY or FITNESS FOR A PARTICULAR PURPOSE.  See the
-GNU General Public License for more details.
-
-You should have received a copy of the GNU General Public License
-along with Mod Organizer.  If not, see <http://www.gnu.org/licenses/>.
-*/
-
-#include "directoryentry.h"
-#define WIN32_LEAN_AND_MEAN
-#include <Windows.h>
-#include <sstream>
-#include <ctime>
-#include <algorithm>
-#include <bsatk.h>
-#include "error_report.h"
-#include "util.h"
-#include "windows_error.h"
-#include <boost/bind.hpp>
-#include <boost/scoped_array.hpp>
-#include <boost/foreach.hpp>
-#include "util.h"
-#include "leaktrace.h"
-
-#include <map>
-
-
-namespace MOShared {
-
-
-static int s_Count = 0;
-
-
-class OriginConnection {
-
-public:
-
-  typedef int Index;
-  static const int INVALID_INDEX = INT_MIN;
-
-public:
-
-  OriginConnection()
-    : m_NextID(0)
-  {
-    LEAK_TRACE;
-  }
-
-  ~OriginConnection()
-  {
-    LEAK_UNTRACE;
-  }
-
-  FilesOrigin& createOrigin(const std::wstring &originName, const std::wstring &directory, int priority,
-                            boost::shared_ptr<FileRegister> fileRegister, boost::shared_ptr<OriginConnection> originConnection) {
-    int newID = createID();
-    m_Origins[newID] = FilesOrigin(newID, originName, directory, priority, fileRegister, originConnection);
-    m_OriginsNameMap[originName] = newID;
-    m_OriginsPriorityMap[priority] = newID;
-    return m_Origins[newID];
-  }
-
-  bool exists(const std::wstring &name) {
-    return m_OriginsNameMap.find(name) != m_OriginsNameMap.end();
-  }
-
-  FilesOrigin &getByID(Index ID) {
-    return m_Origins[ID];
-  }
-
-  FilesOrigin &getByName(const std::wstring &name) {
-    std::map<std::wstring, int>::iterator iter = m_OriginsNameMap.find(name);
-    if (iter != m_OriginsNameMap.end()) {
-      return m_Origins[iter->second];
-    } else {
-      std::ostringstream stream;
-      stream << "invalid origin name: " << ToString(name, false);
-      throw std::runtime_error(stream.str());
-    }
-  }
-
-  void changePriorityLookup(int oldPriority, int newPriority)
-  {
-    auto iter = m_OriginsPriorityMap.find(oldPriority);
-    if (iter != m_OriginsPriorityMap.end()) {
-      Index idx = iter->second;
-      m_OriginsPriorityMap.erase(iter);
-      m_OriginsPriorityMap[newPriority] = idx;
-    }
-  }
-
-  void changeNameLookup(const std::wstring &oldName, const std::wstring &newName)
-  {
-    auto iter = m_OriginsNameMap.find(oldName);
-    if (iter != m_OriginsNameMap.end()) {
-      Index idx = iter->second;
-      m_OriginsNameMap.erase(iter);
-      m_OriginsNameMap[newName] = idx;
-    } else {
-      log("failed to change name lookup from %ls to %ls", oldName.c_str(), newName.c_str());
-    }
-  }
-
-private:
-
-  Index createID() {
-    return m_NextID++;
-  }
-
-private:
-
-  Index m_NextID;
-
-  std::map<Index, FilesOrigin> m_Origins;
-  std::map<std::wstring, Index> m_OriginsNameMap;
-  std::map<int, Index> m_OriginsPriorityMap;
-
-};
-
-
-//
-// FilesOrigin
-//
-
-
-void FilesOrigin::enable(bool enabled, time_t notAfter)
-{
-  if (!enabled) {
-    std::set<FileEntry::Index> copy = m_Files;
-    m_FileRegister.lock()->removeOriginMulti(copy, m_ID, notAfter);
-    m_Files.clear();
-  }
-  m_Disabled = !enabled;
-}
-
-
-void FilesOrigin::removeFile(FileEntry::Index index)
-{
-  auto iter = m_Files.find(index);
-  if (iter != m_Files.end()) {
-    m_Files.erase(iter);
-  }
-}
-
-
-
-std::wstring tail(const std::wstring &source, const size_t count)
-{
-  if (count >= source.length()) {
-    return source;
-  }
-
-  return source.substr(source.length() - count);
-}
-
-
-FilesOrigin::FilesOrigin()
-  : m_ID(0), m_Disabled(false), m_Name(), m_Path(), m_Priority(0)
-{
-  LEAK_TRACE;
-}
-
-FilesOrigin::FilesOrigin(const FilesOrigin &reference)
-  : m_ID(reference.m_ID)
-  , m_Disabled(reference.m_Disabled)
-  , m_Name(reference.m_Name)
-  , m_Path(reference.m_Path)
-  , m_Priority(reference.m_Priority)
-  , m_FileRegister(reference.m_FileRegister)
-  , m_OriginConnection(reference.m_OriginConnection)
-{
-  LEAK_TRACE;
-}
-
-
-FilesOrigin::FilesOrigin(int ID, const std::wstring &name, const std::wstring &path, int priority, boost::shared_ptr<MOShared::FileRegister> fileRegister, boost::shared_ptr<MOShared::OriginConnection> originConnection)
-  : m_ID(ID), m_Disabled(false), m_Name(name), m_Path(path), m_Priority(priority),
-    m_FileRegister(fileRegister), m_OriginConnection(originConnection)
-{
-  LEAK_TRACE;
-}
-
-FilesOrigin::~FilesOrigin()
-{
-  LEAK_UNTRACE;
-}
-
-
-void FilesOrigin::setPriority(int priority)
-{
-  m_OriginConnection.lock()->changePriorityLookup(m_Priority, priority);
-
-  m_Priority = priority;
-}
-
-
-void FilesOrigin::setName(const std::wstring &name)
-{
-  m_OriginConnection.lock()->changeNameLookup(m_Name, name);
-  // change path too
-  if (tail(m_Path, m_Name.length()) == m_Name) {
-    m_Path = m_Path.substr(0, m_Path.length() - m_Name.length()).append(name);
-  }
-  m_Name = name;
-}
-
-std::vector<FileEntry::Ptr> FilesOrigin::getFiles() const
-{
-  std::vector<FileEntry::Ptr> result;
-  for (auto iter = m_Files.begin(); iter != m_Files.end(); ++iter) {
-    result.push_back(m_FileRegister.lock()->getFile(*iter));
-  }
-
-  return result;
-}
-
-
-//
-// FileEntry
-//
-
-void FileEntry::addOrigin(int origin, FILETIME fileTime, const std::wstring &archive)
-{
-  m_LastAccessed = time(nullptr);
-  if (m_Parent != nullptr) {
-    m_Parent->propagateOrigin(origin);
-  }
-  if (m_Origin == -1) {
-    m_Origin = origin;
-    m_FileTime = fileTime;
-    m_Archive = archive;
-  } else if (m_Parent->getOriginByID(origin).getPriority() > m_Parent->getOriginByID(m_Origin).getPriority()) {
-    if (std::find(m_Alternatives.begin(), m_Alternatives.end(), m_Origin) == m_Alternatives.end()) {
-      m_Alternatives.push_back(m_Origin);
-    }
-    m_Origin = origin;
-    m_FileTime = fileTime;
-    m_Archive = archive;
-  } else {
-    bool found = false;
-    if (m_Origin == origin) {
-      // already an origin
-      return;
-    }
-    for (std::vector<int>::iterator iter = m_Alternatives.begin(); iter != m_Alternatives.end(); ++iter) {
-      if (*iter == origin) {
-        // already an origin
-        return;
-      }
-      if (m_Parent->getOriginByID(*iter).getPriority() < m_Parent->getOriginByID(origin).getPriority()) {
-        m_Alternatives.insert(iter, origin);
-        found = true;
-        break;
-      }
-    }
-    if (!found) {
-      m_Alternatives.push_back(origin);
-    }
-  }
-}
-
-bool FileEntry::removeOrigin(int origin)
-{
-  if (m_Origin == origin) {
-    if (!m_Alternatives.empty()) {
-      // find alternative with the highest priority
-      std::vector<int>::iterator currentIter = m_Alternatives.begin();
-      for (std::vector<int>::iterator iter = m_Alternatives.begin(); iter != m_Alternatives.end(); ++iter) {
-        if ((m_Parent->getOriginByID(*iter).getPriority() > m_Parent->getOriginByID(*currentIter).getPriority()) &&
-            (*iter != origin)) {
-          currentIter = iter;
-        }
-      }
-      int currentID = *currentIter;
-      m_Alternatives.erase(currentIter);
-
-      m_Origin = currentID;
-
-      // now we need to update the file time...
-      std::wstring filePath = getFullPath();
-      HANDLE file = ::CreateFile(filePath.c_str(), GENERIC_READ | GENERIC_WRITE,
-                                 0, nullptr, OPEN_EXISTING, FILE_ATTRIBUTE_NORMAL, nullptr);
-      if (!::GetFileTime(file, nullptr, nullptr, &m_FileTime)) {
-        // maybe this file is in a bsa, but there is no easy way to find out which. User should refresh
-        // the view to find out
-        m_Archive = L"bsa?";
-      } else {
-        m_Archive = L"";
-      }
-
-      ::CloseHandle(file);
-
-    } else {
-      m_Origin = -1;
-      return true;
-    }
-  } else {
-    std::vector<int>::iterator newEnd = std::remove(m_Alternatives.begin(), m_Alternatives.end(), origin);
-    m_Alternatives.erase(newEnd, m_Alternatives.end());
-  }
-  return false;
-}
-
-
-// sorted by priority descending
-static bool ByOriginPriority(DirectoryEntry *entry, int LHS, int RHS)
-{
-  int l = entry->getOriginByID(LHS).getPriority(); if (l < 0) l = INT_MAX;
-  int r = entry->getOriginByID(RHS).getPriority(); if (r < 0) r = INT_MAX;
-
-  return l < r;
-}
-
-
-FileEntry::FileEntry()
-  : m_Index(UINT_MAX), m_Name(), m_Origin(-1), m_Parent(nullptr), m_LastAccessed(time(nullptr))
-{
-  LEAK_TRACE;
-}
-
-FileEntry::FileEntry(Index index, const std::wstring &name, DirectoryEntry *parent)
-  : m_Index(index), m_Name(name), m_Origin(-1), m_Parent(parent), m_Archive(L""), m_LastAccessed(time(nullptr))
-{
-  LEAK_TRACE;
-}
-
-FileEntry::~FileEntry()
-{
-  LEAK_UNTRACE;
-}
-
-void FileEntry::sortOrigins()
-{
-  m_Alternatives.push_back(m_Origin);
-  std::sort(m_Alternatives.begin(), m_Alternatives.end(), boost::bind(ByOriginPriority, m_Parent, _1, _2));
-  m_Origin = m_Alternatives[m_Alternatives.size() - 1];
-  m_Alternatives.pop_back();
-}
-
-
-bool FileEntry::recurseParents(std::wstring &path, const DirectoryEntry *parent) const
-{
-  if (parent == nullptr) {
-    return false;
-  } else {
-    // don't append the topmost parent because it is the virtual data-root
-    if (recurseParents(path, parent->getParent())) {
-      path.append(L"\\").append(parent->getName());
-    }
-    return true;
-  }
-}
-
-std::wstring FileEntry::getFullPath() const
-{
-  std::wstring result;
-  bool ignore = false;
-  result = m_Parent->getOriginByID(getOrigin(ignore)).getPath(); //base directory for origin
-  recurseParents(result, m_Parent); // all intermediate directories
-  return result + L"\\" + m_Name;
-}
-
-std::wstring FileEntry::getRelativePath() const
-{
-  std::wstring result;
-  recurseParents(result, m_Parent); // all intermediate directories
-  return result + L"\\" + m_Name;
-}
-
-
-//
-// DirectoryEntry
-//
-DirectoryEntry::DirectoryEntry(const std::wstring &name, DirectoryEntry *parent, int originID)
-  : m_OriginConnection(new OriginConnection),
-    m_Name(name), m_Parent(parent), m_Populated(false), m_TopLevel(true)
-{
-  m_FileRegister.reset(new FileRegister(m_OriginConnection));
-  m_Origins.insert(originID);
-  LEAK_TRACE;
-}
-
-DirectoryEntry::DirectoryEntry(const std::wstring &name, DirectoryEntry *parent, int originID,
-               boost::shared_ptr<FileRegister> fileRegister, boost::shared_ptr<OriginConnection> originConnection)
-  : m_FileRegister(fileRegister), m_OriginConnection(originConnection),
-    m_Name(name), m_Parent(parent), m_Populated(false), m_TopLevel(false)
-{
-  LEAK_TRACE;
-  m_Origins.insert(originID);
-}
-
-
-DirectoryEntry::~DirectoryEntry()
-{
-  LEAK_UNTRACE;
-  clear();
-}
-
-
-const std::wstring &DirectoryEntry::getName() const
-{
-  return m_Name;
-}
-
-
-void DirectoryEntry::clear()
-{
-  m_Files.clear();
-  for (std::vector<DirectoryEntry*>::iterator iter = m_SubDirectories.begin(); iter != m_SubDirectories.end(); ++iter) {
-    delete *iter;
-  }
-  m_SubDirectories.clear();
-}
-
-
-FilesOrigin &DirectoryEntry::createOrigin(const std::wstring &originName, const std::wstring &directory, int priority)
-{
-  if (m_OriginConnection->exists(originName)) {
-    FilesOrigin &origin = m_OriginConnection->getByName(originName);
-    origin.enable(true);
-    return origin;
-  } else {
-    return m_OriginConnection->createOrigin(originName, directory, priority, m_FileRegister, m_OriginConnection);
-  }
-}
-
-
-void DirectoryEntry::addFromOrigin(const std::wstring &originName, const std::wstring &directory, int priority)
-{
-  FilesOrigin &origin = createOrigin(originName, directory, priority);
-  if (directory.length() != 0) {
-    boost::scoped_array<wchar_t> buffer(new wchar_t[MAXPATH_UNICODE + 1]);
-    memset(buffer.get(), L'\0', MAXPATH_UNICODE + 1);
-    int offset = _snwprintf(buffer.get(), MAXPATH_UNICODE, L"%ls", directory.c_str());
-    buffer.get()[offset] = L'\0';
-    addFiles(origin, buffer.get(), offset);
-  }
-  m_Populated = true;
-}
-
-
-void DirectoryEntry::addFromBSA(const std::wstring &originName, std::wstring &directory, const std::wstring &fileName, int priority)
-{
-  FilesOrigin &origin = createOrigin(originName, directory, priority);
-
-  WIN32_FILE_ATTRIBUTE_DATA fileData;
-  if (::GetFileAttributesExW(fileName.c_str(), GetFileExInfoStandard, &fileData) == 0) {
-    throw windows_error("failed to determine file time");
-  }
-
-  BSA::Archive archive;
-  BSA::EErrorCode res = archive.read(ToString(fileName, false).c_str(), false);
-  if ((res != BSA::ERROR_NONE) && (res != BSA::ERROR_INVALIDHASHES)) {
-    std::ostringstream stream;
-    stream << "invalid bsa file: " << ToString(fileName, false) << " errorcode " << res << " - " << ::GetLastError();
-    throw std::runtime_error(stream.str());
-  }
-  size_t namePos = fileName.find_last_of(L"\\/");
-  if (namePos == std::wstring::npos) {
-    namePos = 0;
-  } else {
-    ++namePos;
-  }
-
-  addFiles(origin, archive.getRoot(), fileData.ftLastWriteTime, fileName.substr(namePos));
-  m_Populated = true;
-}
-
-void DirectoryEntry::propagateOrigin(int origin)
-{
-  m_Origins.insert(origin);
-  if (m_Parent != nullptr) {
-    m_Parent->propagateOrigin(origin);
-  }
-}
-
-
-static bool SupportOptimizedFind()
-{
-  // large fetch and basic info for FindFirstFileEx is supported on win server 2008 r2, win 7 and newer
-
-  OSVERSIONINFOEX versionInfo;
-  versionInfo.dwOSVersionInfoSize = sizeof(OSVERSIONINFOEX);
-  versionInfo.dwMajorVersion = 6;
-  versionInfo.dwMinorVersion = 1;
-  ULONGLONG mask = ::VerSetConditionMask(
-                     ::VerSetConditionMask(0, VER_MAJORVERSION, VER_GREATER_EQUAL),
-                     VER_MINORVERSION, VER_GREATER_EQUAL);
-
-  bool res = ::VerifyVersionInfo(&versionInfo, VER_MAJORVERSION | VER_MINORVERSION, mask) == TRUE;
-  return res;
-}
-
-
-static bool DirCompareByName(const DirectoryEntry *lhs, const DirectoryEntry *rhs)
-{
-  return _wcsicmp(lhs->getName().c_str(), rhs->getName().c_str()) < 0;
-}
-
-
-void DirectoryEntry::addFiles(FilesOrigin &origin, wchar_t *buffer, int bufferOffset)
-{
-  WIN32_FIND_DATAW findData;
-
-  _snwprintf(buffer + bufferOffset, MAXPATH_UNICODE - bufferOffset, L"\\*");
-
-  HANDLE searchHandle = nullptr;
-
-  if (SupportOptimizedFind()) {
-    searchHandle = ::FindFirstFileExW(buffer, FindExInfoBasic, &findData, FindExSearchNameMatch, nullptr,
-                                      FIND_FIRST_EX_LARGE_FETCH);
-  } else {
-    searchHandle = ::FindFirstFileExW(buffer, FindExInfoStandard, &findData, FindExSearchNameMatch, nullptr, 0);
-  }
-
-  if (searchHandle != INVALID_HANDLE_VALUE) {
-    BOOL result = true;
-    while (result) {
-      if (findData.dwFileAttributes & FILE_ATTRIBUTE_DIRECTORY) {
-        if ((wcscmp(findData.cFileName, L".") != 0) &&
-            (wcscmp(findData.cFileName, L"..") != 0)) {
-          int offset = _snwprintf(buffer + bufferOffset, MAXPATH_UNICODE, L"\\%ls", findData.cFileName);
-          // recurse into subdirectories
-          getSubDirectory(findData.cFileName, true, origin.getID())->addFiles(origin, buffer, bufferOffset + offset);
-        }
-      } else {
-        insert(findData.cFileName, origin, findData.ftLastWriteTime, L"");
-      }
-      result = ::FindNextFileW(searchHandle, &findData);
-    }
-  }
-  std::sort(m_SubDirectories.begin(), m_SubDirectories.end(), &DirCompareByName);
-  ::FindClose(searchHandle);
-}
-
-
-void DirectoryEntry::addFiles(FilesOrigin &origin, BSA::Folder::Ptr archiveFolder, FILETIME &fileTime, const std::wstring &archiveName)
-{
-  // add files
-  for (unsigned int fileIdx = 0; fileIdx < archiveFolder->getNumFiles(); ++fileIdx) {
-    BSA::File::Ptr file = archiveFolder->getFile(fileIdx);
-    insert(ToWString(file->getName(), true), origin, fileTime, archiveName);
-  }
-
-  // recurse into subdirectories
-  for (unsigned int folderIdx = 0; folderIdx < archiveFolder->getNumSubFolders(); ++folderIdx) {
-    BSA::Folder::Ptr folder = archiveFolder->getSubFolder(folderIdx);
-    DirectoryEntry *folderEntry = getSubDirectoryRecursive(ToWString(folder->getName(), true), true, origin.getID());
-
-    folderEntry->addFiles(origin, folder, fileTime, archiveName);
-  }
-}
-
-
-bool DirectoryEntry::removeFile(const std::wstring &filePath, int *origin)
-{
-  size_t pos = filePath.find_first_of(L"\\/");
-  if (pos == std::string::npos) {
-    return this->remove(filePath, origin);
-  } else {
-    std::wstring dirName = filePath.substr(0, pos);
-    std::wstring rest = filePath.substr(pos + 1);
-    DirectoryEntry *entry = getSubDirectoryRecursive(dirName, false);
-<<<<<<< HEAD
-    if (entry != NULL) {
-      return entry->removeFile(rest, origin);
-    } else {
-      return false;
-=======
-    if (entry != nullptr) {
-      entry->removeFile(rest, origin);
->>>>>>> b2d04d70
-    }
-  }
-}
-
-void DirectoryEntry::removeDirRecursive()
-{
-  while (!m_Files.empty()) {
-    m_FileRegister->removeFile(m_Files.begin()->second);
-  }
-
-  for (auto iter = m_SubDirectories.begin(); iter != m_SubDirectories.end(); ++iter) {
-    (*iter)->removeDirRecursive();
-    delete *iter;
-  }
-    m_SubDirectories.clear();
-}
-
-void DirectoryEntry::removeDir(const std::wstring &path)
-{
-  size_t pos = path.find_first_of(L"\\/");
-  if (pos == std::string::npos) {
-    for (auto iter = m_SubDirectories.begin(); iter != m_SubDirectories.end(); ++iter) {
-      if (_wcsicmp((*iter)->getName().c_str(), path.c_str()) == 0) {
-        DirectoryEntry *entry = *iter;
-        entry->removeDirRecursive();
-        m_SubDirectories.erase(iter);
-        delete entry;
-        break;
-      }
-    }
-  } else {
-    std::wstring dirName = path.substr(0, pos);
-    std::wstring rest = path.substr(pos + 1);
-    DirectoryEntry *entry = getSubDirectoryRecursive(dirName, false);
-    if (entry != nullptr) {
-      entry->removeDir(rest);
-    }
-  }
-}
-
-bool DirectoryEntry::hasContentsFromOrigin(int originID) const
-{
-  return m_Origins.find(originID) != m_Origins.end();
-}
-
-void DirectoryEntry::insertFile(const std::wstring &filePath, FilesOrigin &origin, FILETIME fileTime)
-{
-  size_t pos = filePath.find_first_of(L"\\/");
-  if (pos == std::string::npos) {
-    this->insert(filePath, origin, fileTime, L"");
-  } else {
-    std::wstring dirName = filePath.substr(0, pos);
-    std::wstring rest = filePath.substr(pos + 1);
-    getSubDirectoryRecursive(dirName, true, origin.getID())->insertFile(rest, origin, fileTime);
-  }
-}
-
-
-void DirectoryEntry::removeFile(FileEntry::Index index)
-{
-  if (!m_Files.empty()) {
-    auto iter = std::find_if(m_Files.begin(), m_Files.end(),
-                             [&index](const std::pair<std::wstring, FileEntry::Index> &iter) -> bool {
-                               return iter.second == index; } );
-    if (iter != m_Files.end()) {
-      m_Files.erase(iter);
-    } else {
-      log("file \"%ls\" not in directory \"%ls\"",
-          m_FileRegister->getFile(index)->getName().c_str(),
-          this->getName().c_str());
-    }
-  } else {
-    log("file \"%ls\" not in directory \"%ls\", directory empty",
-        m_FileRegister->getFile(index)->getName().c_str(),
-        this->getName().c_str());
-  }
-}
-
-
-void DirectoryEntry::removeFiles(const std::set<FileEntry::Index> &indices)
-{
-  for (auto iter = m_Files.begin(); iter != m_Files.end();) {
-    if (indices.find(iter->second) != indices.end()) {
-      m_Files.erase(iter++);
-    } else {
-      ++iter;
-    }
-  }
-}
-
-
-int DirectoryEntry::anyOrigin() const
-{
-  bool ignore;
-  for (auto iter = m_Files.begin(); iter != m_Files.end(); ++iter) {
-    FileEntry::Ptr entry = m_FileRegister->getFile(iter->second);
-    if (!entry->isFromArchive()) {
-      return entry->getOrigin(ignore);
-    }
-  }
-
-  // if we got here, no file directly within this directory is a valid indicator for a mod, thus
-  // we continue looking in subdirectories
-  for (std::vector<DirectoryEntry*>::const_iterator iter = m_SubDirectories.begin(); iter != m_SubDirectories.end(); ++iter) {
-    int res = (*iter)->anyOrigin();
-    if (res != -1){
-      return res;
-    }
-  }
-  return *(m_Origins.begin());
-}
-
-
-bool DirectoryEntry::originExists(const std::wstring &name) const
-{
-  return m_OriginConnection->exists(name);
-}
-
-
-FilesOrigin &DirectoryEntry::getOriginByID(int ID) const
-{
-  return m_OriginConnection->getByID(ID);
-}
-
-
-FilesOrigin &DirectoryEntry::getOriginByName(const std::wstring &name) const
-{
-  return m_OriginConnection->getByName(name);
-}
-
-
-int DirectoryEntry::getOrigin(const std::wstring &path, bool &archive)
-{
-  const DirectoryEntry *directory = nullptr;
-  const FileEntry::Ptr file = searchFile(path, &directory);
-  if (file.get() != nullptr) {
-    return file->getOrigin(archive);
-  } else {
-    if (directory != nullptr) {
-      return directory->anyOrigin();
-    } else {
-      return -1;
-    }
-  }
-}
-
-std::vector<FileEntry::Ptr> DirectoryEntry::getFiles() const
-{
-  std::vector<FileEntry::Ptr> result;
-  for (auto iter = m_Files.begin(); iter != m_Files.end(); ++iter) {
-    result.push_back(m_FileRegister->getFile(iter->second));
-  }
-  return result;
-}
-
-
-const FileEntry::Ptr DirectoryEntry::searchFile(const std::wstring &path, const DirectoryEntry **directory) const
-{
-  if (directory != nullptr) {
-    *directory = nullptr;
-  }
-
-  if ((path.length() == 0) || (path == L"*")) {
-    // no file name -> the path ended on a (back-)slash
-    if (directory != nullptr) {
-      *directory = this;
-    }
-    return FileEntry::Ptr();
-  }
-
-  size_t len =  path.find_first_of(L"\\/");
-
-  if (len == std::string::npos) {
-    // no more path components
-    auto iter = m_Files.find(ToLower(path));
-    if (iter != m_Files.end()) {
-      return m_FileRegister->getFile(iter->second);
-    } else if (directory != nullptr) {
-      DirectoryEntry *temp = findSubDirectory(path);
-      if (temp != nullptr) {
-        *directory = temp;
-      }
-    }
-  } else {
-    // file is in in a subdirectory, recurse into the matching subdirectory
-    std::wstring pathComponent = path.substr(0, len);
-    DirectoryEntry *temp = findSubDirectory(pathComponent);
-    if (temp != nullptr) {
-      return temp->searchFile(path.substr(len + 1), directory);
-    }
-  }
-  return FileEntry::Ptr();
-}
-
-
-DirectoryEntry *DirectoryEntry::findSubDirectory(const std::wstring &name) const
-{
-  for (std::vector<DirectoryEntry*>::const_iterator iter = m_SubDirectories.begin(); iter != m_SubDirectories.end(); ++iter) {
-    if (_wcsicmp((*iter)->getName().c_str(), name.c_str()) == 0) {
-      return *iter;
-    }
-  }
-  return nullptr;
-}
-
-
-DirectoryEntry *DirectoryEntry::findSubDirectoryRecursive(const std::wstring &path)
-{
-  return getSubDirectoryRecursive(path, false, -1);
-}
-
-
-const FileEntry::Ptr DirectoryEntry::findFile(const std::wstring &name) const
-{
-  auto iter = m_Files.find(ToLower(name));
-  if (iter != m_Files.end()) {
-    return m_FileRegister->getFile(iter->second);
-  } else {
-    return FileEntry::Ptr();
-  }
-}
-
-DirectoryEntry *DirectoryEntry::getSubDirectory(const std::wstring &name, bool create, int originID)
-{
-  for (std::vector<DirectoryEntry*>::iterator iter = m_SubDirectories.begin(); iter != m_SubDirectories.end(); ++iter) {
-    if (_wcsicmp((*iter)->getName().c_str(), name.c_str()) == 0) {
-      return *iter;
-    }
-  }
-  if (create) {
-    std::vector<DirectoryEntry*>::iterator iter = m_SubDirectories.insert(m_SubDirectories.end(),
-        new DirectoryEntry(name, this, originID, m_FileRegister, m_OriginConnection));
-    return *iter;
-  } else {
-    return nullptr;
-  }
-}
-
-
-DirectoryEntry *DirectoryEntry::getSubDirectoryRecursive(const std::wstring &path, bool create, int originID)
-{
-  if (path.length() == 0) {
-    // path ended with a backslash?
-    return this;
-  }
-
-  size_t pos = path.find_first_of(L"\\/");
-  if (pos == std::wstring::npos) {
-    return getSubDirectory(path, create);
-  } else {
-    DirectoryEntry *nextChild = getSubDirectory(path.substr(0, pos), create, originID);
-    if (nextChild == nullptr) {
-      return nullptr;
-    } else {
-      return nextChild->getSubDirectoryRecursive(path.substr(pos + 1), create, originID);
-    }
-  }
-}
-
-
-
-FileRegister::FileRegister(boost::shared_ptr<OriginConnection> originConnection)
-  : m_OriginConnection(originConnection)
-{
-  LEAK_TRACE;
-}
-
-FileRegister::~FileRegister()
-{
-  LEAK_UNTRACE;
-  m_Files.clear();
-}
-
-
-FileEntry::Index FileRegister::generateIndex()
-{
-  static FileEntry::Index sIndex = 0;
-  return sIndex++;
-}
-
-bool FileRegister::indexValid(FileEntry::Index index) const
-{
-  return m_Files.find(index) != m_Files.end();
-}
-
-FileEntry::Ptr FileRegister::createFile(const std::wstring &name, DirectoryEntry *parent)
-{
-  FileEntry::Index index = generateIndex();
-  m_Files[index] = FileEntry::Ptr(new FileEntry(index, name, parent));
-  return m_Files[index];
-}
-
-
-FileEntry::Ptr FileRegister::getFile(FileEntry::Index index) const
-{
-  auto iter = m_Files.find(index);
-  if (iter != m_Files.end()) {
-    return iter->second;
-  }
-  return FileEntry::Ptr();
-}
-
-void FileRegister::unregisterFile(FileEntry::Ptr file)
-{
-  bool ignore;
-  // unregister from origin
-  int originID = file->getOrigin(ignore);
-  m_OriginConnection->getByID(originID).removeFile(file->getIndex());
-  const std::vector<int> &alternatives = file->getAlternatives();
-  for (auto iter = alternatives.begin(); iter != alternatives.end(); ++iter) {
-    m_OriginConnection->getByID(*iter).removeFile(file->getIndex());
-  }
-
-  // unregister from directory
-  if (file->getParent() != nullptr) {
-    file->getParent()->removeFile(file->getIndex());
-  }
-}
-
-
-bool FileRegister::removeFile(FileEntry::Index index)
-{
-  auto iter = m_Files.find(index);
-  if (iter != m_Files.end()) {
-    unregisterFile(iter->second);
-    m_Files.erase(index);
-    return true;
-  } else {
-    log("invalid file index for remove: %lu", index);
-    return false;
-  }
-}
-
-void FileRegister::removeOrigin(FileEntry::Index index, int originID)
-{
-  auto iter = m_Files.find(index);
-  if (iter != m_Files.end()) {
-    if (iter->second->removeOrigin(originID)) {
-      unregisterFile(iter->second);
-      m_Files.erase(iter);
-    }
-  } else {
-    log("invalid file index for remove (for origin): %lu", index);
-  }
-}
-
-void FileRegister::removeOriginMulti(std::set<FileEntry::Index> indices, int originID, time_t notAfter)
-{
-  std::vector<FileEntry::Ptr> removedFiles;
-  for (auto iter = indices.begin(); iter != indices.end();) {
-    auto pos = m_Files.find(*iter);
-    if (pos != m_Files.end()
-        && (pos->second->lastAccessed() < notAfter)
-        && pos->second->removeOrigin(originID)) {
-      removedFiles.push_back(pos->second);
-      m_Files.erase(pos);
-      ++iter;
-    } else {
-      indices.erase(iter++);
-    }
-  }
-
-  // optimization: this is only called when disabling an origin and in this case we don't have
-  // to remove the file from the origin
-
-  // need to remove files from their parent directories. multiple ways to go about this:
-  // a) for each file, search its parents file-list (preferably by name) and remove what is found
-  // b) gather the parent directories, go through the file list for each once and remove all files that have been removed
-  // the latter should be faster when there are many files in few directories. since this is called
-  // only when disabling an origin that is probably frequently the case
-  std::set<DirectoryEntry*> parents;
-  BOOST_FOREACH (const FileEntry::Ptr &file, removedFiles) {
-    if (file->getParent() != nullptr) {
-      parents.insert(file->getParent());
-    }
-  }
-  BOOST_FOREACH (DirectoryEntry *parent, parents) {
-    parent->removeFiles(indices);
-  }
-}
-
-void FileRegister::sortOrigins()
-{
-  for (auto iter = m_Files.begin(); iter != m_Files.end(); ++iter) {
-    iter->second->sortOrigins();
-  }
-}
-
-} // namespace MOShared
+/*
+Copyright (C) 2012 Sebastian Herbord. All rights reserved.
+
+This file is part of Mod Organizer.
+
+Mod Organizer is free software: you can redistribute it and/or modify
+it under the terms of the GNU General Public License as published by
+the Free Software Foundation, either version 3 of the License, or
+(at your option) any later version.
+
+Mod Organizer is distributed in the hope that it will be useful,
+but WITHOUT ANY WARRANTY; without even the implied warranty of
+MERCHANTABILITY or FITNESS FOR A PARTICULAR PURPOSE.  See the
+GNU General Public License for more details.
+
+You should have received a copy of the GNU General Public License
+along with Mod Organizer.  If not, see <http://www.gnu.org/licenses/>.
+*/
+
+#include "directoryentry.h"
+#define WIN32_LEAN_AND_MEAN
+#include <Windows.h>
+#include <sstream>
+#include <ctime>
+#include <algorithm>
+#include <bsatk.h>
+#include "error_report.h"
+#include "util.h"
+#include "windows_error.h"
+#include <boost/bind.hpp>
+#include <boost/scoped_array.hpp>
+#include <boost/foreach.hpp>
+#include "util.h"
+#include "leaktrace.h"
+
+#include <map>
+
+
+namespace MOShared {
+
+
+static int s_Count = 0;
+
+
+class OriginConnection {
+
+public:
+
+  typedef int Index;
+  static const int INVALID_INDEX = INT_MIN;
+
+public:
+
+  OriginConnection()
+    : m_NextID(0)
+  {
+    LEAK_TRACE;
+  }
+
+  ~OriginConnection()
+  {
+    LEAK_UNTRACE;
+  }
+
+  FilesOrigin& createOrigin(const std::wstring &originName, const std::wstring &directory, int priority,
+                            boost::shared_ptr<FileRegister> fileRegister, boost::shared_ptr<OriginConnection> originConnection) {
+    int newID = createID();
+    m_Origins[newID] = FilesOrigin(newID, originName, directory, priority, fileRegister, originConnection);
+    m_OriginsNameMap[originName] = newID;
+    m_OriginsPriorityMap[priority] = newID;
+    return m_Origins[newID];
+  }
+
+  bool exists(const std::wstring &name) {
+    return m_OriginsNameMap.find(name) != m_OriginsNameMap.end();
+  }
+
+  FilesOrigin &getByID(Index ID) {
+    return m_Origins[ID];
+  }
+
+  FilesOrigin &getByName(const std::wstring &name) {
+    std::map<std::wstring, int>::iterator iter = m_OriginsNameMap.find(name);
+    if (iter != m_OriginsNameMap.end()) {
+      return m_Origins[iter->second];
+    } else {
+      std::ostringstream stream;
+      stream << "invalid origin name: " << ToString(name, false);
+      throw std::runtime_error(stream.str());
+    }
+  }
+
+  void changePriorityLookup(int oldPriority, int newPriority)
+  {
+    auto iter = m_OriginsPriorityMap.find(oldPriority);
+    if (iter != m_OriginsPriorityMap.end()) {
+      Index idx = iter->second;
+      m_OriginsPriorityMap.erase(iter);
+      m_OriginsPriorityMap[newPriority] = idx;
+    }
+  }
+
+  void changeNameLookup(const std::wstring &oldName, const std::wstring &newName)
+  {
+    auto iter = m_OriginsNameMap.find(oldName);
+    if (iter != m_OriginsNameMap.end()) {
+      Index idx = iter->second;
+      m_OriginsNameMap.erase(iter);
+      m_OriginsNameMap[newName] = idx;
+    } else {
+      log("failed to change name lookup from %ls to %ls", oldName.c_str(), newName.c_str());
+    }
+  }
+
+private:
+
+  Index createID() {
+    return m_NextID++;
+  }
+
+private:
+
+  Index m_NextID;
+
+  std::map<Index, FilesOrigin> m_Origins;
+  std::map<std::wstring, Index> m_OriginsNameMap;
+  std::map<int, Index> m_OriginsPriorityMap;
+
+};
+
+
+//
+// FilesOrigin
+//
+
+
+void FilesOrigin::enable(bool enabled, time_t notAfter)
+{
+  if (!enabled) {
+    std::set<FileEntry::Index> copy = m_Files;
+    m_FileRegister.lock()->removeOriginMulti(copy, m_ID, notAfter);
+    m_Files.clear();
+  }
+  m_Disabled = !enabled;
+}
+
+
+void FilesOrigin::removeFile(FileEntry::Index index)
+{
+  auto iter = m_Files.find(index);
+  if (iter != m_Files.end()) {
+    m_Files.erase(iter);
+  }
+}
+
+
+
+std::wstring tail(const std::wstring &source, const size_t count)
+{
+  if (count >= source.length()) {
+    return source;
+  }
+
+  return source.substr(source.length() - count);
+}
+
+
+FilesOrigin::FilesOrigin()
+  : m_ID(0), m_Disabled(false), m_Name(), m_Path(), m_Priority(0)
+{
+  LEAK_TRACE;
+}
+
+FilesOrigin::FilesOrigin(const FilesOrigin &reference)
+  : m_ID(reference.m_ID)
+  , m_Disabled(reference.m_Disabled)
+  , m_Name(reference.m_Name)
+  , m_Path(reference.m_Path)
+  , m_Priority(reference.m_Priority)
+  , m_FileRegister(reference.m_FileRegister)
+  , m_OriginConnection(reference.m_OriginConnection)
+{
+  LEAK_TRACE;
+}
+
+
+FilesOrigin::FilesOrigin(int ID, const std::wstring &name, const std::wstring &path, int priority, boost::shared_ptr<MOShared::FileRegister> fileRegister, boost::shared_ptr<MOShared::OriginConnection> originConnection)
+  : m_ID(ID), m_Disabled(false), m_Name(name), m_Path(path), m_Priority(priority),
+    m_FileRegister(fileRegister), m_OriginConnection(originConnection)
+{
+  LEAK_TRACE;
+}
+
+FilesOrigin::~FilesOrigin()
+{
+  LEAK_UNTRACE;
+}
+
+
+void FilesOrigin::setPriority(int priority)
+{
+  m_OriginConnection.lock()->changePriorityLookup(m_Priority, priority);
+
+  m_Priority = priority;
+}
+
+
+void FilesOrigin::setName(const std::wstring &name)
+{
+  m_OriginConnection.lock()->changeNameLookup(m_Name, name);
+  // change path too
+  if (tail(m_Path, m_Name.length()) == m_Name) {
+    m_Path = m_Path.substr(0, m_Path.length() - m_Name.length()).append(name);
+  }
+  m_Name = name;
+}
+
+std::vector<FileEntry::Ptr> FilesOrigin::getFiles() const
+{
+  std::vector<FileEntry::Ptr> result;
+  for (auto iter = m_Files.begin(); iter != m_Files.end(); ++iter) {
+    result.push_back(m_FileRegister.lock()->getFile(*iter));
+  }
+
+  return result;
+}
+
+
+//
+// FileEntry
+//
+
+void FileEntry::addOrigin(int origin, FILETIME fileTime, const std::wstring &archive)
+{
+  m_LastAccessed = time(nullptr);
+  if (m_Parent != nullptr) {
+    m_Parent->propagateOrigin(origin);
+  }
+  if (m_Origin == -1) {
+    m_Origin = origin;
+    m_FileTime = fileTime;
+    m_Archive = archive;
+  } else if (m_Parent->getOriginByID(origin).getPriority() > m_Parent->getOriginByID(m_Origin).getPriority()) {
+    if (std::find(m_Alternatives.begin(), m_Alternatives.end(), m_Origin) == m_Alternatives.end()) {
+      m_Alternatives.push_back(m_Origin);
+    }
+    m_Origin = origin;
+    m_FileTime = fileTime;
+    m_Archive = archive;
+  } else {
+    bool found = false;
+    if (m_Origin == origin) {
+      // already an origin
+      return;
+    }
+    for (std::vector<int>::iterator iter = m_Alternatives.begin(); iter != m_Alternatives.end(); ++iter) {
+      if (*iter == origin) {
+        // already an origin
+        return;
+      }
+      if (m_Parent->getOriginByID(*iter).getPriority() < m_Parent->getOriginByID(origin).getPriority()) {
+        m_Alternatives.insert(iter, origin);
+        found = true;
+        break;
+      }
+    }
+    if (!found) {
+      m_Alternatives.push_back(origin);
+    }
+  }
+}
+
+bool FileEntry::removeOrigin(int origin)
+{
+  if (m_Origin == origin) {
+    if (!m_Alternatives.empty()) {
+      // find alternative with the highest priority
+      std::vector<int>::iterator currentIter = m_Alternatives.begin();
+      for (std::vector<int>::iterator iter = m_Alternatives.begin(); iter != m_Alternatives.end(); ++iter) {
+        if ((m_Parent->getOriginByID(*iter).getPriority() > m_Parent->getOriginByID(*currentIter).getPriority()) &&
+            (*iter != origin)) {
+          currentIter = iter;
+        }
+      }
+      int currentID = *currentIter;
+      m_Alternatives.erase(currentIter);
+
+      m_Origin = currentID;
+
+      // now we need to update the file time...
+      std::wstring filePath = getFullPath();
+      HANDLE file = ::CreateFile(filePath.c_str(), GENERIC_READ | GENERIC_WRITE,
+                                 0, nullptr, OPEN_EXISTING, FILE_ATTRIBUTE_NORMAL, nullptr);
+      if (!::GetFileTime(file, nullptr, nullptr, &m_FileTime)) {
+        // maybe this file is in a bsa, but there is no easy way to find out which. User should refresh
+        // the view to find out
+        m_Archive = L"bsa?";
+      } else {
+        m_Archive = L"";
+      }
+
+      ::CloseHandle(file);
+
+    } else {
+      m_Origin = -1;
+      return true;
+    }
+  } else {
+    std::vector<int>::iterator newEnd = std::remove(m_Alternatives.begin(), m_Alternatives.end(), origin);
+    m_Alternatives.erase(newEnd, m_Alternatives.end());
+  }
+  return false;
+}
+
+
+// sorted by priority descending
+static bool ByOriginPriority(DirectoryEntry *entry, int LHS, int RHS)
+{
+  int l = entry->getOriginByID(LHS).getPriority(); if (l < 0) l = INT_MAX;
+  int r = entry->getOriginByID(RHS).getPriority(); if (r < 0) r = INT_MAX;
+
+  return l < r;
+}
+
+
+FileEntry::FileEntry()
+  : m_Index(UINT_MAX), m_Name(), m_Origin(-1), m_Parent(nullptr), m_LastAccessed(time(nullptr))
+{
+  LEAK_TRACE;
+}
+
+FileEntry::FileEntry(Index index, const std::wstring &name, DirectoryEntry *parent)
+  : m_Index(index), m_Name(name), m_Origin(-1), m_Parent(parent), m_Archive(L""), m_LastAccessed(time(nullptr))
+{
+  LEAK_TRACE;
+}
+
+FileEntry::~FileEntry()
+{
+  LEAK_UNTRACE;
+}
+
+void FileEntry::sortOrigins()
+{
+  m_Alternatives.push_back(m_Origin);
+  std::sort(m_Alternatives.begin(), m_Alternatives.end(), boost::bind(ByOriginPriority, m_Parent, _1, _2));
+  m_Origin = m_Alternatives[m_Alternatives.size() - 1];
+  m_Alternatives.pop_back();
+}
+
+
+bool FileEntry::recurseParents(std::wstring &path, const DirectoryEntry *parent) const
+{
+  if (parent == nullptr) {
+    return false;
+  } else {
+    // don't append the topmost parent because it is the virtual data-root
+    if (recurseParents(path, parent->getParent())) {
+      path.append(L"\\").append(parent->getName());
+    }
+    return true;
+  }
+}
+
+std::wstring FileEntry::getFullPath() const
+{
+  std::wstring result;
+  bool ignore = false;
+  result = m_Parent->getOriginByID(getOrigin(ignore)).getPath(); //base directory for origin
+  recurseParents(result, m_Parent); // all intermediate directories
+  return result + L"\\" + m_Name;
+}
+
+std::wstring FileEntry::getRelativePath() const
+{
+  std::wstring result;
+  recurseParents(result, m_Parent); // all intermediate directories
+  return result + L"\\" + m_Name;
+}
+
+
+//
+// DirectoryEntry
+//
+DirectoryEntry::DirectoryEntry(const std::wstring &name, DirectoryEntry *parent, int originID)
+  : m_OriginConnection(new OriginConnection),
+    m_Name(name), m_Parent(parent), m_Populated(false), m_TopLevel(true)
+{
+  m_FileRegister.reset(new FileRegister(m_OriginConnection));
+  m_Origins.insert(originID);
+  LEAK_TRACE;
+}
+
+DirectoryEntry::DirectoryEntry(const std::wstring &name, DirectoryEntry *parent, int originID,
+               boost::shared_ptr<FileRegister> fileRegister, boost::shared_ptr<OriginConnection> originConnection)
+  : m_FileRegister(fileRegister), m_OriginConnection(originConnection),
+    m_Name(name), m_Parent(parent), m_Populated(false), m_TopLevel(false)
+{
+  LEAK_TRACE;
+  m_Origins.insert(originID);
+}
+
+
+DirectoryEntry::~DirectoryEntry()
+{
+  LEAK_UNTRACE;
+  clear();
+}
+
+
+const std::wstring &DirectoryEntry::getName() const
+{
+  return m_Name;
+}
+
+
+void DirectoryEntry::clear()
+{
+  m_Files.clear();
+  for (std::vector<DirectoryEntry*>::iterator iter = m_SubDirectories.begin(); iter != m_SubDirectories.end(); ++iter) {
+    delete *iter;
+  }
+  m_SubDirectories.clear();
+}
+
+
+FilesOrigin &DirectoryEntry::createOrigin(const std::wstring &originName, const std::wstring &directory, int priority)
+{
+  if (m_OriginConnection->exists(originName)) {
+    FilesOrigin &origin = m_OriginConnection->getByName(originName);
+    origin.enable(true);
+    return origin;
+  } else {
+    return m_OriginConnection->createOrigin(originName, directory, priority, m_FileRegister, m_OriginConnection);
+  }
+}
+
+
+void DirectoryEntry::addFromOrigin(const std::wstring &originName, const std::wstring &directory, int priority)
+{
+  FilesOrigin &origin = createOrigin(originName, directory, priority);
+  if (directory.length() != 0) {
+    boost::scoped_array<wchar_t> buffer(new wchar_t[MAXPATH_UNICODE + 1]);
+    memset(buffer.get(), L'\0', MAXPATH_UNICODE + 1);
+    int offset = _snwprintf(buffer.get(), MAXPATH_UNICODE, L"%ls", directory.c_str());
+    buffer.get()[offset] = L'\0';
+    addFiles(origin, buffer.get(), offset);
+  }
+  m_Populated = true;
+}
+
+
+void DirectoryEntry::addFromBSA(const std::wstring &originName, std::wstring &directory, const std::wstring &fileName, int priority)
+{
+  FilesOrigin &origin = createOrigin(originName, directory, priority);
+
+  WIN32_FILE_ATTRIBUTE_DATA fileData;
+  if (::GetFileAttributesExW(fileName.c_str(), GetFileExInfoStandard, &fileData) == 0) {
+    throw windows_error("failed to determine file time");
+  }
+
+  BSA::Archive archive;
+  BSA::EErrorCode res = archive.read(ToString(fileName, false).c_str(), false);
+  if ((res != BSA::ERROR_NONE) && (res != BSA::ERROR_INVALIDHASHES)) {
+    std::ostringstream stream;
+    stream << "invalid bsa file: " << ToString(fileName, false) << " errorcode " << res << " - " << ::GetLastError();
+    throw std::runtime_error(stream.str());
+  }
+  size_t namePos = fileName.find_last_of(L"\\/");
+  if (namePos == std::wstring::npos) {
+    namePos = 0;
+  } else {
+    ++namePos;
+  }
+
+  addFiles(origin, archive.getRoot(), fileData.ftLastWriteTime, fileName.substr(namePos));
+  m_Populated = true;
+}
+
+void DirectoryEntry::propagateOrigin(int origin)
+{
+  m_Origins.insert(origin);
+  if (m_Parent != nullptr) {
+    m_Parent->propagateOrigin(origin);
+  }
+}
+
+
+static bool SupportOptimizedFind()
+{
+  // large fetch and basic info for FindFirstFileEx is supported on win server 2008 r2, win 7 and newer
+
+  OSVERSIONINFOEX versionInfo;
+  versionInfo.dwOSVersionInfoSize = sizeof(OSVERSIONINFOEX);
+  versionInfo.dwMajorVersion = 6;
+  versionInfo.dwMinorVersion = 1;
+  ULONGLONG mask = ::VerSetConditionMask(
+                     ::VerSetConditionMask(0, VER_MAJORVERSION, VER_GREATER_EQUAL),
+                     VER_MINORVERSION, VER_GREATER_EQUAL);
+
+  bool res = ::VerifyVersionInfo(&versionInfo, VER_MAJORVERSION | VER_MINORVERSION, mask) == TRUE;
+  return res;
+}
+
+
+static bool DirCompareByName(const DirectoryEntry *lhs, const DirectoryEntry *rhs)
+{
+  return _wcsicmp(lhs->getName().c_str(), rhs->getName().c_str()) < 0;
+}
+
+
+void DirectoryEntry::addFiles(FilesOrigin &origin, wchar_t *buffer, int bufferOffset)
+{
+  WIN32_FIND_DATAW findData;
+
+  _snwprintf(buffer + bufferOffset, MAXPATH_UNICODE - bufferOffset, L"\\*");
+
+  HANDLE searchHandle = nullptr;
+
+  if (SupportOptimizedFind()) {
+    searchHandle = ::FindFirstFileExW(buffer, FindExInfoBasic, &findData, FindExSearchNameMatch, nullptr,
+                                      FIND_FIRST_EX_LARGE_FETCH);
+  } else {
+    searchHandle = ::FindFirstFileExW(buffer, FindExInfoStandard, &findData, FindExSearchNameMatch, nullptr, 0);
+  }
+
+  if (searchHandle != INVALID_HANDLE_VALUE) {
+    BOOL result = true;
+    while (result) {
+      if (findData.dwFileAttributes & FILE_ATTRIBUTE_DIRECTORY) {
+        if ((wcscmp(findData.cFileName, L".") != 0) &&
+            (wcscmp(findData.cFileName, L"..") != 0)) {
+          int offset = _snwprintf(buffer + bufferOffset, MAXPATH_UNICODE, L"\\%ls", findData.cFileName);
+          // recurse into subdirectories
+          getSubDirectory(findData.cFileName, true, origin.getID())->addFiles(origin, buffer, bufferOffset + offset);
+        }
+      } else {
+        insert(findData.cFileName, origin, findData.ftLastWriteTime, L"");
+      }
+      result = ::FindNextFileW(searchHandle, &findData);
+    }
+  }
+  std::sort(m_SubDirectories.begin(), m_SubDirectories.end(), &DirCompareByName);
+  ::FindClose(searchHandle);
+}
+
+
+void DirectoryEntry::addFiles(FilesOrigin &origin, BSA::Folder::Ptr archiveFolder, FILETIME &fileTime, const std::wstring &archiveName)
+{
+  // add files
+  for (unsigned int fileIdx = 0; fileIdx < archiveFolder->getNumFiles(); ++fileIdx) {
+    BSA::File::Ptr file = archiveFolder->getFile(fileIdx);
+    insert(ToWString(file->getName(), true), origin, fileTime, archiveName);
+  }
+
+  // recurse into subdirectories
+  for (unsigned int folderIdx = 0; folderIdx < archiveFolder->getNumSubFolders(); ++folderIdx) {
+    BSA::Folder::Ptr folder = archiveFolder->getSubFolder(folderIdx);
+    DirectoryEntry *folderEntry = getSubDirectoryRecursive(ToWString(folder->getName(), true), true, origin.getID());
+
+    folderEntry->addFiles(origin, folder, fileTime, archiveName);
+  }
+}
+
+
+bool DirectoryEntry::removeFile(const std::wstring &filePath, int *origin)
+{
+  size_t pos = filePath.find_first_of(L"\\/");
+  if (pos == std::string::npos) {
+    return this->remove(filePath, origin);
+  } else {
+    std::wstring dirName = filePath.substr(0, pos);
+    std::wstring rest = filePath.substr(pos + 1);
+    DirectoryEntry *entry = getSubDirectoryRecursive(dirName, false);
+    if (entry != nullptr) {
+      return entry->removeFile(rest, origin);
+    } else {
+      return false;
+    }
+  }
+}
+
+void DirectoryEntry::removeDirRecursive()
+{
+  while (!m_Files.empty()) {
+    m_FileRegister->removeFile(m_Files.begin()->second);
+  }
+
+  for (auto iter = m_SubDirectories.begin(); iter != m_SubDirectories.end(); ++iter) {
+    (*iter)->removeDirRecursive();
+    delete *iter;
+  }
+    m_SubDirectories.clear();
+}
+
+void DirectoryEntry::removeDir(const std::wstring &path)
+{
+  size_t pos = path.find_first_of(L"\\/");
+  if (pos == std::string::npos) {
+    for (auto iter = m_SubDirectories.begin(); iter != m_SubDirectories.end(); ++iter) {
+      if (_wcsicmp((*iter)->getName().c_str(), path.c_str()) == 0) {
+        DirectoryEntry *entry = *iter;
+        entry->removeDirRecursive();
+        m_SubDirectories.erase(iter);
+        delete entry;
+        break;
+      }
+    }
+  } else {
+    std::wstring dirName = path.substr(0, pos);
+    std::wstring rest = path.substr(pos + 1);
+    DirectoryEntry *entry = getSubDirectoryRecursive(dirName, false);
+    if (entry != nullptr) {
+      entry->removeDir(rest);
+    }
+  }
+}
+
+bool DirectoryEntry::hasContentsFromOrigin(int originID) const
+{
+  return m_Origins.find(originID) != m_Origins.end();
+}
+
+void DirectoryEntry::insertFile(const std::wstring &filePath, FilesOrigin &origin, FILETIME fileTime)
+{
+  size_t pos = filePath.find_first_of(L"\\/");
+  if (pos == std::string::npos) {
+    this->insert(filePath, origin, fileTime, L"");
+  } else {
+    std::wstring dirName = filePath.substr(0, pos);
+    std::wstring rest = filePath.substr(pos + 1);
+    getSubDirectoryRecursive(dirName, true, origin.getID())->insertFile(rest, origin, fileTime);
+  }
+}
+
+
+void DirectoryEntry::removeFile(FileEntry::Index index)
+{
+  if (!m_Files.empty()) {
+    auto iter = std::find_if(m_Files.begin(), m_Files.end(),
+                             [&index](const std::pair<std::wstring, FileEntry::Index> &iter) -> bool {
+                               return iter.second == index; } );
+    if (iter != m_Files.end()) {
+      m_Files.erase(iter);
+    } else {
+      log("file \"%ls\" not in directory \"%ls\"",
+          m_FileRegister->getFile(index)->getName().c_str(),
+          this->getName().c_str());
+    }
+  } else {
+    log("file \"%ls\" not in directory \"%ls\", directory empty",
+        m_FileRegister->getFile(index)->getName().c_str(),
+        this->getName().c_str());
+  }
+}
+
+
+void DirectoryEntry::removeFiles(const std::set<FileEntry::Index> &indices)
+{
+  for (auto iter = m_Files.begin(); iter != m_Files.end();) {
+    if (indices.find(iter->second) != indices.end()) {
+      m_Files.erase(iter++);
+    } else {
+      ++iter;
+    }
+  }
+}
+
+
+int DirectoryEntry::anyOrigin() const
+{
+  bool ignore;
+  for (auto iter = m_Files.begin(); iter != m_Files.end(); ++iter) {
+    FileEntry::Ptr entry = m_FileRegister->getFile(iter->second);
+    if (!entry->isFromArchive()) {
+      return entry->getOrigin(ignore);
+    }
+  }
+
+  // if we got here, no file directly within this directory is a valid indicator for a mod, thus
+  // we continue looking in subdirectories
+  for (std::vector<DirectoryEntry*>::const_iterator iter = m_SubDirectories.begin(); iter != m_SubDirectories.end(); ++iter) {
+    int res = (*iter)->anyOrigin();
+    if (res != -1){
+      return res;
+    }
+  }
+  return *(m_Origins.begin());
+}
+
+
+bool DirectoryEntry::originExists(const std::wstring &name) const
+{
+  return m_OriginConnection->exists(name);
+}
+
+
+FilesOrigin &DirectoryEntry::getOriginByID(int ID) const
+{
+  return m_OriginConnection->getByID(ID);
+}
+
+
+FilesOrigin &DirectoryEntry::getOriginByName(const std::wstring &name) const
+{
+  return m_OriginConnection->getByName(name);
+}
+
+
+int DirectoryEntry::getOrigin(const std::wstring &path, bool &archive)
+{
+  const DirectoryEntry *directory = nullptr;
+  const FileEntry::Ptr file = searchFile(path, &directory);
+  if (file.get() != nullptr) {
+    return file->getOrigin(archive);
+  } else {
+    if (directory != nullptr) {
+      return directory->anyOrigin();
+    } else {
+      return -1;
+    }
+  }
+}
+
+std::vector<FileEntry::Ptr> DirectoryEntry::getFiles() const
+{
+  std::vector<FileEntry::Ptr> result;
+  for (auto iter = m_Files.begin(); iter != m_Files.end(); ++iter) {
+    result.push_back(m_FileRegister->getFile(iter->second));
+  }
+  return result;
+}
+
+
+const FileEntry::Ptr DirectoryEntry::searchFile(const std::wstring &path, const DirectoryEntry **directory) const
+{
+  if (directory != nullptr) {
+    *directory = nullptr;
+  }
+
+  if ((path.length() == 0) || (path == L"*")) {
+    // no file name -> the path ended on a (back-)slash
+    if (directory != nullptr) {
+      *directory = this;
+    }
+    return FileEntry::Ptr();
+  }
+
+  size_t len =  path.find_first_of(L"\\/");
+
+  if (len == std::string::npos) {
+    // no more path components
+    auto iter = m_Files.find(ToLower(path));
+    if (iter != m_Files.end()) {
+      return m_FileRegister->getFile(iter->second);
+    } else if (directory != nullptr) {
+      DirectoryEntry *temp = findSubDirectory(path);
+      if (temp != nullptr) {
+        *directory = temp;
+      }
+    }
+  } else {
+    // file is in in a subdirectory, recurse into the matching subdirectory
+    std::wstring pathComponent = path.substr(0, len);
+    DirectoryEntry *temp = findSubDirectory(pathComponent);
+    if (temp != nullptr) {
+      return temp->searchFile(path.substr(len + 1), directory);
+    }
+  }
+  return FileEntry::Ptr();
+}
+
+
+DirectoryEntry *DirectoryEntry::findSubDirectory(const std::wstring &name) const
+{
+  for (std::vector<DirectoryEntry*>::const_iterator iter = m_SubDirectories.begin(); iter != m_SubDirectories.end(); ++iter) {
+    if (_wcsicmp((*iter)->getName().c_str(), name.c_str()) == 0) {
+      return *iter;
+    }
+  }
+  return nullptr;
+}
+
+
+DirectoryEntry *DirectoryEntry::findSubDirectoryRecursive(const std::wstring &path)
+{
+  return getSubDirectoryRecursive(path, false, -1);
+}
+
+
+const FileEntry::Ptr DirectoryEntry::findFile(const std::wstring &name) const
+{
+  auto iter = m_Files.find(ToLower(name));
+  if (iter != m_Files.end()) {
+    return m_FileRegister->getFile(iter->second);
+  } else {
+    return FileEntry::Ptr();
+  }
+}
+
+DirectoryEntry *DirectoryEntry::getSubDirectory(const std::wstring &name, bool create, int originID)
+{
+  for (std::vector<DirectoryEntry*>::iterator iter = m_SubDirectories.begin(); iter != m_SubDirectories.end(); ++iter) {
+    if (_wcsicmp((*iter)->getName().c_str(), name.c_str()) == 0) {
+      return *iter;
+    }
+  }
+  if (create) {
+    std::vector<DirectoryEntry*>::iterator iter = m_SubDirectories.insert(m_SubDirectories.end(),
+        new DirectoryEntry(name, this, originID, m_FileRegister, m_OriginConnection));
+    return *iter;
+  } else {
+    return nullptr;
+  }
+}
+
+
+DirectoryEntry *DirectoryEntry::getSubDirectoryRecursive(const std::wstring &path, bool create, int originID)
+{
+  if (path.length() == 0) {
+    // path ended with a backslash?
+    return this;
+  }
+
+  size_t pos = path.find_first_of(L"\\/");
+  if (pos == std::wstring::npos) {
+    return getSubDirectory(path, create);
+  } else {
+    DirectoryEntry *nextChild = getSubDirectory(path.substr(0, pos), create, originID);
+    if (nextChild == nullptr) {
+      return nullptr;
+    } else {
+      return nextChild->getSubDirectoryRecursive(path.substr(pos + 1), create, originID);
+    }
+  }
+}
+
+
+
+FileRegister::FileRegister(boost::shared_ptr<OriginConnection> originConnection)
+  : m_OriginConnection(originConnection)
+{
+  LEAK_TRACE;
+}
+
+FileRegister::~FileRegister()
+{
+  LEAK_UNTRACE;
+  m_Files.clear();
+}
+
+
+FileEntry::Index FileRegister::generateIndex()
+{
+  static FileEntry::Index sIndex = 0;
+  return sIndex++;
+}
+
+bool FileRegister::indexValid(FileEntry::Index index) const
+{
+  return m_Files.find(index) != m_Files.end();
+}
+
+FileEntry::Ptr FileRegister::createFile(const std::wstring &name, DirectoryEntry *parent)
+{
+  FileEntry::Index index = generateIndex();
+  m_Files[index] = FileEntry::Ptr(new FileEntry(index, name, parent));
+  return m_Files[index];
+}
+
+
+FileEntry::Ptr FileRegister::getFile(FileEntry::Index index) const
+{
+  auto iter = m_Files.find(index);
+  if (iter != m_Files.end()) {
+    return iter->second;
+  }
+  return FileEntry::Ptr();
+}
+
+void FileRegister::unregisterFile(FileEntry::Ptr file)
+{
+  bool ignore;
+  // unregister from origin
+  int originID = file->getOrigin(ignore);
+  m_OriginConnection->getByID(originID).removeFile(file->getIndex());
+  const std::vector<int> &alternatives = file->getAlternatives();
+  for (auto iter = alternatives.begin(); iter != alternatives.end(); ++iter) {
+    m_OriginConnection->getByID(*iter).removeFile(file->getIndex());
+  }
+
+  // unregister from directory
+  if (file->getParent() != nullptr) {
+    file->getParent()->removeFile(file->getIndex());
+  }
+}
+
+
+bool FileRegister::removeFile(FileEntry::Index index)
+{
+  auto iter = m_Files.find(index);
+  if (iter != m_Files.end()) {
+    unregisterFile(iter->second);
+    m_Files.erase(index);
+    return true;
+  } else {
+    log("invalid file index for remove: %lu", index);
+    return false;
+  }
+}
+
+void FileRegister::removeOrigin(FileEntry::Index index, int originID)
+{
+  auto iter = m_Files.find(index);
+  if (iter != m_Files.end()) {
+    if (iter->second->removeOrigin(originID)) {
+      unregisterFile(iter->second);
+      m_Files.erase(iter);
+    }
+  } else {
+    log("invalid file index for remove (for origin): %lu", index);
+  }
+}
+
+void FileRegister::removeOriginMulti(std::set<FileEntry::Index> indices, int originID, time_t notAfter)
+{
+  std::vector<FileEntry::Ptr> removedFiles;
+  for (auto iter = indices.begin(); iter != indices.end();) {
+    auto pos = m_Files.find(*iter);
+    if (pos != m_Files.end()
+        && (pos->second->lastAccessed() < notAfter)
+        && pos->second->removeOrigin(originID)) {
+      removedFiles.push_back(pos->second);
+      m_Files.erase(pos);
+      ++iter;
+    } else {
+      indices.erase(iter++);
+    }
+  }
+
+  // optimization: this is only called when disabling an origin and in this case we don't have
+  // to remove the file from the origin
+
+  // need to remove files from their parent directories. multiple ways to go about this:
+  // a) for each file, search its parents file-list (preferably by name) and remove what is found
+  // b) gather the parent directories, go through the file list for each once and remove all files that have been removed
+  // the latter should be faster when there are many files in few directories. since this is called
+  // only when disabling an origin that is probably frequently the case
+  std::set<DirectoryEntry*> parents;
+  BOOST_FOREACH (const FileEntry::Ptr &file, removedFiles) {
+    if (file->getParent() != nullptr) {
+      parents.insert(file->getParent());
+    }
+  }
+  BOOST_FOREACH (DirectoryEntry *parent, parents) {
+    parent->removeFiles(indices);
+  }
+}
+
+void FileRegister::sortOrigins()
+{
+  for (auto iter = m_Files.begin(); iter != m_Files.end(); ++iter) {
+    iter->second->sortOrigins();
+  }
+}
+
+} // namespace MOShared