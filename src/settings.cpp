/*
Copyright (C) 2012 Sebastian Herbord. All rights reserved.

This file is part of Mod Organizer.

Mod Organizer is free software: you can redistribute it and/or modify
it under the terms of the GNU General Public License as published by
the Free Software Foundation, either version 3 of the License, or
(at your option) any later version.

Mod Organizer is distributed in the hope that it will be useful,
but WITHOUT ANY WARRANTY; without even the implied warranty of
MERCHANTABILITY or FITNESS FOR A PARTICULAR PURPOSE.  See the
GNU General Public License for more details.

You should have received a copy of the GNU General Public License
along with Mod Organizer.  If not, see <http://www.gnu.org/licenses/>.
*/

#include "settings.h"

#include "settingsdialog.h"
#include "utility.h"
#include "helper.h"
#include <gameinfo.h>
#include <appconfig.h>
#include <utility.h>
#include "json.h"

#include <QCheckBox>
#include <QLineEdit>
#include <QDirIterator>
#include <QRegExp>
#include <QCoreApplication>
#include <QMessageBox>
#include <QDesktopServices>


using namespace MOBase;
using namespace MOShared;


template <typename T>
class QListWidgetItemEx : public QListWidgetItem {
public:
  QListWidgetItemEx(const QString &text, int sortRole = Qt::DisplayRole, QListWidget *parent = 0, int type = Type)
    : QListWidgetItem(text, parent, type), m_SortRole(sortRole) {}

  virtual bool operator< ( const QListWidgetItem & other ) const {
    return this->data(m_SortRole).value<T>() < other.data(m_SortRole).value<T>();
  }
private:
  int m_SortRole;
};


static const unsigned char Key2[20] = { 0x99, 0xb8, 0x76, 0x42, 0x3e, 0xc1, 0x60, 0xa4, 0x5b, 0x01,
                                        0xdb, 0xf8, 0x43, 0x3a, 0xb7, 0xb6, 0x98, 0xd4, 0x7d, 0xa2 };

Settings *Settings::s_Instance = nullptr;


<<<<<<< HEAD
Settings::Settings(const QSettings &settingsSource)
  : m_Settings(settingsSource.fileName(), settingsSource.format())
=======
Settings::Settings(const QSettings &config)
  : m_Settings(config.fileName(), config.format())
>>>>>>> b2d04d70
{
  if (s_Instance != nullptr) {
    throw std::runtime_error("second instance of \"Settings\" created");
  } else {
    s_Instance = this;
  }
}


Settings::~Settings()
{
  s_Instance = nullptr;
}


Settings &Settings::instance()
{
  if (s_Instance == nullptr) {
    throw std::runtime_error("no instance of \"Settings\"");
  }
  return *s_Instance;
}

void Settings::clearPlugins()
{
  m_Plugins.clear();
  m_PluginSettings.clear();

  m_PluginBlacklist.clear();
  int count = m_Settings.beginReadArray("pluginBlacklist");
  for (int i = 0; i < count; ++i) {
    m_Settings.setArrayIndex(i);
    m_PluginBlacklist.insert(m_Settings.value("name").toString());
  }
  m_Settings.endArray();
}

bool Settings::pluginBlacklisted(const QString &fileName) const
{
  return m_PluginBlacklist.contains(fileName);
}

void Settings::registerAsNXMHandler(bool force)
{
  std::wstring nxmPath = ToWString(QCoreApplication::applicationDirPath() + "/nxmhandler.exe");
  std::wstring executable = ToWString(QCoreApplication::applicationFilePath());
  std::wstring mode = force ? L"forcereg" : L"reg";
  std::wstring parameters = mode + L" " + GameInfo::instance().getGameShortName() + L" \"" + executable + L"\"";
  HINSTANCE res = ::ShellExecuteW(nullptr, L"open", nxmPath.c_str(), parameters.c_str(), nullptr, SW_SHOWNORMAL);
  if ((int)res <= 32) {
    QMessageBox::critical(nullptr, tr("Failed"),
                          tr("Sorry, failed to start the helper application"));
  }
}

void Settings::registerPlugin(IPlugin *plugin)
{
  m_Plugins.push_back(plugin);
  m_PluginSettings.insert(plugin->name(), QMap<QString, QVariant>());
  m_PluginDescriptions.insert(plugin->name(), QMap<QString, QVariant>());
  foreach (const PluginSetting &setting, plugin->settings()) {
    QVariant temp = m_Settings.value("Plugins/" + plugin->name() + "/" + setting.key, setting.defaultValue);
    if (!temp.convert(setting.defaultValue.type())) {
      qWarning("failed to interpret \"%s\" as correct type for \"%s\" in plugin \"%s\", using default",
               qPrintable(temp.toString()), qPrintable(setting.key), qPrintable(plugin->name()));
      temp = setting.defaultValue;
    }
    m_PluginSettings[plugin->name()][setting.key] = temp;
    m_PluginDescriptions[plugin->name()][setting.key] = QString("%1 (default: %2)").arg(setting.description).arg(setting.defaultValue.toString());
  }
}


QString Settings::obfuscate(const QString &password) const
{
  QByteArray temp = password.toUtf8();

  QByteArray buffer;
  for (int i = 0; i < temp.length(); ++i) {
    buffer.append(temp.at(i) ^ Key2[i % 20]);
  }
  return buffer.toBase64();
}


QString Settings::deObfuscate(const QString &password) const
{
  QByteArray temp(QByteArray::fromBase64(password.toUtf8()));

  QByteArray buffer;
  for (int i = 0; i < temp.length(); ++i) {
    buffer.append(temp.at(i) ^ Key2[i % 20]);
  }
  return QString::fromUtf8(buffer.constData());
}


bool Settings::hideUncheckedPlugins() const
{
  return m_Settings.value("Settings/hide_unchecked_plugins", false).toBool();
}

bool Settings::forceEnableCoreFiles() const
{
  return m_Settings.value("Settings/force_enable_core_files", true).toBool();
}

bool Settings::automaticLoginEnabled() const
{
  return m_Settings.value("Settings/nexus_login", false).toBool();
}

QString Settings::getSteamAppID() const
{
  return m_Settings.value("Settings/app_id", ToQString(GameInfo::instance().getSteamAPPId(m_Settings.value("game_edition", 0).toInt()))).toString();
}

QString Settings::getDownloadDirectory() const
{
<<<<<<< HEAD
  return getConfigurablePath("download_directory", ToQString(AppConfig::downloadPath()));
=======
  return QDir::toNativeSeparators(m_Settings.value("Settings/download_directory", qApp->applicationDirPath() + "/downloads").toString());
>>>>>>> b2d04d70
}

void Settings::setDownloadSpeed(const QString &serverName, int bytesPerSecond)
{
  m_Settings.beginGroup("Servers");

  foreach (const QString &serverKey, m_Settings.childKeys()) {
    QVariantMap data = m_Settings.value(serverKey).toMap();
    if (serverKey == serverName) {
      data["downloadCount"] = data["downloadCount"].toInt() + 1;
      data["downloadSpeed"] = data["downloadSpeed"].toDouble() + static_cast<double>(bytesPerSecond);
      m_Settings.setValue(serverKey, data);
    }
  }

  m_Settings.endGroup();
  m_Settings.sync();
}

std::map<QString, int> Settings::getPreferredServers()
{
  std::map<QString, int> result;
  m_Settings.beginGroup("Servers");

  foreach (const QString &serverKey, m_Settings.childKeys()) {
    QVariantMap data = m_Settings.value(serverKey).toMap();
    int preference = data["preferred"].toInt();
    if (preference > 0) {
      result[serverKey] = preference;
    }
  }
  m_Settings.endGroup();

  return result;
}

QString Settings::getConfigurablePath(const QString &key, const QString &def) const
{
  return m_Settings.value(QString("settings/") + key, qApp->property("dataPath").toString() + "/" + def).toString();
}

QString Settings::getCacheDirectory() const
{
<<<<<<< HEAD
  return getConfigurablePath("cache_directory", ToQString(AppConfig::cachePath()));
=======
  return QDir::toNativeSeparators(m_Settings.value("Settings/cache_directory",
                                                   qApp->applicationDirPath() + "/webcache").toString());
>>>>>>> b2d04d70
}

QString Settings::getModDirectory() const
{
<<<<<<< HEAD
  return getConfigurablePath("mod_directory", ToQString(AppConfig::modsPath()));
=======
  return QDir::toNativeSeparators(m_Settings.value("Settings/mod_directory",
                                                   qApp->applicationDirPath() + "/mods").toString());
>>>>>>> b2d04d70
}

QString Settings::getNMMVersion() const
{
  static const QString MIN_NMM_VERSION = "0.52.3";
  QString result = m_Settings.value("Settings/nmm_version", MIN_NMM_VERSION).toString();
  if (VersionInfo(result) < VersionInfo(MIN_NMM_VERSION)) {
    result = MIN_NMM_VERSION;
  }
  return result;
}

bool Settings::getNexusLogin(QString &username, QString &password) const
{
  if (m_Settings.value("Settings/nexus_login", false).toBool()) {
    username = m_Settings.value("Settings/nexus_username", "").toString();
    password = deObfuscate(m_Settings.value("Settings/nexus_password", "").toString());
    return true;
  } else {
    return false;
  }
}

bool Settings::compactDownloads() const
{
  return m_Settings.value("Settings/compact_downloads", false).toBool();
}

bool Settings::metaDownloads() const
{
  return m_Settings.value("Settings/meta_downloads", false).toBool();
}

bool Settings::offlineMode() const
{
  return m_Settings.value("Settings/offline_mode", false).toBool();
}

int Settings::logLevel() const
{
  return m_Settings.value("Settings/log_level", 0).toInt();
}


void Settings::setNexusLogin(QString username, QString password)
{
  m_Settings.setValue("Settings/nexus_login", true);
  m_Settings.setValue("Settings/nexus_username", username);
  m_Settings.setValue("Settings/nexus_password", obfuscate(password));
}


LoadMechanism::EMechanism Settings::getLoadMechanism() const
{
  switch (m_Settings.value("Settings/load_mechanism").toInt()) {
    case LoadMechanism::LOAD_MODORGANIZER: return LoadMechanism::LOAD_MODORGANIZER;
    case LoadMechanism::LOAD_SCRIPTEXTENDER: return LoadMechanism::LOAD_SCRIPTEXTENDER;
    case LoadMechanism::LOAD_PROXYDLL: return LoadMechanism::LOAD_PROXYDLL;
  }
  throw std::runtime_error("invalid load mechanism");
}


void Settings::setupLoadMechanism()
{
  m_LoadMechanism.activate(getLoadMechanism());
}


bool Settings::useProxy()
{
  return m_Settings.value("Settings/use_proxy", false).toBool();
}

bool Settings::displayForeign()
{
  return m_Settings.value("Settings/display_foreign", true).toBool();
}

void Settings::setMotDHash(uint hash)
{
  m_Settings.setValue("motd_hash", hash);
}

uint Settings::getMotDHash() const
{
  return m_Settings.value("motd_hash", 0).toUInt();
}

QVariant Settings::pluginSetting(const QString &pluginName, const QString &key) const
{
  auto iterPlugin = m_PluginSettings.find(pluginName);
  if (iterPlugin == m_PluginSettings.end()) {
    return QVariant();
  }
  auto iterSetting = iterPlugin->find(key);
  if (iterSetting == iterPlugin->end()) {
    return QVariant();
  }

  return *iterSetting;
}

void Settings::setPluginSetting(const QString &pluginName, const QString &key, const QVariant &value)
{
  auto iterPlugin = m_PluginSettings.find(pluginName);
  if (iterPlugin == m_PluginSettings.end()) {
    throw MyException(tr("attempt to store setting for unknown plugin \"%1\"").arg(pluginName));
  }

  // store the new setting both in memory and in the ini
  m_PluginSettings[pluginName][key] = value;
  m_Settings.setValue("Plugins/" + pluginName + "/" + key, value);
}

QVariant Settings::pluginPersistent(const QString &pluginName, const QString &key, const QVariant &def) const
{
  if (!m_PluginSettings.contains(pluginName)) {
    return def;
  }
  return m_Settings.value("PluginPersistance/" + pluginName + "/" + key, def);
}

void Settings::setPluginPersistent(const QString &pluginName, const QString &key, const QVariant &value, bool sync)
{
  if (!m_PluginSettings.contains(pluginName)) {
    throw MyException(tr("attempt to store setting for unknown plugin \"%1\"").arg(pluginName));
  }
  m_Settings.setValue("PluginPersistance/" + pluginName + "/" + key, value);
  if (sync) {
    m_Settings.sync();
  }
}

QString Settings::language()
{
  QString result = m_Settings.value("Settings/language", "").toString();
  if (result.isEmpty()) {
    QStringList languagePreferences = QLocale::system().uiLanguages();
    if (languagePreferences.length() > 0) {
      // the users most favoritest language
      result = languagePreferences.at(0);
    } else {
      // fallback system locale
      result = QLocale::system().name();
    }
  }
  return result;
}

void Settings::updateServers(const QList<ServerInfo> &servers)
{
  m_Settings.beginGroup("Servers");
  QStringList oldServerKeys = m_Settings.childKeys();

  foreach (const ServerInfo &server, servers) {
    if (!oldServerKeys.contains(server.name)) {
      // not yet known server
      QVariantMap newVal;
      newVal["premium"] = server.premium;
      newVal["preferred"] = server.preferred ? 1 : 0;
      newVal["lastSeen"] = server.lastSeen;
      newVal["downloadCount"] = 0;
      newVal["downloadSpeed"] = 0.0;

      m_Settings.setValue(server.name, newVal);
    } else {
      QVariantMap data = m_Settings.value(server.name).toMap();
      data["lastSeen"] = server.lastSeen;
      data["premium"] = server.premium;

      m_Settings.setValue(server.name, data);
    }
  }

  m_Settings.endGroup();
  m_Settings.sync();
}

void Settings::addBlacklistPlugin(const QString &fileName)
{
  m_PluginBlacklist.insert(fileName);
  writePluginBlacklist();
}

void Settings::writePluginBlacklist()
{
  m_Settings.beginWriteArray("pluginBlacklist");
  int idx = 0;
  foreach (const QString &plugin, m_PluginBlacklist) {
    m_Settings.setArrayIndex(idx++);
    m_Settings.setValue("name", plugin);
  }

  m_Settings.endArray();
}

void Settings::addLanguages(QComboBox *languageBox)
{
  languageBox->addItem("English", "en_US");

  QDirIterator langIter(QCoreApplication::applicationDirPath() + "/translations", QDir::Files);
  QString pattern = ToQString(AppConfig::translationPrefix()) +  "_([a-z]{2,3}(_[A-Z]{2,2})?).qm";
  QRegExp exp(pattern);
  while (langIter.hasNext()) {
    langIter.next();
    QString file = langIter.fileName();
    if (exp.exactMatch(file)) {
      QString languageCode = exp.cap(1);
      QLocale locale(languageCode);
      QString languageString = QLocale::languageToString(locale.language());
      if (locale.language() == QLocale::Chinese) {
        if (languageCode == "zh_TW") {
          languageString = "Chinese (traditional)";
        } else {
          languageString = "Chinese (simplified)";
        }
      }
      languageBox->addItem(QString("%1").arg(languageString), exp.cap(1));
    }
  }
}

void Settings::addStyles(QComboBox *styleBox)
{
  styleBox->addItem("None", "");
#if QT_VERSION >= QT_VERSION_CHECK(5,0,0)
  styleBox->addItem("Fusion", "Fusion");
#else
  styleBox->addItem("Plastique", "Plastique");
  styleBox->addItem("Cleanlooks", "Cleanlooks");
#endif

  QDirIterator langIter(QCoreApplication::applicationDirPath() + "/" + ToQString(AppConfig::stylesheetsPath()), QStringList("*.qss"), QDir::Files);
  while (langIter.hasNext()) {
    langIter.next();
    QString style = langIter.fileName();
    styleBox->addItem(style, style);
  }
}

void Settings::resetDialogs()
{
  m_Settings.beginGroup("DialogChoices");
  QStringList keys = m_Settings.childKeys();
  foreach (QString key, keys) {
    m_Settings.remove(key);
  }

  m_Settings.endGroup();
}


void Settings::query(QWidget *parent)
{
  SettingsDialog dialog(parent);

  connect(&dialog, SIGNAL(resetDialogs()), this, SLOT(resetDialogs()));

  // General Page
  QComboBox *languageBox = dialog.findChild<QComboBox*>("languageBox");
  QComboBox *styleBox = dialog.findChild<QComboBox*>("styleBox");
  QComboBox *logLevelBox = dialog.findChild<QComboBox*>("logLevelBox");
  QCheckBox *compactBox = dialog.findChild<QCheckBox*>("compactBox");
  QCheckBox *showMetaBox = dialog.findChild<QCheckBox*>("showMetaBox");

  QLineEdit *downloadDirEdit = dialog.findChild<QLineEdit*>("downloadDirEdit");
  QLineEdit *modDirEdit = dialog.findChild<QLineEdit*>("modDirEdit");
  QLineEdit *cacheDirEdit = dialog.findChild<QLineEdit*>("cacheDirEdit");

  // nexus page
  QCheckBox *loginCheckBox = dialog.findChild<QCheckBox*>("loginCheckBox");
  QLineEdit *usernameEdit = dialog.findChild<QLineEdit*>("usernameEdit");
  QLineEdit *passwordEdit = dialog.findChild<QLineEdit*>("passwordEdit");
  QCheckBox *offlineBox = dialog.findChild<QCheckBox*>("offlineBox");
  QCheckBox *proxyBox = dialog.findChild<QCheckBox*>("proxyBox");

  QListWidget *knownServersList = dialog.findChild<QListWidget*>("knownServersList");
  QListWidget *preferredServersList = dialog.findChild<QListWidget*>("preferredServersList");

  // plugis page
  QListWidget *pluginsList = dialog.findChild<QListWidget*>("pluginsList");
  QListWidget *pluginBlacklistList = dialog.findChild<QListWidget*>("pluginBlacklist");

  // workarounds page
  QCheckBox *forceEnableBox = dialog.findChild<QCheckBox*>("forceEnableBox");
  QComboBox *mechanismBox = dialog.findChild<QComboBox*>("mechanismBox");
  QLineEdit *appIDEdit = dialog.findChild<QLineEdit*>("appIDEdit");
  QLineEdit *nmmVersionEdit = dialog.findChild<QLineEdit*>("nmmVersionEdit");
  QCheckBox *hideUncheckedBox = dialog.findChild<QCheckBox*>("hideUncheckedBox");
  QCheckBox *displayForeignBox = dialog.findChild<QCheckBox*>("displayForeignBox");


  //
  // set up current settings
  //
  LoadMechanism::EMechanism mechanismID = getLoadMechanism();
  int index = 0;

  if (m_LoadMechanism.isDirectLoadingSupported()) {
    mechanismBox->addItem(QObject::tr("Mod Organizer"), LoadMechanism::LOAD_MODORGANIZER);
    if (mechanismID == LoadMechanism::LOAD_MODORGANIZER) {
      index = mechanismBox->count() - 1;
    }
  }

  if (m_LoadMechanism.isScriptExtenderSupported()) {
    mechanismBox->addItem(QObject::tr("Script Extender"), LoadMechanism::LOAD_SCRIPTEXTENDER);
    if (mechanismID == LoadMechanism::LOAD_SCRIPTEXTENDER) {
      index = mechanismBox->count() - 1;
    }
  }

  if (m_LoadMechanism.isProxyDLLSupported()) {
    mechanismBox->addItem(QObject::tr("Proxy DLL"), LoadMechanism::LOAD_PROXYDLL);
    if (mechanismID == LoadMechanism::LOAD_PROXYDLL) {
      index = mechanismBox->count() - 1;
    }
  }

  mechanismBox->setCurrentIndex(index);

  {
    addLanguages(languageBox);
    QString languageCode = language();
    int currentID = languageBox->findData(languageCode);
    // I made a mess. :( Most languages are stored with only the iso country code (2 characters like "de") but chinese
    // with the exact language variant (zh_TW) so I have to search for both variants
    if (currentID == -1) {
      currentID = languageBox->findData(languageCode.mid(0, 2));
    }
    if (currentID != -1) {
      languageBox->setCurrentIndex(currentID);
    }
  }

  {
    addStyles(styleBox);
    int currentID = styleBox->findData(m_Settings.value("Settings/style", "").toString());
    if (currentID != -1) {
      styleBox->setCurrentIndex(currentID);
    }
  }

  compactBox->setChecked(compactDownloads());
  showMetaBox->setChecked(metaDownloads());

  hideUncheckedBox->setChecked(hideUncheckedPlugins());
  displayForeignBox->setChecked(displayForeign());
  forceEnableBox->setChecked(forceEnableCoreFiles());

  appIDEdit->setText(getSteamAppID());

  if (automaticLoginEnabled()) {
    loginCheckBox->setChecked(true);
    usernameEdit->setText(m_Settings.value("Settings/nexus_username", "").toString());
    passwordEdit->setText(deObfuscate(m_Settings.value("Settings/nexus_password", "").toString()));
  }

  downloadDirEdit->setText(getDownloadDirectory());
  modDirEdit->setText(getModDirectory());
  cacheDirEdit->setText(getCacheDirectory());
  offlineBox->setChecked(offlineMode());
  proxyBox->setChecked(useProxy());
  nmmVersionEdit->setText(getNMMVersion());
  logLevelBox->setCurrentIndex(logLevel());

  // display plugin settings
  foreach (IPlugin *plugin, m_Plugins) {
    QListWidgetItem *listItem = new QListWidgetItem(plugin->name(), pluginsList);
    listItem->setData(Qt::UserRole, QVariant::fromValue((void*)plugin));
    listItem->setData(Qt::UserRole + 1, m_PluginSettings[plugin->name()]);
    listItem->setData(Qt::UserRole + 2, m_PluginDescriptions[plugin->name()]);
    pluginsList->addItem(listItem);
  }

  // display plugin blacklist
  foreach (const QString &pluginName, m_PluginBlacklist) {
    pluginBlacklistList->addItem(pluginName);
  }

  // display server preferences
  m_Settings.beginGroup("Servers");
  foreach (const QString &key, m_Settings.childKeys()) {
    QVariantMap val = m_Settings.value(key).toMap();
    QString type = val["premium"].toBool() ? "(premium)" : "(free)";

    QString descriptor = key + " " + type;
    if (val.contains("downloadSpeed") && val.contains("downloadCount") && (val["downloadCount"].toInt() > 0)) {
      int bps = static_cast<int>(val["downloadSpeed"].toDouble() / val["downloadCount"].toInt());
      descriptor += QString(" (%1 kbps)").arg(bps / 1024);
    }

    QListWidgetItem *newItem = new QListWidgetItemEx<int>(descriptor, Qt::UserRole + 1);

    newItem->setData(Qt::UserRole, key);
    newItem->setData(Qt::UserRole + 1, val["preferred"].toInt());
    if (val["preferred"].toInt() > 0) {
      preferredServersList->addItem(newItem);
    } else {
      knownServersList->addItem(newItem);
    }
    preferredServersList->sortItems(Qt::DescendingOrder);
  }
  m_Settings.endGroup();

  if (dialog.exec() == QDialog::Accepted) {
    //
    // transfer modified settings to configuration file
    //

    m_Settings.setValue("Settings/hide_unchecked_plugins", hideUncheckedBox->checkState() ? true : false);
    m_Settings.setValue("Settings/force_enable_core_files", forceEnableBox->checkState() ? true : false);
    m_Settings.setValue("Settings/compact_downloads", compactBox->isChecked());
    m_Settings.setValue("Settings/meta_downloads", showMetaBox->isChecked());
    m_Settings.setValue("Settings/load_mechanism", mechanismBox->itemData(mechanismBox->currentIndex()).toInt());


    { // advanced settings
      if ((QDir::fromNativeSeparators(modDirEdit->text()) != QDir::fromNativeSeparators(getModDirectory())) &&
          (QMessageBox::question(nullptr, tr("Confirm"), tr("Changing the mod directory affects all your profiles! "
                                                         "Mods not present (or named differently) in the new location will be disabled in all profiles. "
                                                         "There is no way to undo this unless you backed up your profiles manually. Proceed?"),
                                 QMessageBox::Yes | QMessageBox::No) == QMessageBox::No)) {
        modDirEdit->setText(getModDirectory());
      }

      if (!QDir(downloadDirEdit->text()).exists()) {
        QDir().mkpath(downloadDirEdit->text());
      }
      if (!QDir(cacheDirEdit->text()).exists()) {
        QDir().mkpath(cacheDirEdit->text());
      }
      if (!QDir(modDirEdit->text()).exists()) {
        QDir().mkpath(modDirEdit->text());
      }

      m_Settings.setValue("Settings/download_directory", QDir::toNativeSeparators(downloadDirEdit->text()));
      m_Settings.setValue("Settings/cache_directory", QDir::toNativeSeparators(cacheDirEdit->text()));
      m_Settings.setValue("Settings/mod_directory", QDir::toNativeSeparators(modDirEdit->text()));
    }


    QString oldLanguage = m_Settings.value("Settings/language", "en_US").toString();
    QString newLanguage = languageBox->itemData(languageBox->currentIndex()).toString();
    if (newLanguage != oldLanguage) {
      m_Settings.setValue("Settings/language", newLanguage);
      emit languageChanged(newLanguage);
    }

    QString oldStyle = m_Settings.value("Settings/style", "").toString();
    QString newStyle = styleBox->itemData(styleBox->currentIndex()).toString();
    if (oldStyle != newStyle) {
      m_Settings.setValue("Settings/style", newStyle);
      emit styleChanged(newStyle);
    }

    m_Settings.setValue("Settings/log_level", logLevelBox->currentIndex());

    if (appIDEdit->text() != ToQString(GameInfo::instance().getSteamAPPId())) {
      m_Settings.setValue("Settings/app_id", appIDEdit->text());
    } else {
      m_Settings.remove("Settings/app_id");
    }
    if (loginCheckBox->isChecked()) {
      m_Settings.setValue("Settings/nexus_login", true);
      m_Settings.setValue("Settings/nexus_username", usernameEdit->text());
      m_Settings.setValue("Settings/nexus_password", obfuscate(passwordEdit->text()));
    } else {
      m_Settings.setValue("Settings/nexus_login", false);
      m_Settings.remove("Settings/nexus_username");
      m_Settings.remove("Settings/nexus_password");
    }
    m_Settings.setValue("Settings/offline_mode", offlineBox->isChecked());
    m_Settings.setValue("Settings/use_proxy", proxyBox->isChecked());
    m_Settings.setValue("Settings/display_foreign", displayForeignBox->isChecked());

    m_Settings.setValue("Settings/nmm_version", nmmVersionEdit->text());

    // transfer plugin settings to in-memory structure
    for (int i = 0; i < pluginsList->count(); ++i) {
      QListWidgetItem *item = pluginsList->item(i);
      m_PluginSettings[item->text()] = item->data(Qt::UserRole + 1).toMap();
    }
    // store plugin settings on disc
    for (auto iterPlugins = m_PluginSettings.begin(); iterPlugins != m_PluginSettings.end(); ++iterPlugins) {
      for (auto iterSettings = iterPlugins->begin(); iterSettings != iterPlugins->end(); ++iterSettings) {
        m_Settings.setValue("Plugins/" + iterPlugins.key() + "/" + iterSettings.key(), iterSettings.value());
      }
    }

    // store plugin blacklist
    m_PluginBlacklist.clear();
    foreach (QListWidgetItem *item, pluginBlacklistList->findItems("*", Qt::MatchWildcard)) {
      m_PluginBlacklist.insert(item->text());
    }
    writePluginBlacklist();

    // store server preference
    m_Settings.beginGroup("Servers");
    for (int i = 0; i < knownServersList->count(); ++i) {
      QString key = knownServersList->item(i)->data(Qt::UserRole).toString();
      QVariantMap val = m_Settings.value(key).toMap();
      val["preferred"] = 0;
      m_Settings.setValue(key, val);
    }
    int count = preferredServersList->count();
    for (int i = 0; i < count; ++i) {
      QString key = preferredServersList->item(i)->data(Qt::UserRole).toString();
      QVariantMap val = m_Settings.value(key).toMap();
      val["preferred"] = count - i;
      m_Settings.setValue(key, val);
    }
    m_Settings.endGroup();
  }
}<|MERGE_RESOLUTION|>--- conflicted
+++ resolved
@@ -60,13 +60,8 @@
 Settings *Settings::s_Instance = nullptr;
 
 
-<<<<<<< HEAD
 Settings::Settings(const QSettings &settingsSource)
   : m_Settings(settingsSource.fileName(), settingsSource.format())
-=======
-Settings::Settings(const QSettings &config)
-  : m_Settings(config.fileName(), config.format())
->>>>>>> b2d04d70
 {
   if (s_Instance != nullptr) {
     throw std::runtime_error("second instance of \"Settings\" created");
@@ -186,12 +181,9 @@
 
 QString Settings::getDownloadDirectory() const
 {
-<<<<<<< HEAD
   return getConfigurablePath("download_directory", ToQString(AppConfig::downloadPath()));
-=======
-  return QDir::toNativeSeparators(m_Settings.value("Settings/download_directory", qApp->applicationDirPath() + "/downloads").toString());
->>>>>>> b2d04d70
-}
+}
+
 
 void Settings::setDownloadSpeed(const QString &serverName, int bytesPerSecond)
 {
@@ -234,22 +226,12 @@
 
 QString Settings::getCacheDirectory() const
 {
-<<<<<<< HEAD
   return getConfigurablePath("cache_directory", ToQString(AppConfig::cachePath()));
-=======
-  return QDir::toNativeSeparators(m_Settings.value("Settings/cache_directory",
-                                                   qApp->applicationDirPath() + "/webcache").toString());
->>>>>>> b2d04d70
 }
 
 QString Settings::getModDirectory() const
 {
-<<<<<<< HEAD
   return getConfigurablePath("mod_directory", ToQString(AppConfig::modsPath()));
-=======
-  return QDir::toNativeSeparators(m_Settings.value("Settings/mod_directory",
-                                                   qApp->applicationDirPath() + "/mods").toString());
->>>>>>> b2d04d70
 }
 
 QString Settings::getNMMVersion() const
